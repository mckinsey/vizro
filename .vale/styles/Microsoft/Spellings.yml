extends: spelling
message: "Did you really mean '%s'?"
level: error
ignore:
  # Located at StylesPath/
  - Microsoft/ignore.txt
  - Microsoft/ignore-names.txt
filters:
  - '[vV]izro.*\b'
<<<<<<< HEAD

  

  
=======
  - '[v]m.*\b'
  - '[p]x.*\b'
>>>>>>> 2686f1cf
<|MERGE_RESOLUTION|>--- conflicted
+++ resolved
@@ -7,12 +7,3 @@
   - Microsoft/ignore-names.txt
 filters:
   - '[vV]izro.*\b'
-<<<<<<< HEAD
-
-  
-
-  
-=======
-  - '[v]m.*\b'
-  - '[p]x.*\b'
->>>>>>> 2686f1cf
