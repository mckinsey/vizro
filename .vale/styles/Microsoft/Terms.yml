--- conflicted
+++ resolved
@@ -48,13 +48,8 @@
   leveraging: using
   utilize: use
   utilizes: uses
-<<<<<<< HEAD
   Markdown: markdown
   How-to guide: how-to guide
-  dataset: data (or data source)
-=======
   utilizing: using
   utilising: using
-  dataset: data (or data source)
-  connector: data (or data source)
->>>>>>> 64baf44c
+  dataset: data (or data source)