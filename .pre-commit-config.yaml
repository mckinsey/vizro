--- conflicted
+++ resolved
@@ -84,13 +84,8 @@
           - stylelint-order@4.1.0
         args: ["--fix"]
 
-<<<<<<< HEAD
   - repo: https://github.com/executablebooks/mdformat
     rev: 0.7.18
-=======
-  - repo: https://github.com/errata-ai/vale
-    rev: v3.9.1
->>>>>>> fc5a08cb
     hooks:
       - id: mdformat
         args:
@@ -116,4 +111,4 @@
     - check-datafiles
     - codespell
     - bandit
-    - mypy+    - mypy
