repos:
  - repo: https://github.com/pre-commit/pre-commit-hooks
    rev: v4.6.0
    hooks:
      - id: check-added-large-files
      - id: check-merge-conflict
      - id: check-case-conflict
      - id: check-yaml
        args: ["--unsafe"]
      - id: check-json
      - id: trailing-whitespace
      - id: end-of-file-fixer

  - repo: local
    hooks:
      - id: check-datafiles
        name: check-datafiles
        entry: python tools/check_for_datafiles.py
        language: python
        pass_filenames: false
      - id: check-forbidden-words
        name: check-forbidden-words
        entry: tools/find_forbidden_words_in_repo.sh
        language: script
        pass_filenames: false
      - id: check-branch-name
        name: check-branch-name
        entry: tools/check_branch_name.sh
        language: script
        pass_filenames: false

  - repo: https://github.com/codespell-project/codespell
    rev: v2.3.0
    hooks:
      - id: codespell
        additional_dependencies:
          - tomli

  # Linter for json, yaml, md, css and more
  - repo: https://github.com/pre-commit/mirrors-prettier
    rev: v4.0.0-alpha.8
    hooks:
      - id: prettier

  - repo: https://github.com/macisamuele/language-formatters-pre-commit-hooks
    rev: v2.13.0
    hooks:
      - id: pretty-format-toml
        args: [--autofix]

  - repo: https://github.com/astral-sh/ruff-pre-commit
    rev: v0.4.7
    hooks:
      - id: ruff
        args: [--fix, --exit-non-zero-on-fix]

  - repo: https://github.com/psf/black
    rev: 24.4.2
    hooks:
      - id: black

  - repo: https://github.com/PyCQA/bandit
    rev: 1.7.8
    hooks:
      - id: bandit
        args: [-c, pyproject.toml, -ll]
        additional_dependencies: ["bandit[toml]"]

  - repo: https://github.com/pre-commit/mirrors-mypy
    rev: v1.10.0
    hooks:
      - id: mypy
        files: ^vizro-core/src/
        additional_dependencies:
          # Deliberately pinned to <2 until we bump our pydantic requirement to strictly >=2.
          # pydantic>=1.10.15 includes this fix which flags some genuine type problems. These will take a while to fix
          # or ignore so for now we just pin to 1.10.14 which doesn't flag the problems.
          # https://github.com/pydantic/pydantic/pull/8765
          - pydantic==1.10.14

  - repo: https://github.com/gitleaks/gitleaks
    rev: v8.18.3
    hooks:
      - id: gitleaks
        name: gitleaks (protect)
        description: Detect hardcoded secrets using Gitleaks
        entry: gitleaks protect --verbose --staged
        language: golang
      - id: gitleaks
        name: gitleaks (detect)
        description: Detect hardcoded secrets using Gitleaks
        entry: gitleaks detect --verbose --baseline-path gitleaks-report.json
        language: golang

<<<<<<< HEAD
=======
  - repo: https://github.com/awebdeveloper/pre-commit-stylelint
    rev: "0.0.2"
    hooks:
      - id: stylelint
        additional_dependencies:
          - stylelint@16.2.1
          - stylelint-config-standard@36.0.0
          - stylelint-order@4.1.0
        args: ["--fix"]

  - repo: https://github.com/errata-ai/vale
    rev: v3.4.2
    hooks:
      - id: vale
        args: [--config=.vale/.vale.ini]

>>>>>>> 66d8a95e
# Configuration for https://pre-commit.ci/.
ci:
  autoupdate_schedule: monthly
  # Skip all hooks that just do checks without actually fixing anything.
  skip:
    - check-added-large-files
    - check-merge-conflict
    - check-case-conflict
    - check-yaml
    - check-json
    - check-datafiles
    - check-forbidden-words
    - check-branch-name
    - codespell
    - bandit
    - mypy
    - gitleaks
    - vale<|MERGE_RESOLUTION|>--- conflicted
+++ resolved
@@ -92,8 +92,6 @@
         entry: gitleaks detect --verbose --baseline-path gitleaks-report.json
         language: golang
 
-<<<<<<< HEAD
-=======
   - repo: https://github.com/awebdeveloper/pre-commit-stylelint
     rev: "0.0.2"
     hooks:
@@ -110,7 +108,6 @@
       - id: vale
         args: [--config=.vale/.vale.ini]
 
->>>>>>> 66d8a95e
 # Configuration for https://pre-commit.ci/.
 ci:
   autoupdate_schedule: monthly
