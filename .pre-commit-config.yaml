repos:
  - repo: https://github.com/pre-commit/pre-commit-hooks
    rev: v6.0.0
    hooks:
      - id: check-added-large-files
      - id: check-merge-conflict
      - id: check-case-conflict
      - id: check-yaml
        args: ["--unsafe"]
      - id: check-json
        exclude: "devcontainer.json" # Contains comments.
      - id: trailing-whitespace
      - id: end-of-file-fixer

  - repo: https://github.com/codespell-project/codespell
    rev: v2.4.1
    hooks:
      - id: codespell
        additional_dependencies:
          - tomli
        exclude_types: [csv]

  - repo: local
    hooks:
      - id: prettier
        name: prettier
        description: Linter for json, yaml, md, css and more
        entry: prettier --write --ignore-unknown
        language: node
        types: [text]
        additional_dependencies: ["prettier@3.3.3"]
        exclude_types: [markdown, css]

  - repo: https://github.com/macisamuele/language-formatters-pre-commit-hooks
    rev: v2.15.0
    hooks:
      - id: pretty-format-toml
        args: [--autofix]

  - repo: https://github.com/astral-sh/ruff-pre-commit
    rev: v0.13.3
    hooks:
      - id: ruff
        args: [--fix]
        exclude: "vizro-core/examples/scratch_dev/app.py"
      - id: ruff-format

  - repo: https://github.com/PyCQA/bandit
    rev: 1.8.6
    hooks:
      - id: bandit
        args: [-c, pyproject.toml, -ll]
        additional_dependencies: ["bandit[toml]"]

  - repo: https://github.com/pre-commit/mirrors-mypy
    rev: v1.18.2
    hooks:
      - id: mypy
        files: ^vizro-core/src/
        additional_dependencies:
          # Deliberately pinned to 2.9.0 (and not lower) as there are issues building the wheel for pydantic-core
          - pydantic==2.9.0

  - repo: https://github.com/awebdeveloper/pre-commit-stylelint
    rev: "0.0.2"
    hooks:
      - id: stylelint
        additional_dependencies:
          - stylelint@16.2.1
          - stylelint-config-standard@36.0.0
          - stylelint-order@4.1.0
        args: ["--fix"]
        exclude: ^vizro-core/src/vizro/static/css/.+\.min.*|^vizro-core/src/vizro/static/css/mantine_dates.css

  - repo: https://github.com/executablebooks/mdformat
    rev: 0.7.22
    hooks:
      - id: mdformat
        args:
          [
            --ignore-missing-references,
            --wrap=no,
            --align-semantic-breaks-in-lists,
          ]
        exclude: ^vizro-core/docs/pages/API-reference|^vizro-ai/docs/pages/API-reference|^vizro-mcp/docs/pages/API-reference|vizro-core/docs/pages/user-guides/custom-components.md|vizro-core/docs/pages/user-guides/custom-actions.md|^vizro-core/changelog.d|^vizro-ai/changelog.d
        additional_dependencies:
          - mdformat-mkdocs[recommended]==4.3.0
<<<<<<< HEAD
          - beautysh==6.3.3

=======
          - git+https://github.com/hukkin/mdformat-beautysh # Remove once https://github.com/hukkin/mdformat-beautysh/issues/4 is fully resolved
>>>>>>> 62b79163
# Configuration for https://pre-commit.ci/.
ci:
  autoupdate_schedule: monthly
  # Skip all hooks that just do checks without actually fixing anything.
  skip:
    - check-added-large-files
    - check-merge-conflict
    - check-case-conflict
    - check-yaml
    - check-json
    - codespell
    - bandit
    - mypy<|MERGE_RESOLUTION|>--- conflicted
+++ resolved
@@ -85,12 +85,7 @@
         exclude: ^vizro-core/docs/pages/API-reference|^vizro-ai/docs/pages/API-reference|^vizro-mcp/docs/pages/API-reference|vizro-core/docs/pages/user-guides/custom-components.md|vizro-core/docs/pages/user-guides/custom-actions.md|^vizro-core/changelog.d|^vizro-ai/changelog.d
         additional_dependencies:
           - mdformat-mkdocs[recommended]==4.3.0
-<<<<<<< HEAD
-          - beautysh==6.3.3
-
-=======
           - git+https://github.com/hukkin/mdformat-beautysh # Remove once https://github.com/hukkin/mdformat-beautysh/issues/4 is fully resolved
->>>>>>> 62b79163
 # Configuration for https://pre-commit.ci/.
 ci:
   autoupdate_schedule: monthly
