--- conflicted
+++ resolved
@@ -3,11 +3,9 @@
 import json
 import os
 from pathlib import Path
-<<<<<<< HEAD
+from urllib.parse import quote, urlencode
+from pathlib import Path
 import textwrap
-=======
-from urllib.parse import quote, urlencode
->>>>>>> dbe98815
 
 COMMIT_HASH = str(os.getenv("COMMIT_HASH"))
 # COMMIT_HASH = "16563957afa641c4141752099acff2a8049fd63c"
@@ -21,7 +19,6 @@
     app_content = Path(app_file_path).read_text()
     # with open(app_file_path, "r") as app_file:
     #     app_content = app_file.read()
-<<<<<<< HEAD
     app_content_split = app_content.split('if __name__ == "__main__":')
         # print(app_content_split)
     app_content = app_content_split[0] + textwrap.dedent(app_content_split[1])
@@ -29,15 +26,6 @@
         # print("++++")
         # print(textwrap.dedent(app_content_split[1]))
         # print("=====")
-=======
-    # app_content_split = app_content.split('if __name__ == "__main__":')
-    # print(app_content_split)
-    # app_content = app_content_split[0] + textwrap.dedent(app_content_split[1])
-    # print(app_content_split[0])
-    # print("++++")
-    # print(textwrap.dedent(app_content_split[1]))
-    # print("=====")
->>>>>>> dbe98815
 
     json_object = {
         #         "code": """import vizro.plotly.express as px
