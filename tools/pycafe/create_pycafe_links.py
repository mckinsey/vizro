--- conflicted
+++ resolved
@@ -139,11 +139,6 @@
 
 if __name__ == "__main__":
     directories_with_requirements = {
-<<<<<<< HEAD
-        "examples/dev/": ["openpyxl"],
-        "examples/scratch_dev": None,
-        "examples/visual-vocabulary/": ["autoflake==2.3.1", "black==24.4.2", "isort==5.13.2", "plotly==5.24.1"],
-=======
         "vizro-core/examples/dev/": ["openpyxl"],
         "vizro-core/examples/scratch_dev": None,
         "vizro-core/examples/visual-vocabulary/": [
@@ -152,7 +147,6 @@
             "isort==5.13.2",
             "plotly==5.24.1",
         ],
->>>>>>> 2a8e3d8e
     }
     urls = {
         directory: generate_link(directory, extra_requirements)
