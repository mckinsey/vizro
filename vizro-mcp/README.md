# Vizro MCP server

This page explains how to use a [Model Context Protocol (MCP)](https://modelcontextprotocol.io/) server with a LLM to create Vizro dashboards and charts.

## Without Vizro-MCP

LLMs choose any framework to create dashboards, and do so without any guidance, design principles or consistency.

❌ Random choice of frontend frameworks or charting libraries without any design principles or consistency

❌ Vibe-coded mess that may or may not run, but certainly is not very maintainable

❌ No way to easily preview the dashboard

❌ No easy way to connect to real data

## With Vizro-MCP

Vizro-MCP provides the tools and templates to create a functioning Vizro chart or dashboard step by step.

✅ One consistent framework for charts and dashboards with one common design language

✅ Validated config that is readable and easy to alter or maintain

✅ Live preview of the dashboard to iterate the design until the dashboard is perfect

✅ Use local or remote datasets simply by providing a path or URL

## 🛠️ Get started

If you are a **developer** and need instructions for running Vizro-MCP from source, skip to the end of this page to [Development or running from source](#development-or-running-from-source).

### Prerequisites

- [uv](https://docs.astral.sh/uv/getting-started/installation/)
- [Claude Desktop](https://claude.ai/download) or [Cursor](https://www.cursor.com/downloads)

In principle, the Vizro MCP server works with _any_ MCP enabled client but we recommend Claude Desktop or Cursor as popular choices.

> 🐛 \*\* Note:\*\* There are currently some known issues with [VS Code](https://code.visualstudio.com/) but we are working on this and hope to have Copilot working soon.

> ⚠️ **Warning:** In some hosts (like Claude Desktop) the free plan might be less performant, which may cause issues when the request is too complex. In cases where the request causes the UI to crash, opt for using a paid plan, or reduce your request's complexity.

### Installation

Once you have installed the MCP host application, you need to configure the Vizro MCP server details.

**For Claud**: Add the following to your `claude_desktop_config.json` [found via Developer Settings](https://modelcontextprotocol.io/quickstart/user#2-add-the-filesystem-mcp-server).

**For Cursor**: Add the following to `mcp.json` [found via the Cursor Settings](https://docs.cursor.com/context/model-context-protocol#configuration-locations):

```json
{
  "mcpServers": {
    "git": {
      "command": "uvx",
      "args": [
        "vizro-mcp"
      ]
    }
  }
}
```

If you are using Claude Desktop, restart it, and after a few moments, you should see a hammer icon below the chat field:

<img src="assets/claud_hammer.png" alt="Claude Desktop MCP Server Icon" width="150"/>

Similarly, when using Cursor, after a short pause, you should see a green light in the MCP menu:

<img src="assets/cursor_working.png" alt="Claude Desktop MCP Server Icon" width="400"/>

> ⚠️ **Warning:** In some cases you may need to provide the full path to your `uv` executable, so instead of `uv` would use something like `/Users/<your-username>/.local/bin/uv`. To discover the path of `uv` on your machine, in your terminal app, type `which uv`.

## 💻 Usage

### Create a Vizro dashboard based on local or remote data

Example prompts:

> _Create a Vizro dashboard with one page, a scatter chart, and a filter based on `<insert absolute file path or public URL>` data._

> _Create a simple two page Vizro dashboard, with first page being a correlation analysis of `<insert absolute file path or public URL>` data, and the second page being a map plot of `<insert absolute file path or public URL>` data_

You can even ask for a dashboard without providing data:

> _Create a Vizro dashboard with one page, a scatter chart, and a filter._

In general, it helps to specify Vizro in the prompt and to keep it as precise (and simple) as possible.

### Use a prompt template to get specific dashboards quickly

We currently offer one template to create an exploratory data analysis (EDA) dashboard. This prompt template is only available in Claude Desktop. To use it, click on the plug symbol next to the hammer, and select the template.

<img src="assets/claud_hammer.png" alt="Claude Desktop MCP Server Icon" width="150"/>
<img src="assets/claude_prompt_template.png" alt="Claude Desktop MCP Server Icon" width="300"/>

### Get a live preview of your dashboard

When the LLM chooses to use the tool `validate_model_config`, and the tool executes successfully, the LLM will return a link to a live preview of the dashboard if only public data accessed via URL is used. In Claude Desktop, you can see the output of the tool by opening the tool collapsible and scrolling down to the very bottom.

<img src="assets/claude_validate.png" width="300"/>

You can also ask the model to give you the link, but it will attempt to regenerate it, which is very error prone and slow.

### Create Vizro charts

TBD

## 🔍 Transparency and trust

MCP servers are a relatively new concept, and it is important to be transparent about what the tools are capable of so you can make an informed choice as a user. Overall, the Vizro MCP server only reads data, and never writes, deletes or modifies any data on your machine.

In general the most critical part of the process is the `load_and_analyze_data` tool. This tool, running on your machine, will load local or remote data into a pandas DataFrame and provide a detailed analysis of its structure and content. It only uses `pd.read_xxx`, so in general there is no need to worry about privacy or data security.

The second most critical part is the `validate_model_config` tool. This tool will attempt to instantiate the Vizro model configuration and return the Python code and visualization link for valid configurations. If the configuration is valid, it will also return a link to a live preview of the dashboard, which will take you to [PyCafe](https://py.cafe). This of course only happens if you click the link, so you can always opt out.

## Available Tools (if client allows)

The Vizro MCP server provides the following tools. In general you should not need to use them directly, but in special cases you could ask the LLM to call them directly to help it find its way.

- `get_vizro_chart_or_dashboard_plan` - Call this tool first to get a structured step-by-step plan for creating either a chart or dashboard. Provides guidance on the entire creation process.
- `get_overview_vizro_models` - Returns a comprehensive overview of all available models in the `vizro.models` namespace, organized by category.
- `get_model_JSON_schema` - Retrieves the complete JSON schema for any specified Vizro model, useful for understanding required and optional parameters.
- `validate_model_config` - Tests Vizro model configurations by attempting to instantiate them. Returns Python code and visualization links for valid configurations.
- `load_and_analyze_csv` - Loads a CSV file from a local path or URL into a pandas DataFrame and provides detailed analysis of its structure and content.
- `get_validated_chart_code` - Validates the code created for a chart and returns feedback on its correctness.
- `get_sample_data_info` - Provides information about sample datasets that can be used for testing and development.

## Available Prompts (if client allows)

- `create_EDA_dashboard` - Use this prompt template to create an Exploratory Data Anlysis (EDA) dashboard based on a local or remote CSV dataset
- `create_vizro_chart` - Use this prompt template to create a Vizro styled plotly chart based on a local or remote CSV dataset

<<<<<<< HEAD
A quick way to get sample remote CSVs can be found [at the plotly repository](https://github.com/plotly/datasets/tree/master).

## Other Cool MCP Servers

Here are some other awesome MCP servers you might want to check out:

- [Context7](https://github.com/upstash/context7) - Provides up-to-date code documentation for any library directly in your prompts. Great for getting the latest API references and examples without relying on outdated training data.

- [Everything MCP](https://github.com/modelcontextprotocol/servers/tree/main/src/everything) - A development-focused MCP server that combines multiple capabilities including web search, code search, and more. Useful for testing and prototyping MCP features. Part of the official MCP servers collection.

You can find more MCP servers in the [official MCP servers repository](https://github.com/modelcontextprotocol/servers/tree/main).
=======
## Sample data

You can find a set of sample CSVs to try out in the [Plotly repository](https://github.com/plotly/datasets/tree/master).

## Development or running from source

If you are a developer, or if you are running Vizro-MCP from source, you need to clone the Vizro repo. To configure the Vizro MCP server details:

**For Claud**: Add the following to your `claude_desktop_config.json` [found via Developer Settings](https://modelcontextprotocol.io/quickstart/user#2-add-the-filesystem-mcp-server):

**For Cursor**: Add the following to `mcp.json` [found via the Cursor Settings](https://docs.cursor.com/context/model-context-protocol#configuration-locations):

```json
{
  "mcpServers": {
    "vizro-mcp": {
      "command": "uv",
      "args": [
        "run",
        "--directory",
        "<PATH TO VIZRO>/vizro-mcp/",
        "vizro-mcp"
      ]
    }
  }
}
```

Replace `<PATH TO VIZRO>` with the actual path to your Vizro repository. You may also need to provide the full path to your `uv` executable, so instead of `"uv"` you would use something like `"/Users/<your-username>/.local/bin/uv"`. To discover the path of `uv` on your machine, in your terminal app, type `which uv`.
>>>>>>> 28abd864
<|MERGE_RESOLUTION|>--- conflicted
+++ resolved
@@ -132,19 +132,6 @@
 - `create_EDA_dashboard` - Use this prompt template to create an Exploratory Data Anlysis (EDA) dashboard based on a local or remote CSV dataset
 - `create_vizro_chart` - Use this prompt template to create a Vizro styled plotly chart based on a local or remote CSV dataset
 
-<<<<<<< HEAD
-A quick way to get sample remote CSVs can be found [at the plotly repository](https://github.com/plotly/datasets/tree/master).
-
-## Other Cool MCP Servers
-
-Here are some other awesome MCP servers you might want to check out:
-
-- [Context7](https://github.com/upstash/context7) - Provides up-to-date code documentation for any library directly in your prompts. Great for getting the latest API references and examples without relying on outdated training data.
-
-- [Everything MCP](https://github.com/modelcontextprotocol/servers/tree/main/src/everything) - A development-focused MCP server that combines multiple capabilities including web search, code search, and more. Useful for testing and prototyping MCP features. Part of the official MCP servers collection.
-
-You can find more MCP servers in the [official MCP servers repository](https://github.com/modelcontextprotocol/servers/tree/main).
-=======
 ## Sample data
 
 You can find a set of sample CSVs to try out in the [Plotly repository](https://github.com/plotly/datasets/tree/master).
@@ -174,4 +161,13 @@
 ```
 
 Replace `<PATH TO VIZRO>` with the actual path to your Vizro repository. You may also need to provide the full path to your `uv` executable, so instead of `"uv"` you would use something like `"/Users/<your-username>/.local/bin/uv"`. To discover the path of `uv` on your machine, in your terminal app, type `which uv`.
->>>>>>> 28abd864
+
+## Other Cool MCP Servers
+
+Here are some other awesome MCP servers you might want to check out:
+
+- [Context7](https://github.com/upstash/context7) - Provides up-to-date code documentation for any library directly in your prompts. Great for getting the latest API references and examples without relying on outdated training data.
+
+- [Everything MCP](https://github.com/modelcontextprotocol/servers/tree/main/src/everything) - A development-focused MCP server that combines multiple capabilities including web search, code search, and more. Useful for testing and prototyping MCP features. Part of the official MCP servers collection.
+
+You can find more MCP servers in the [official MCP servers repository](https://github.com/modelcontextprotocol/servers/tree/main).