<a href="https://glama.ai/mcp/servers/@mckinsey/vizro">
  <img width="380" height="200" src="https://glama.ai/mcp/servers/@mckinsey/vizro/badge" />
</a>

# Vizro MCP server

Vizro-MCP is a [Model Context Protocol (MCP)](https://modelcontextprotocol.io/) server, which works alongside a LLM to help you create Vizro dashboards and charts.

<img src="assets/vizro-mcp.gif" width="600" alt="Vizro MCP Demo">

## Features of Vizro-MCP

Vizro-MCP provides tools and templates to create a functioning Vizro chart or dashboard step by step. Benefits include:

✅ One consistent framework for charts and dashboards with one common design language.

✅ Validated config output that is readable and easy to alter or maintain.

✅ Live preview of the dashboard to iterate the design until the dashboard is perfect.

✅ Use of local or remote datasets simply by providing a path or URL.

### Without Vizro-MCP

Without Vizro-MCP, if you try to make a dashboard using an LLM, it could choose any framework, and use it without specific guidance, design principles, or consistency. The results are:

❌ A random choice of frontend framework or charting library.

❌ A vibe-coded mess that may or may not run, but certainly is not very maintainable.

❌ No way to easily preview the dashboard.

❌ No easy way to connect to real data.

## 🛠️ Get started

Vizro-MCP can be run in two ways: using [`uvx`](https://docs.astral.sh/uv/guides/tools/) or using [`Docker`](https://www.docker.com/get-started/). It works with any MCP-enabled LLM client such as Cursor or Claude Desktop.

If you want to run Vizro-MCP directly from source, skip to the end of this page to [Development or running from source](#development-or-running-from-source).

### Prerequisites

- [uv](https://docs.astral.sh/uv/getting-started/installation/) **or** [Docker](https://www.docker.com/get-started/)
- Any LLM application that supports MCP, such as [Claude Desktop](https://claude.ai/download) or [Cursor](https://www.cursor.com/downloads)

### Setup Instructions

The general server config is mostly the same for all hosts:

#### 1. Set up configuration

**Using `uvx`**

```json
{
  "mcpServers": {
    "vizro-mcp": {
      "command": "uvx",
      "args": [
        "vizro-mcp"
      ]
    }
  }
}
```

**Using `Docker`**

```json
{
  "mcpServers": {
    "vizro-mcp": {
      "command": "docker",
      "args": [
        "run",
        "-i",
        "--rm",
        "--mount",
        "type=bind,src=</absolute/path/to/allowed/dir>,dst=</absolute/path/to/allowed/dir>",
        "--mount",
        "type=bind,src=</absolute/path/to/data.csv>,dst=</absolute/path/to/data.csv>",
        "mcp/vizro"
      ]
    }
  }
}
```

> To use local data with Vizro-MCP, mount your data directory or directories into the container. Replace `</absolute/path/to/allowed/dir>` (syntax for folders) or `</absolute/path/to/data.csv>` (syntax for files) with the absolute path to your data on your machine. For consistency, it is recommended that the `dst` path matches the `src` path.

#### 2. Add the Configuration to MCP enabled LLM applications

In principle, the Vizro MCP server works with _any_ MCP enabled LLM applications but we recommend Claude Desktop or Cursor as popular choices (see more detailed instructions below). Different AI tools may use different setup methods or connection settings. Check each tool's docs for details.

<details>
<summary><strong>Claude Desktop</strong></summary>

- Add the configuration to your `claude_desktop_config.json` ([found via Developer Settings](https://modelcontextprotocol.io/quickstart/user#2-add-the-filesystem-mcp-server)).

- Restart Claude Desktop. After a few moments, you should see the vizro-mcp menu in the settings/context menu:

    ![Claude Desktop MCP Server Icon](assets/claude_working.png)

> ⚠️ **Warning:** In some hosts (like Claude Desktop) the free plan might be less performant, which may cause issues when the request is too complex. In cases where the request causes the UI to crash, opt for using a paid plan, or reduce your request's complexity.

</details>

<details>
<summary><strong>Cursor</strong></summary>

- Add the above configuration to your `mcp.json` ([see Cursor Settings](https://docs.cursor.com/context/model-context-protocol#configuration-locations)).

- After a short pause, you should see a green light in the MCP menu:

    ![Cursor MCP Server Icon](assets/cursor_working.png)

</details>

<details>
<summary><strong>Other MCP Clients</strong></summary>

- Add the configuration as per your client's documentation.

- Check your client's documentation for where to place the config and how to verify the server is running.

</details>

## 💻 Usage

### Use prompt templates to get specific dashboards quickly

Prompt templates are not available in all MCP hosts, but when they are, you can use them to get specific dashboards quickly. To access them (e.g. in Claude Desktop), click on the plus icon below the chat, and choose _`Add from vizro-mcp`_.

<img src="assets/claude_prompt.png" alt="Claude Desktop MCP Server Icon" width="300"/>

The **easiest** way to get started with Vizro dashboards is to choose the template `create_starter_dashboard` and just send the prompt. This will create a super simple dashboard with one page, one chart, and one filter. Take it from there!

### Create a Vizro dashboard based on local or remote data

You can also ask the LLM to create specific dashboards based on local or remote data if you already have an idea of what you want. Example prompts could be:

> _Create a Vizro dashboard with one page, a scatter chart, and a filter based on `<insert absolute file path or public URL>` data._

> _Create a simple two page Vizro dashboard, with first page being a correlation analysis of `<insert absolute file path or public URL>` data, and the second page being a map plot of `<insert absolute file path or public URL>` data_

You can find a set of sample CSVs to try out in the [Plotly repository](https://github.com/plotly/datasets/tree/master).

You can even ask for a dashboard without providing data:

> _Create a Vizro dashboard with one page, a scatter chart, and a filter._

In general, it helps to specify Vizro in the prompt and to keep it as precise (and simple) as possible.

### Get a live preview of your dashboard

When the LLM chooses to use the tool `validate_dashboard_config`, and the tool executes successfully, the LLM will return a link to a live preview of the dashboard if only public data accessed via URL is used. By default, the LLM will even open the link in your browser for you unless you tell it not to. In Claude Desktop, you can see the output of the tool by opening the tool collapsible and scrolling down to the very bottom.

<img src="assets/claude_validate.png" width="300"/>

You can also ask the model to give you the link, but it will attempt to regenerate it, which is very error prone and slow.

### Create Vizro charts

If you don't want to create an entire Vizro dashboard, you can still use Vizro-MCP to create the code for a single chart. If you're not sure what kind of chart you want, check out the [Vizro Visual Vocabulary](https://huggingface.co/spaces/vizro/demo-visual-vocabulary) for ideas.

The **easiest** way to create a Vizro chart is to choose the template `create_vizro_chart` and just send the prompt. This will create a simple chart that you can alter. Take it from there!

Alternatively, you can just ask in the chat, for example:

> _Create a scatter based on the iris dataset._

> _Create a bar chart based on `<insert absolute file path or public URL>` data._

## 🔍 Transparency and trust

MCP servers are a relatively new concept, and it is important to be transparent about what the tools are capable of so you can make an informed choice as a user. Overall, the Vizro MCP server only reads data, and never writes, deletes or modifies any data on your machine.

In general the most critical part of the process is the `load_and_analyze_data` tool. This tool, running on your machine, will load local or remote data into a pandas DataFrame and provide a detailed analysis of its structure and content. It only uses `pd.read_xxx`, so in general there is no need to worry about privacy or data security. However, you should only run Vizro-MCP locally, not as a hosted server, because there is currently no authentication to manage access.

The second most critical part is the `validate_dashboard_config` tool. This tool will attempt to instantiate the Vizro model configuration and return the Python code and visualization link for valid configurations. If the configuration is valid, it will also return and attempt to open a link to a live preview of the dashboard, which will take you to [PyCafe](https://py.cafe). If you don't want to open the link, you can tell the LLM to not do so.

## Available Tools (if client allows)

The Vizro MCP server provides the following tools. In general you should not need to use them directly, but in special cases you could ask the LLM to call them directly to help it find its way.

- `get_vizro_chart_or_dashboard_plan` - Get a structured step-by-step plan for creating either a chart or dashboard. Provides guidance on the entire creation process.
- `get_model_json_schema` - Retrieves the complete JSON schema for any specified Vizro model, useful for understanding required and optional parameters.
<<<<<<< HEAD
- `validate_dashboard_config` - Tests Vizro model configurations by attempting to instantiate them. Returns Python code and visualization links for valid configurations.
- `load_and_analyze_csv` - Loads a CSV file from a local path or URL into a pandas DataFrame and provides detailed analysis of its structure and content.
=======
- `validate_model_config` - Tests Vizro model configurations by attempting to instantiate them. Returns Python code and visualization links for valid configurations.
- `load_and_analyze_data` - Loads a CSV file from a local path or URL into a pandas DataFrame and provides detailed analysis of its structure and content.
>>>>>>> d325d895
- `validate_chart_code` - Validates the code created for a chart and returns feedback on its correctness.
- `get_sample_data_info` - Provides information about sample datasets that can be used for testing and development.

## Available Prompts (if client allows)

- `create_starter_dashboard` - Use this prompt template to get started with Vizro dashboards.
- `create_dashboard` - Use this prompt template to create a dashboard based on a local or remote CSV dataset.
- `create_vizro_chart` - Use this prompt template to create a Vizro styled plotly chart based on a local or remote CSV dataset.

## Development or running from source

If you are a developer, or if you are running Vizro-MCP from source, you need to clone the Vizro repo. To configure the Vizro-MCP server details:

Add the following to your MCP configuration:

```json
{
  "mcpServers": {
    "vizro-mcp": {
      "command": "uv",
      "args": [
        "run",
        "--directory",
        "<PATH TO VIZRO>/vizro-mcp/",
        "vizro-mcp"
      ]
    }
  }
}
```

Replace `<PATH TO VIZRO>` with the actual path to your Vizro repository. You may also need to provide the full path to your `uv` executable, so instead of `"uv"` you would use something like `"/Users/<your-username>/.local/bin/uv"`. To discover the path of `uv` on your machine, in your terminal app, type `which uv`.

## Disclaimers

<details>
<summary><strong>Third party API</strong></summary>

Users are responsible for anything done via their host LLM application.

Users are responsible for procuring any and all rights necessary to access any third-party generative AI tools and for complying with any applicable terms or conditions thereof.

Users are wholly responsible for the use and security of the third-party generative AI tools and of Vizro.

</details>

<details>
<summary><strong>User acknowledgments</strong></summary>

Users acknowledge and agree that:

Any results, options, data, recommendations, analyses, code, or other information (“Outputs”) generated by any third-party generative AI tools (“GenAI Tools”) may contain some inaccuracies, biases, illegitimate, potentially infringing, or otherwise inappropriate content that may be mistaken, discriminatory, or misleading.

McKinsey & Company:

(i) expressly disclaims the accuracy, adequacy, timeliness, reliability, merchantability, fitness for a particular purpose, non-infringement, safety or completeness of any Outputs,

(ii) shall not be liable for any errors, omissions, or other defects in, delays or interruptions in such Outputs, or for any actions taken in reliance thereon, and

(iii) shall not be liable for any alleged violation or infringement of any right of any third party resulting from the users’ use of the GenAI Tools and the Outputs.

The Outputs shall be verified and validated by the users and shall not be used without human oversight and as a sole basis for making decisions impacting individuals.

Users remain solely responsible for the use of the Output, in particular, the users will need to determine the level of human oversight needed to be given the context and use case, as well as for informing the users’ personnel and other affected users about the nature of the GenAI Output. Users are also fully responsible for their decisions, actions, use of Vizro and Vizro-MCP and compliance with applicable laws, rules, and regulations, including but not limited to confirming that the Outputs do not infringe any third-party rights.

</details>

<details>
<summary><strong>Warning and safety usage for generative AI models</strong></summary>

Vizro-MCP is used by generative AI models because large language models (LLMs) represent significant advancements in the AI field. However, as with any powerful tool, there are potential risks associated with connecting to a generative AI model.

We recommend users research and understand the selected model before using Vizro-MCP.

Users are encouraged to treat AI-generated content as supplementary, always apply human judgment, approach with caution, review the relevant disclaimer page, and consider the following:

<ol>
<li>Hallucination and misrepresentation</li>
Generative models can potentially generate information while appearing factual, being entirely fictitious or misleading.

The vendor models might lack real-time knowledge or events beyond its last updates. Vizro-MCP output may vary and you should always verify critical information. It is the user's responsibility to discern the accuracy, consistent, and reliability of the generated content.

<li>Unintended and sensitive output</li>
The outputs from these models can be unexpected, inappropriate, or even harmful. Users as human in the loop is an essential part. Users must check and interpret the final output. It is necessary to approach the generated content with caution, especially when shared or applied in various contexts.

<li>Data privacy</li>
Your data is sent to model vendors if you connect to LLMs via their APIs. For example, if you connect to the model from OpenAI, your data will be sent to OpenAI via their API. Users should be cautious about sharing or inputting any personal or sensitive information.

<li>Bias and fairness</li>
Generative AI can exhibit biases present in their training data. Users need to be aware of and navigate potential biases in generated outputs and be cautious when interpreting the generated content.

<li>Malicious use</li>
These models can be exploited for various malicious activities. Users should be cautious about how and where they deploy and access such models.
</ol>
It's crucial for users to remain informed, cautious, and ethical in their applications.

</details><|MERGE_RESOLUTION|>--- conflicted
+++ resolved
@@ -185,13 +185,8 @@
 
 - `get_vizro_chart_or_dashboard_plan` - Get a structured step-by-step plan for creating either a chart or dashboard. Provides guidance on the entire creation process.
 - `get_model_json_schema` - Retrieves the complete JSON schema for any specified Vizro model, useful for understanding required and optional parameters.
-<<<<<<< HEAD
 - `validate_dashboard_config` - Tests Vizro model configurations by attempting to instantiate them. Returns Python code and visualization links for valid configurations.
-- `load_and_analyze_csv` - Loads a CSV file from a local path or URL into a pandas DataFrame and provides detailed analysis of its structure and content.
-=======
-- `validate_model_config` - Tests Vizro model configurations by attempting to instantiate them. Returns Python code and visualization links for valid configurations.
 - `load_and_analyze_data` - Loads a CSV file from a local path or URL into a pandas DataFrame and provides detailed analysis of its structure and content.
->>>>>>> d325d895
 - `validate_chart_code` - Validates the code created for a chart and returns feedback on its correctness.
 - `get_sample_data_info` - Provides information about sample datasets that can be used for testing and development.
 
