# Vizro MCP server

Vizro-MCP is a [Model Context Protocol (MCP)](https://modelcontextprotocol.io/) server, which works alongside a LLM to help you create Vizro dashboards and charts.

## Features of Vizro-MCP

<<<<<<< HEAD
❌ Random choice of frontend frameworks or charting libraries without any design principles or consistency
=======
Vizro-MCP provides tools and templates to create a functioning Vizro chart or dashboard step by step. Benefits include:

✅ One consistent framework for charts and dashboards with one common design language. ✅ Validated config output that is readable and easy to alter or maintain. ✅ Live preview of the dashboard to iterate the design until the dashboard is perfect. ✅ Use of local or remote datasets simply by providing a path or URL.
>>>>>>> 6e59124b

### Without Vizro-MCP

Without Vizro-MCP, if you try to make a dashboard using an LLM, it could choose any framework, and use it without specific guidance, design principles, or consistency. The results are:

❌ A random choice of frontend framework or charting library. ❌ A vibe-coded mess that may or may not run, but certainly is not very maintainable. ❌ No way to easily preview the dashboard. ❌ No easy way to connect to real data.

## 🛠️ Get started

<<<<<<< HEAD
✅ One consistent framework for charts and dashboards with one common design language

✅ Validated config that is readable and easy to alter or maintain by a human

✅ Live preview of the dashboard to iterate the design until the dashboard is perfect

✅ Use local or remote datasets simply by providing a path or URL

## 🛠️ Getting started

See at the very bottom for the **developer** instructions.
=======
If you are a **developer** and need instructions for running Vizro-MCP from source, skip to the end of this page to [Development or running from source](#development-or-running-from-source).
>>>>>>> 6e59124b

### Prerequisites

- [uv](https://docs.astral.sh/uv/getting-started/installation/)
- [Claude Desktop](https://claude.ai/download) or [Cursor](https://www.cursor.com/downloads)

In principle, the Vizro MCP server works with _any_ MCP enabled client but we recommend Claude Desktop or Cursor as popular choices.

> 🐛 **Note:** There are currently some known issues with [VS Code](https://code.visualstudio.com/) but we are working on this and hope to have Copilot working soon.

> ⚠️ **Warning:** In some hosts (like Claude Desktop) the free plan might be less performant, which may cause issues when the request is too complex. In cases where the request causes the UI to crash, opt for using a paid plan, or reduce your request's complexity.

### Installation

Once you have installed the MCP host application, you need to configure the Vizro MCP server details.

**For Claude**: Add the following to your `claude_desktop_config.json` [found via Developer Settings](https://modelcontextprotocol.io/quickstart/user#2-add-the-filesystem-mcp-server).

**For Cursor**: Add the following to `mcp.json` [found via the Cursor Settings](https://docs.cursor.com/context/model-context-protocol#configuration-locations):

```json
{
  "mcpServers": {
    "git": {
      "command": "uvx",
      "args": [
        "vizro-mcp"
      ]
    }
  }
}
```

> ⚠️ **Warning:** In some cases you may need to provide the full path to your `uv` executable, so instead of `uv` would use something like `/Users/<your-username>/.local/bin/uv`. To discover the path of `uv` on your machine, in your terminal app, type `which uv`.

If you are using Claude Desktop, restart it, and after a few moments, you should see a hammer icon below the chat field:

<img src="assets/claud_hammer.png" alt="Claude Desktop MCP Server Icon" width="150"/>

Similarly, when using Cursor, after a short pause, you should see a green light in the MCP menu:

<img src="assets/cursor_working.png" alt="Claude Desktop MCP Server Icon" width="400"/>

## 💻 Usage

### Create a Vizro dashboard based on local or remote data

Example prompts:

> _Create a Vizro dashboard with one page, a scatter chart, and a filter based on `<insert absolute file path or public URL>` data._

> _Create a simple two page Vizro dashboard, with first page being a correlation analysis of `<insert absolute file path or public URL>` data, and the second page being a map plot of `<insert absolute file path or public URL>` data_

You can even ask for a dashboard without providing data:

> _Create a Vizro dashboard with one page, a scatter chart, and a filter._

In general, it helps to specify Vizro in the prompt and to keep it as precise (and simple) as possible.

### Use a prompt template to get specific dashboards quickly

We currently offer one template to create an exploratory data analysis (EDA) dashboard. This prompt template is only available in Claude Desktop. To use it, click on the plug symbol next to the hammer, and select the template.

<img src="assets/claud_hammer.png" alt="Claude Desktop MCP Server Icon" width="150"/>
<img src="assets/claude_prompt_template.png" alt="Claude Desktop MCP Server Icon" width="300"/>

### Get a live preview of your dashboard

When the LLM chooses to use the tool `validate_model_config`, and the tool executes successfully, the LLM will return a link to a live preview of the dashboard if only public data accessed via URL is used. In Claude Desktop, you can see the output of the tool by opening the tool collapsible and scrolling down to the very bottom.

<img src="assets/claude_validate.png" width="300"/>

You can also ask the model to give you the link, but it will attempt to regenerate it, which is very error prone and slow.

### Create Vizro charts

TBD

## 🔍 Transparency and trust

MCP servers are a relatively new concept, and it is important to be transparent about what the tools are capable of so you can make an informed choice as a user. Overall, the Vizro MCP server only reads data, and never writes, deletes or modifies any data on your machine.

In general the most critical part of the process is the `load_and_analyze_data` tool. This tool, running on your machine, will load local or remote data into a pandas DataFrame and provide a detailed analysis of its structure and content. It only uses `pd.read_xxx`, so in general there is no need to worry about privacy or data security.

The second most critical part is the `validate_model_config` tool. This tool will attempt to instantiate the Vizro model configuration and return the Python code and visualization link for valid configurations. If the configuration is valid, it will also return a link to a live preview of the dashboard, which will take you to [PyCafe](https://py.cafe). This of course only happens if you click the link, so you can always opt out.

## Available Tools (if client allows)

The Vizro MCP server provides the following tools. In general you should not need to use them directly, but in special cases you could ask the LLM to call them directly to help it find its way.

- `get_vizro_chart_or_dashboard_plan` - Call this tool first to get a structured step-by-step plan for creating either a chart or dashboard. Provides guidance on the entire creation process.
- `get_overview_vizro_models` - Returns a comprehensive overview of all available models in the `vizro.models` namespace, organized by category.
- `get_model_JSON_schema` - Retrieves the complete JSON schema for any specified Vizro model, useful for understanding required and optional parameters.
- `validate_model_config` - Tests Vizro model configurations by attempting to instantiate them. Returns Python code and visualization links for valid configurations.
- `load_and_analyze_csv` - Loads a CSV file from a local path or URL into a pandas DataFrame and provides detailed analysis of its structure and content.
- `get_validated_chart_code` - Validates the code created for a chart and returns feedback on its correctness.
- `get_sample_data_info` - Provides information about sample datasets that can be used for testing and development.

## Available Prompts (if client allows)

- `create_EDA_dashboard` - Use this prompt template to create an Exploratory Data Anlysis (EDA) dashboard based on a local or remote CSV dataset
- `create_vizro_chart` - Use this prompt template to create a Vizro styled plotly chart based on a local or remote CSV dataset

## Sample data

You can find a set of sample CSVs to try out in the [Plotly repository](https://github.com/plotly/datasets/tree/master).

## Development or running from source

If you are a developer, or if you are running Vizro-MCP from source, you need to clone the Vizro repo. To configure the Vizro MCP server details:

**For Claud**: Add the following to your `claude_desktop_config.json` [found via Developer Settings](https://modelcontextprotocol.io/quickstart/user#2-add-the-filesystem-mcp-server):

**For Cursor**: Add the following to `mcp.json` [found via the Cursor Settings](https://docs.cursor.com/context/model-context-protocol#configuration-locations):

```json
{
  "mcpServers": {
    "vizro-mcp": {
      "command": "uv",
      "args": [
        "run",
        "--directory",
        "<PATH TO VIZRO>/vizro-mcp/",
        "vizro-mcp"
      ]
    }
  }
}
```

Replace `<PATH TO VIZRO>` with the actual path to your Vizro repository. You may also need to provide the full path to your `uv` executable, so instead of `"uv"` you would use something like `"/Users/<your-username>/.local/bin/uv"`. To discover the path of `uv` on your machine, in your terminal app, type `which uv`.

## Other Cool MCP Servers

Here are some other awesome MCP servers you might want to check out:

- [Context7](https://github.com/upstash/context7) - Provides up-to-date code documentation for any library directly in your prompts. Great for getting the latest API references and examples without relying on outdated training data.

- [Everything MCP](https://github.com/modelcontextprotocol/servers/tree/main/src/everything) - A development-focused MCP server that combines multiple capabilities including web search, code search, and more. Useful for testing and prototyping MCP features. Part of the official MCP servers collection.

You can find more MCP servers in the [official MCP servers repository](https://github.com/modelcontextprotocol/servers/tree/main).<|MERGE_RESOLUTION|>--- conflicted
+++ resolved
@@ -4,13 +4,9 @@
 
 ## Features of Vizro-MCP
 
-<<<<<<< HEAD
-❌ Random choice of frontend frameworks or charting libraries without any design principles or consistency
-=======
 Vizro-MCP provides tools and templates to create a functioning Vizro chart or dashboard step by step. Benefits include:
 
 ✅ One consistent framework for charts and dashboards with one common design language. ✅ Validated config output that is readable and easy to alter or maintain. ✅ Live preview of the dashboard to iterate the design until the dashboard is perfect. ✅ Use of local or remote datasets simply by providing a path or URL.
->>>>>>> 6e59124b
 
 ### Without Vizro-MCP
 
@@ -20,21 +16,7 @@
 
 ## 🛠️ Get started
 
-<<<<<<< HEAD
-✅ One consistent framework for charts and dashboards with one common design language
-
-✅ Validated config that is readable and easy to alter or maintain by a human
-
-✅ Live preview of the dashboard to iterate the design until the dashboard is perfect
-
-✅ Use local or remote datasets simply by providing a path or URL
-
-## 🛠️ Getting started
-
-See at the very bottom for the **developer** instructions.
-=======
 If you are a **developer** and need instructions for running Vizro-MCP from source, skip to the end of this page to [Development or running from source](#development-or-running-from-source).
->>>>>>> 6e59124b
 
 ### Prerequisites
 
