--- conflicted
+++ resolved
@@ -4,21 +4,9 @@
 
 ##  Without Vizro-MCP
 
-<<<<<<< HEAD
 LLMs choose any framework to create dashboards, and do so without any guidance, design principles or consistency.
 
 ❌ Random choice of frontend frameworks or charting libraries without any design principles or consistency
-=======
-Use natural language prompts to create Vizro dashboard code using LLM applications, such as IDEs and Claude Desktop, that host MCP server connections.
-
-With Vizro MCP you can:
-
-- Use local or remote datasets.
-- Reuse the prompt templates provide for guided dashboard creation (Claude Desktop only).
-- Iterate the dashboard until it is perfect.
-
-The resulting code is accompanied by a matching Vizro JSON configuration file. What you get is well-structured, readable, (almost) guaranteed to run ... and not a vibe-coded mess!
->>>>>>> 287612c9
 
 ❌ Vibe coded mess that may or may not run, but certainly is not very maintainable
 
