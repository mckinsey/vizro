--- conflicted
+++ resolved
@@ -83,11 +83,7 @@
         vm.DatePicker,
         vm.Slider,
         vm.RangeSlider,
-<<<<<<< HEAD
-        vm.DatePicker,
         vm.Switch,
-=======
->>>>>>> 0e0a0800
     ],
     "navigation": [vm.Navigation, vm.NavBar, vm.NavLink],
     "additional_info": [vm.Tooltip],
