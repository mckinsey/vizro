[build-system]
build-backend = "hatchling.build"
requires = ["hatchling"]

[project]
authors = [
  {name = "Vizro Team"}
]
classifiers = [
  "Programming Language :: Python",
  "Programming Language :: Python :: 3.9",
  "Programming Language :: Python :: 3.10",
  "Programming Language :: Python :: 3.11",
  "Programming Language :: Python :: 3.12"
]
dependencies = [
  "pandas",
  "tabulate",
  "openai>=1.0.0",
<<<<<<< HEAD
  "langchain>=0.1.0, <0.3.0",  # TODO update all LLMChain class, update to pydantic v2 and remove upper bound
  "langgraph>=0.1.2",
  "python-dotenv>=1.0.0",  # TODO decide env var management to see if we need this
  "vizro>=0.1.21",
  "langchain_openai",  # Base dependency, ie minimum model working
=======
  "langchain>=0.1.0, <0.3.0",  # TODO update to pydantic v2 and remove upper bound
  "langgraph>=0.1.2, <0.2.17",  # TODO update to pydantic v2 and remove upper bound (latest version break pydantic v1 compatibility)
  "python-dotenv>=1.0.0",  # TODO decide env var management to see if we need this
  "vizro>=0.1.20",
  "langchain-openai",  # Base dependency, ie minimum model working, but ideally we could get rid of this
>>>>>>> f1e68ae6
  "ruff"
]
description = "Vizro-AI is a tool for generating data visualizations"
dynamic = ["version"]
license-files = {paths = ["LICENSE.txt"]}
name = "vizro_ai"
readme = "README.md"
requires-python = ">=3.9"

[project.optional-dependencies]
anthropic = ["langchain-anthropic"]
mistral = ["langchain-mistralai>=0.1.13"]

[tool.coverage.paths]
vizro = ["src/vizro_ai"]  # omit tests for clarity, although this can be useful to see what test lines DID NOT run

[tool.coverage.report]
exclude_lines = [
  "no cov",
  "if __name__ == .__main__.:",
  "if TYPE_CHECKING:"
]
fail_under = 45
show_missing = true
skip_covered = true

[tool.coverage.run]
branch = true
parallel = true
source_pkgs = ["vizro_ai"]

[tool.pytest.ini_options]
filterwarnings = [
  "error",
  # Ignore until pandas is made compatible with Python 3.12:
  "ignore:.*utcfromtimestamp:DeprecationWarning",
  # Ignore until pandas 3 is released:
  "ignore:(?s).*Pyarrow will become a required dependency of pandas:DeprecationWarning",
  # TODO update all LLMChain class and remove this warning
  # Ignore LLMchian deprecation warning:
  "ignore:.*The class `LLMChain` was deprecated in LangChain 0.1.17"
]<|MERGE_RESOLUTION|>--- conflicted
+++ resolved
@@ -17,19 +17,11 @@
   "pandas",
   "tabulate",
   "openai>=1.0.0",
-<<<<<<< HEAD
-  "langchain>=0.1.0, <0.3.0",  # TODO update all LLMChain class, update to pydantic v2 and remove upper bound
-  "langgraph>=0.1.2",
+  "langchain>=0.1.0, <0.3.0",  # TODO update to pydantic v2 and remove upper bound
+  "langgraph>=0.1.2, <0.2.17",  # TODO update to pydantic v2 and remove upper bound (latest version break pydantic v1 compatibility)
   "python-dotenv>=1.0.0",  # TODO decide env var management to see if we need this
   "vizro>=0.1.21",
   "langchain_openai",  # Base dependency, ie minimum model working
-=======
-  "langchain>=0.1.0, <0.3.0",  # TODO update to pydantic v2 and remove upper bound
-  "langgraph>=0.1.2, <0.2.17",  # TODO update to pydantic v2 and remove upper bound (latest version break pydantic v1 compatibility)
-  "python-dotenv>=1.0.0",  # TODO decide env var management to see if we need this
-  "vizro>=0.1.20",
-  "langchain-openai",  # Base dependency, ie minimum model working, but ideally we could get rid of this
->>>>>>> f1e68ae6
   "ruff"
 ]
 description = "Vizro-AI is a tool for generating data visualizations"
