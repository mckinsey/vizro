--- conflicted
+++ resolved
@@ -21,10 +21,7 @@
   "langgraph>=0.1.2",
   "python-dotenv>=1.0.0",  # TODO decide env var management to see if we need this
   "vizro>=0.1.32",
-<<<<<<< HEAD
-=======
   "pydantic>=2.7.0",
->>>>>>> d325d895
   "langchain_openai",  # Base dependency, ie minimum model working
   "black",
   "autoflake",
