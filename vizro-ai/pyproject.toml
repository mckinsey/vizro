--- conflicted
+++ resolved
@@ -17,16 +17,11 @@
   "pandas",
   "tabulate",
   "openai>=1.0.0",
-  "langchain>=0.1.0, <0.3.0",  # TODO update all LLMChain class, update to pydantic v2 and remove upper bound
-<<<<<<< HEAD
-  "langgraph>=0.1.2",
-=======
-  "langchain-openai",
-  "langgraph>=0.1.2, <0.2.17",  # latest version break pydantic v1 compatibility
->>>>>>> f45f9715
+  "langchain>=0.1.0, <0.3.0",  # TODO update to pydantic v2 and remove upper bound
+  "langgraph>=0.1.2, <0.2.17",  # TODO update to pydantic v2 and remove upper bound (latest version break pydantic v1 compatibility)
   "python-dotenv>=1.0.0",  # TODO decide env var management to see if we need this
   "vizro>=0.1.20",
-  "langchain_openai",  # Base dependency, ie minimum model working, but ideally we could get rid of this
+  "langchain-openai",  # Base dependency, ie minimum model working, but ideally we could get rid of this
   "ruff"
 ]
 description = "Vizro-AI is a tool for generating data visualizations"
