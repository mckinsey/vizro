# Frequently asked questions

## Should I use Vizro-AI or Vizro-MCP?

Vizro-AI has largely been replaced by [Vizro-MCP](https://vizro.readthedocs.io/projects/vizro-mcp/) and only supports chart generation from version 0.4.0.

<<<<<<< HEAD
For chart and dashboard generation, we recommend using Vizro-MCP, since it doesn’t require an API key and works with familiar LLM applications like Claude Desktop, making it simpler to use.
=======
For chart and dashboard generation, we recommend using Vizro-MCP, since it doesn’t require an API key and works with familiar LLM applications like VS Code, Cursor, or Claude Desktop, making it simpler to use.
>>>>>>> 74495ac6

## Who works on Vizro-AI?

### Current team members

[Alexey Snigir](https://github.com/l0uden), [Anna Xiong](https://github.com/Anna-Xiong), [Antony Milne](https://github.com/antonymilne), [Dan Dumitriu](https://github.com/dandumitriu1), [Huong Li Nguyen](https://github.com/huong-li-nguyen), [Jo Stichbury](https://github.com/stichbury), [Joseph Perkins](https://github.com/Joseph-Perkins), [Lingyi Zhang](https://github.com/lingyielia), [Maximilian Schulz](https://github.com/maxschulz-COL), [Nadija Graca](https://github.com/nadijagraca), [Petar Pejovic](https://github.com/petar-qb).

With thanks to Sam Bourton and Stephen Xu for sponsorship, inspiration and guidance, plus everyone else who helped to test, guide, support and encourage development.

## Which large language models are supported by vizro-ai?

Refer to [supported models](../user-guides/customize-vizro-ai.md#supported-models) in `vizro-ai` docs.<|MERGE_RESOLUTION|>--- conflicted
+++ resolved
@@ -4,11 +4,8 @@
 
 Vizro-AI has largely been replaced by [Vizro-MCP](https://vizro.readthedocs.io/projects/vizro-mcp/) and only supports chart generation from version 0.4.0.
 
-<<<<<<< HEAD
-For chart and dashboard generation, we recommend using Vizro-MCP, since it doesn’t require an API key and works with familiar LLM applications like Claude Desktop, making it simpler to use.
-=======
 For chart and dashboard generation, we recommend using Vizro-MCP, since it doesn’t require an API key and works with familiar LLM applications like VS Code, Cursor, or Claude Desktop, making it simpler to use.
->>>>>>> 74495ac6
+
 
 ## Who works on Vizro-AI?
 
