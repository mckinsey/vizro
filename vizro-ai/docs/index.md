# Vizro-AI

Vizro-AI uses generative AI to extend [Vizro](https://vizro.readthedocs.io) so you can use instructions in English, or other languages, to effortlessly create interactive charts and dashboards.

By using Vizro's themes, you can incorporate design best practices by default. If you're new to coding, Vizro-AI simplifies both the creation of charts with [Plotly](https://plotly.com/python/) and their layout upon an interactive and easily-distributed dashboard.

Even if you are an experienced data practitioner, Vizro-AI optimizes how you create visually appealing layouts to present detailed insights about your data.

<img src=".//assets/readme/readme_animation.gif" alt="Gif to demonstrate vizro-ai">

<<<<<<< HEAD
Below is a table of the Vizro components currently supported by Vizro-AI. This list is not exhaustive, and we are actively working on adding more features to Vizro-AI.

| Feature type         | Feature                                                                                                                | Availability |
| -------------------- | ---------------------------------------------------------------------------------------------------------------------- | ------------ |
| **Components**       | [Graph](https://vizro.readthedocs.io/en/stable/pages/user-guides/graph/)                                               | ✔            |
|                      | [AG Grid](https://vizro.readthedocs.io/en/stable/pages/user-guides/table/#ag-grid)                                     | ✔            |
|                      | [Card](https://vizro.readthedocs.io/en/stable/pages/user-guides/card-button/)                                          | ✔            |
|                      | [Button](https://vizro.readthedocs.io/en/stable/pages/user-guides/card-button/)                                        | ✖            |
|                      | [Tabs](https://vizro.readthedocs.io/en/stable/pages/user-guides/tabs/)                                                 | ✖            |
|                      | [Containers](https://vizro.readthedocs.io/en/stable/pages/user-guides/container/)                                      | ✖            |
| **Controls**         | [Filter](https://vizro.readthedocs.io/en/stable/pages/user-guides/filters/)                                            | ✔            |
|                      | [Parameter](https://vizro.readthedocs.io/en/stable/pages/user-guides/parameters/)                                      | ✖            |
| **Navigation**       | [Default navigation](https://vizro.readthedocs.io/en/stable/pages/user-guides/navigation/#use-the-default-navigation)  | ✔            |
|                      | [Custom navigation](https://vizro.readthedocs.io/en/stable/pages/user-guides/navigation/#customize-the-navigation-bar) | ✖            |
| **Layout**           | [Layout](https://vizro.readthedocs.io/en/stable/pages/user-guides/layouts/)                                            | ✔            |
| **Dashboard header** | [Dashboard title](https://vizro.readthedocs.io/en/stable/pages/user-guides/dashboard/)                                 | ✔            |
|                      | [Logo](https://vizro.readthedocs.io/en/stable/pages/user-guides/dashboard/)                                            | ✖            |

If a feature you need for your dashboard isn't currently supported by Vizro-AI you can [retrieve the dashboard code](https://vizro.readthedocs.io/projects/vizro-ai/en/vizro-ai-0.2.3/pages/user-guides/retrieve-dashboard-code/) and add the missing components before running the dashboard.
=======
>>>>>>> 736294c2

FIXME: maybe use two newline between each

<div class="grid cards" markdown>

- :fontawesome-solid-forward-fast:{ .lg .middle } __New to Vizro-AI?__

    ---

    [:octicons-arrow-right-24: Install Vizro-AI](pages/user-guides/install.md) </br> [:octicons-arrow-right-24: Quickstart chart generation](pages/tutorials/quickstart.md) </br> [:octicons-arrow-right-24: Quickstart dashboard generation](pages/tutorials/quickstart-dashboard.md) </br>

- :fontawesome-solid-keyboard:{ .lg .middle } __Get hands-on__

    ---

<<<<<<< HEAD
    [:octicons-arrow-right-24: How to run Vizro-AI](pages/user-guides/run-vizro-ai.md)</br> [:octicons-arrow-right-24: Model usage](pages/user-guides/customize-vizro-ai.md)</br> [:octicons-arrow-right-24: Create advanced charts](pages/user-guides/create-advanced-charts.md)</br> [:octicons-arrow-right-24: Add charts to a dashboard](pages/user-guides/add-generated-chart-usecase.md)</br> [:octicons-arrow-right-24: Retrieve code for a generated dashboard](pages/user-guides/retrieve-dashboard-code.md)
=======
    [:octicons-arrow-right-24: How to run Vizro-AI](pages/user-guides/run-vizro-ai.md)</br>
    [:octicons-arrow-right-24: Model usage](pages/user-guides/customize-vizro-ai.md)</br>
    [:octicons-arrow-right-24: Create advanced charts](pages/user-guides/create-advanced-charts.md)</br>
    [:octicons-arrow-right-24: Add charts to a dashboard](pages/user-guides/add-generated-chart-usecase.md)</br>
    [:octicons-arrow-right-24: Retrieve code for a generated dashboard](pages/user-guides/run-vizro-ai-dashboard.md)
>>>>>>> 736294c2

- :material-format-font:{ .lg .middle } __Find out more__

    ---

    [:octicons-arrow-right-24: FAQs](pages/explanation/faq.md) </br> [:octicons-arrow-right-24: Safeguard dynamic code execution](pages/explanation/safeguard.md) </br> [:octicons-arrow-right-24: Guidelines for use of LLMs](pages/explanation/safety-in-vizro-ai.md)

- :fontawesome-solid-chart-column:{ .lg .middle } __Vizro__

    ---

    [:octicons-arrow-right-24: Vizro documentation](https://vizro.readthedocs.io/)

</div>

!!! notice "Notice"
    Review the [disclaimer](pages/explanation/disclaimer.md) before using the `vizro-ai` package.

    Users must connect to large language models (LLMs) to use Vizro-AI. Please review our [guidelines on the use of LLMs](pages/explanation/safety-in-vizro-ai.md) and the required [safeguarding for dynamic code evaluation](pages/explanation/safeguard.md).<|MERGE_RESOLUTION|>--- conflicted
+++ resolved
@@ -8,58 +8,34 @@
 
 <img src=".//assets/readme/readme_animation.gif" alt="Gif to demonstrate vizro-ai">
 
-<<<<<<< HEAD
-Below is a table of the Vizro components currently supported by Vizro-AI. This list is not exhaustive, and we are actively working on adding more features to Vizro-AI.
-
-| Feature type         | Feature                                                                                                                | Availability |
-| -------------------- | ---------------------------------------------------------------------------------------------------------------------- | ------------ |
-| **Components**       | [Graph](https://vizro.readthedocs.io/en/stable/pages/user-guides/graph/)                                               | ✔            |
-|                      | [AG Grid](https://vizro.readthedocs.io/en/stable/pages/user-guides/table/#ag-grid)                                     | ✔            |
-|                      | [Card](https://vizro.readthedocs.io/en/stable/pages/user-guides/card-button/)                                          | ✔            |
-|                      | [Button](https://vizro.readthedocs.io/en/stable/pages/user-guides/card-button/)                                        | ✖            |
-|                      | [Tabs](https://vizro.readthedocs.io/en/stable/pages/user-guides/tabs/)                                                 | ✖            |
-|                      | [Containers](https://vizro.readthedocs.io/en/stable/pages/user-guides/container/)                                      | ✖            |
-| **Controls**         | [Filter](https://vizro.readthedocs.io/en/stable/pages/user-guides/filters/)                                            | ✔            |
-|                      | [Parameter](https://vizro.readthedocs.io/en/stable/pages/user-guides/parameters/)                                      | ✖            |
-| **Navigation**       | [Default navigation](https://vizro.readthedocs.io/en/stable/pages/user-guides/navigation/#use-the-default-navigation)  | ✔            |
-|                      | [Custom navigation](https://vizro.readthedocs.io/en/stable/pages/user-guides/navigation/#customize-the-navigation-bar) | ✖            |
-| **Layout**           | [Layout](https://vizro.readthedocs.io/en/stable/pages/user-guides/layouts/)                                            | ✔            |
-| **Dashboard header** | [Dashboard title](https://vizro.readthedocs.io/en/stable/pages/user-guides/dashboard/)                                 | ✔            |
-|                      | [Logo](https://vizro.readthedocs.io/en/stable/pages/user-guides/dashboard/)                                            | ✖            |
-
-If a feature you need for your dashboard isn't currently supported by Vizro-AI you can [retrieve the dashboard code](https://vizro.readthedocs.io/projects/vizro-ai/en/vizro-ai-0.2.3/pages/user-guides/retrieve-dashboard-code/) and add the missing components before running the dashboard.
-=======
->>>>>>> 736294c2
-
-FIXME: maybe use two newline between each
 
 <div class="grid cards" markdown>
 
-- :fontawesome-solid-forward-fast:{ .lg .middle } __New to Vizro-AI?__
+-   :fontawesome-solid-forward-fast:{ .lg .middle } __New to Vizro-AI?__
 
     ---
 
-    [:octicons-arrow-right-24: Install Vizro-AI](pages/user-guides/install.md) </br> [:octicons-arrow-right-24: Quickstart chart generation](pages/tutorials/quickstart.md) </br> [:octicons-arrow-right-24: Quickstart dashboard generation](pages/tutorials/quickstart-dashboard.md) </br>
+    [:octicons-arrow-right-24: Install Vizro-AI](pages/user-guides/install.md) </br>
+    [:octicons-arrow-right-24: Quickstart chart generation](pages/tutorials/quickstart.md) </br>
+    [:octicons-arrow-right-24: Quickstart dashboard generation](pages/tutorials/quickstart-dashboard.md) </br>
 
 - :fontawesome-solid-keyboard:{ .lg .middle } __Get hands-on__
 
     ---
 
-<<<<<<< HEAD
-    [:octicons-arrow-right-24: How to run Vizro-AI](pages/user-guides/run-vizro-ai.md)</br> [:octicons-arrow-right-24: Model usage](pages/user-guides/customize-vizro-ai.md)</br> [:octicons-arrow-right-24: Create advanced charts](pages/user-guides/create-advanced-charts.md)</br> [:octicons-arrow-right-24: Add charts to a dashboard](pages/user-guides/add-generated-chart-usecase.md)</br> [:octicons-arrow-right-24: Retrieve code for a generated dashboard](pages/user-guides/retrieve-dashboard-code.md)
-=======
     [:octicons-arrow-right-24: How to run Vizro-AI](pages/user-guides/run-vizro-ai.md)</br>
     [:octicons-arrow-right-24: Model usage](pages/user-guides/customize-vizro-ai.md)</br>
     [:octicons-arrow-right-24: Create advanced charts](pages/user-guides/create-advanced-charts.md)</br>
     [:octicons-arrow-right-24: Add charts to a dashboard](pages/user-guides/add-generated-chart-usecase.md)</br>
     [:octicons-arrow-right-24: Retrieve code for a generated dashboard](pages/user-guides/run-vizro-ai-dashboard.md)
->>>>>>> 736294c2
 
 - :material-format-font:{ .lg .middle } __Find out more__
 
     ---
 
-    [:octicons-arrow-right-24: FAQs](pages/explanation/faq.md) </br> [:octicons-arrow-right-24: Safeguard dynamic code execution](pages/explanation/safeguard.md) </br> [:octicons-arrow-right-24: Guidelines for use of LLMs](pages/explanation/safety-in-vizro-ai.md)
+    [:octicons-arrow-right-24: FAQs](pages/explanation/faq.md) </br>
+    [:octicons-arrow-right-24: Safeguard dynamic code execution](pages/explanation/safeguard.md) </br>
+    [:octicons-arrow-right-24: Guidelines for use of LLMs](pages/explanation/safety-in-vizro-ai.md)
 
 - :fontawesome-solid-chart-column:{ .lg .middle } __Vizro__
 
@@ -67,9 +43,14 @@
 
     [:octicons-arrow-right-24: Vizro documentation](https://vizro.readthedocs.io/)
 
+
 </div>
 
 !!! notice "Notice"
-    Review the [disclaimer](pages/explanation/disclaimer.md) before using the `vizro-ai` package.
 
-    Users must connect to large language models (LLMs) to use Vizro-AI. Please review our [guidelines on the use of LLMs](pages/explanation/safety-in-vizro-ai.md) and the required [safeguarding for dynamic code evaluation](pages/explanation/safeguard.md).+    Review the [disclaimer](pages/explanation/disclaimer.md)
+    before using the `vizro-ai` package.
+
+    Users must connect to large language models (LLMs) to use Vizro-AI.
+    Please review our [guidelines on the use of LLMs](pages/explanation/safety-in-vizro-ai.md)
+    and the required [safeguarding for dynamic code evaluation](pages/explanation/safeguard.md).