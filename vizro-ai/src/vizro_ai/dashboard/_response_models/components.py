"""Component plan model."""

import logging

import vizro.models as vm

try:
    from pydantic.v1 import BaseModel, Field
except ImportError:  # pragma: no cov
    from pydantic import BaseModel, Field
from langchain_core.language_models.chat_models import BaseChatModel
from vizro.tables import dash_ag_grid
from vizro_ai.dashboard._pydantic_output import _get_pydantic_model
from vizro_ai.dashboard._response_models.types import ComponentType
from vizro_ai.dashboard.utils import AllDfMetadata, ComponentResult
from vizro_ai.utils.helper import DebugFailure

logger = logging.getLogger(__name__)


class ComponentPlan(BaseModel):
    """Component plan model."""

    component_type: ComponentType
    component_description: str = Field(
        ...,
        description="""
        Description of the component. Include everything that relates to this component.
        Be as specific and detailed as possible.
        Keep the original relevant description AS IS. Keep any links exactly as provided.
        Remember: Accuracy and completeness are key. Do not omit any relevant information provided about the component.
        """,
    )
    component_id: str = Field(
        pattern=r"^[a-z]+(_[a-z]+)?$", description="Small snake case description of this component."
    )
    # TODO: for improvement, we could dynamically create the pydantic model at runtime so that we can
    # validate the df_name against the available dataframes
    df_name: str = Field(
        ...,
        description="""
        The name of the dataframe that this component will use. If no dataframe is
        used, please specify that as N/A.
        """,
    )

    def create(self, model: BaseChatModel, all_df_metadata: AllDfMetadata) -> ComponentResult:
        """Create the component based on its type.

        Args:
            model: The llm used.
            all_df_metadata: Metadata for all available dataframes.

        Returns:
            ComponentResult containing:
            - component: The created component (vm.Card, vm.AgGrid, or vm.Graph)
            - code: Optional string containing the code used to generate the component (for Graph type only)

        Raises:
            DebugFailure: If component creation fails, a Card with an error message is returned.

        """
        try:
            if self.component_type == "Graph":
<<<<<<< HEAD
                return vm.Graph(
                    id=self.component_id,
                    figure=vizro_ai.plot(
                        df=all_df_metadata.get_df(self.df_name),
                        user_input=self.component_description,
                        max_debug_retry=2,
=======
                from vizro_ai import VizroAI

                vizro_ai = VizroAI(model=model)
                result = vizro_ai._run_plot_tasks(
                    df=all_df_metadata.get_df(self.df_name),
                    user_input=self.component_description,
                    chart_name=self.component_id,
                    max_debug_retry=2,
                )
                return ComponentResult(
                    component=vm.Graph(
                        id=self.component_id,
                        figure=result.figure,
>>>>>>> 09c85ee9
                    ),
                    code=result.code,
                )
            elif self.component_type == "AgGrid":
                return ComponentResult(
                    component=vm.AgGrid(id=self.component_id, figure=dash_ag_grid(data_frame=self.df_name))
                )
            elif self.component_type == "Card":
                card_prompt = f"""
                The Card uses the dcc.Markdown component from Dash as its underlying text component.
                Create a card based on the card description: {self.component_description}.
                """
                result_proxy = _get_pydantic_model(query=card_prompt, llm_model=model, response_model=vm.Card)
                proxy_dict = result_proxy.dict()
                proxy_dict["id"] = self.component_id
                return ComponentResult(component=vm.Card.parse_obj(proxy_dict))

        except DebugFailure as e:
            logger.warning(
                f"""
[FALLBACK] Failed to build `Component`: {self.component_id}.
Reason: {e}
Relevant prompt: {self.component_description}
"""
            )
            return ComponentResult(
                component=vm.Card(id=self.component_id, text=f"Failed to build component: {self.component_id}")
            )


if __name__ == "__main__":
    from dotenv import load_dotenv
    from vizro_ai._llm_models import _get_llm_model
    from vizro_ai.dashboard.utils import AllDfMetadata

    load_dotenv()

    model = _get_llm_model()

    all_df_metadata = AllDfMetadata({})
    component_plan = ComponentPlan(
        component_type="Card",
        component_description="Create a card says 'this is worldwide GDP'.",
        component_id="gdp_card",
        df_name="N/A",
    )
    component = component_plan.create(model, all_df_metadata)
    print(component.__repr__())  # noqa: T201<|MERGE_RESOLUTION|>--- conflicted
+++ resolved
@@ -62,14 +62,6 @@
         """
         try:
             if self.component_type == "Graph":
-<<<<<<< HEAD
-                return vm.Graph(
-                    id=self.component_id,
-                    figure=vizro_ai.plot(
-                        df=all_df_metadata.get_df(self.df_name),
-                        user_input=self.component_description,
-                        max_debug_retry=2,
-=======
                 from vizro_ai import VizroAI
 
                 vizro_ai = VizroAI(model=model)
@@ -83,7 +75,6 @@
                     component=vm.Graph(
                         id=self.component_id,
                         figure=result.figure,
->>>>>>> 09c85ee9
                     ),
                     code=result.code,
                 )
