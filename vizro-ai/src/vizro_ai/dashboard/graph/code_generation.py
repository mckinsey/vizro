<<<<<<< HEAD
"""Code generation graph for dashboard generation."""

import logging
=======
>>>>>>> e2e03cfa
import re
from typing import Any, Dict, List

import pandas as pd
from langchain.globals import set_debug
from langgraph.graph import END, StateGraph
from vizro.models import Dashboard
from vizro_ai.chains._llm_models import _get_llm_model
<<<<<<< HEAD
from vizro_ai.dashboard.nodes.core_builder.build import DashboardBuilder
from vizro_ai.dashboard.nodes.core_builder.plan import DashboardPlanner, _get_dashboard_plan, _print_dashboard_plan
=======
from vizro_ai.dashboard.nodes.core_builder.vizro_ai_db import VizroAIDashboard
>>>>>>> e2e03cfa
from vizro_ai.dashboard.nodes.data_summary import DfInfo, _get_df_info, df_sum_prompt
from vizro_ai.dashboard.nodes.imports_builder import ModelSummary, _generate_import_statement, model_sum_prompt

try:
    from pydantic.v1 import BaseModel, validator
except ImportError:  # pragma: no cov
    from pydantic import BaseModel, validator


logger = logging.getLogger(__name__)

model_default = "gpt-3.5-turbo"
# model_default = "gpt-4-turbo"
# set_debug(True)



class GraphState(BaseModel):
    """Represents the state of dashboard graph.

    Attributes
        messages : With user question, error messages, reasoning
        dfs : Dataframes
        df_metadata : Cleaned dataframe names and their metadata
        dashboard_plan : Plan for the dashboard
        dashboard : Vizro dashboard

    """

    messages: List
    dfs: List[pd.DataFrame]
    df_metadata: Dict[str, Dict[str, Any]]
    dashboard_plan: DashboardPlanner = None
    dashboard: Dashboard = None

    class Config:
        """Pydantic configuration."""

        arbitrary_types_allowed = True

    @validator("dfs")
    def check_dataframes(cls, v):
        """Check if the dataframes are valid."""
        if not isinstance(v, list):
            raise ValueError("dfs must be a list")
        for df in v:
            if not isinstance(df, pd.DataFrame):
                raise ValueError("Each element in dfs must be a Pandas DataFrame")
        return v


def _store_df_info(state: GraphState):
    """Store information about the dataframes.

    Args:
        state (dict): The current graph state.

    """
    logger.info("*** _store_df_info ***")
    dfs = state.dfs
    messages = state.messages
    df_metadata = state.df_metadata
    current_df_names = []
    for _, df in enumerate(dfs):
        df_schema, df_sample = _get_df_info(df)
        data_sum_chain = df_sum_prompt | _get_llm_model(model=model_default).with_structured_output(DfInfo)

        df_name = data_sum_chain.invoke(
            {"df_schema": df_schema, "df_sample": df_sample, "messages": messages, "current_df_names": current_df_names}
        )

        current_df_names.append(df_name)

        cleaned_df_name = df_name.dataset_name.lower()
        cleaned_df_name = re.sub(r"\W+", "_", cleaned_df_name)
        df_id = cleaned_df_name.strip("_")
<<<<<<< HEAD
        logger.info(f"df_name: {df_name} --> df_id: {df_id}")
=======
        print(f"df_id: {df_id}")
>>>>>>> e2e03cfa
        df_metadata[df_id] = {"df_schema": df_schema, "df_sample": df_sample}

    return {"df_metadata": df_metadata}


def _compose_imports_code(state: GraphState):
    """Generate code snippet for imports.

    Args:
        state (dict): The current graph state

    Returns:
        state (dict): New key added to state, generation

    """
    logger.info("*** _compose_imports_code ***")
    messages = state.messages
    model_sum_chain = model_sum_prompt | _get_llm_model(model=model_default).with_structured_output(ModelSummary)

    vizro_model_summary = model_sum_chain.invoke({"messages": messages})

    import_statement = _generate_import_statement(vizro_model_summary)

    messages += [
        (
            "assistant",
            import_statement,
        )
    ]
    return {"messages": messages}


def _dashboard_plan(state: GraphState):
    """Generate a dashboard plan.

    Args:
        state (dict): The current graph state

    """
    logger.info("*** _dashboard_plan ***")
    messages = state.messages
    _, query = messages[0]
    df_metadata = state.df_metadata
    dashboard_plan = state.dashboard_plan

    model = _get_llm_model(model=model_default)
    dashboard_plan = _get_dashboard_plan(query=query, model=model, df_metadata=df_metadata)
    _print_dashboard_plan(dashboard_plan)

    return {"dashboard_plan": dashboard_plan}


def _build_dashboard(state: GraphState):
    """Build a dashboard.

    Args:
        state (dict): The current graph state

    """
    logger.info("*** _build_dashboard ***")
    df_metadata = state.df_metadata
    dashboard_plan = state.dashboard_plan

    model = _get_llm_model(model=model_default)
    dashboard = DashboardBuilder(
        model=model,
        df_metadata=df_metadata,
        dashboard_plan=dashboard_plan,
    ).dashboard

    return {"dashboard": dashboard}


def _generate_dashboard_code(state: GraphState):
    """Generate a dashboard code snippet.

    Args:
        state (dict): The current graph state

    """
    logger.info("*** _generate_dashboard_code ***")
    messages = state.messages
    _, import_statement = messages[-1]
    dashboard = state.dashboard

    dashboard_code_string = dashboard.dict_obj(exclude_unset=True)
    full_code_string = f"\n{import_statement}\ndashboard={dashboard_code_string}\n\nVizro().build(dashboard).run()\n"
    logger.info(f"full_code_string: \n ------- \n{full_code_string}\n ------- \n")

    messages += [
        (
            "assistant",
            full_code_string,
        )
    ]
    return {"messages": messages}


def _create_and_compile_graph():
    graph = StateGraph(GraphState)

    graph.add_node("_store_df_info", _store_df_info)
    graph.add_node("_compose_imports_code", _compose_imports_code)
    graph.add_node("_dashboard_plan", _dashboard_plan)
    graph.add_node("_build_dashboard", _build_dashboard)
    graph.add_node("_generate_dashboard_code", _generate_dashboard_code)

    graph.add_edge("_store_df_info", "_compose_imports_code")
    graph.add_edge("_compose_imports_code", "_dashboard_plan")
    graph.add_edge("_dashboard_plan", "_build_dashboard")
    graph.add_edge("_build_dashboard", "_generate_dashboard_code")
    graph.add_edge("_generate_dashboard_code", END)

    graph.set_entry_point("_store_df_info")

    runnable = graph.compile()

    return runnable


if __name__ == "__main__":
    test_state = {
        "messages": [
            (
                "user",
                "\nI need a page with a table showing the population per continent \n"
                "I also want a page with two \ncards on it. One should be a card saying: "
                "`This was the jolly data dashboard, it was created in Vizro which is amazing` \n, "
                "and the second card should link to `https://vizro.readthedocs.io/`. The title of "
                "the dashboard should be: `My wonderful \njolly dashboard showing a lot of info`.\n"
                "The layout of this page should use `grid=[[0,1]]`",
            ),
            (
                "assistant",
<<<<<<< HEAD
                "from vizro import Vizro\nfrom vizro.models import AgGrid, Card, Dashboard, Page\nfrom "
                "vizro.tables import dash_ag_grid\nimport pandas as pd\n",
=======
                "from vizro import Vizro\nfrom vizro.models import AgGrid, Card, Dashboard, Page\nfrom vizro.tables import dash_ag_grid\nimport pandas as pd\n",
>>>>>>> e2e03cfa
            ),
        ],
        "dfs": [
            pd.DataFrame(),
        ],
        "df_metadata": {
            "globaldemographics": {
                "df_schema": {
                    "country": "object",
                    "continent": "object",
                    "year": "int64",
                    "lifeExp": "float64",
                    "pop": "int64",
                    "gdpPercap": "float64",
                    "iso_alpha": "object",
                    "iso_num": "int64",
                },
<<<<<<< HEAD
                "df_sample": "|      | country   | continent   |   year |   lifeExp |      pop |   "
                "gdpPercap | iso_alpha   |   iso_num |\n|-----:|:----------|:------------|-------:"
                "|----------:|---------:|------------:|:------------|----------:|\n|  215 | "
                "Burundi   | Africa      |   2007 |    49.58  |  8390505 |     430.071 | BDI"
                "         |       108 |\n| 1545 | Togo      | Africa      |   1997 |    58.39  |"
                "  4320890 |     982.287 | TGO         |       768 |\n|  772 | Italy     | Europe"
                "      |   1972 |    72.19  | 54365564 |   12269.3   | ITA         |       380 |\n|"
                " 1322 | Senegal   | Africa      |   1962 |    41.454 |  3430243 |    1654.99  | SEN"
                "         |       686 |\n|  732 | Iraq      | Asia        |   1952 |    45.32  |  5441766"
                " |    4129.77  | IRQ         |       368 |",
=======
                "df_sample": "|      | country   | continent   |   year |   lifeExp |      pop |   gdpPercap | iso_alpha   |   iso_num |\n|-----:|:----------|:------------|-------:|----------:|---------:|------------:|:------------|----------:|\n|  215 | Burundi   | Africa      |   2007 |    49.58  |  8390505 |     430.071 | BDI         |       108 |\n| 1545 | Togo      | Africa      |   1997 |    58.39  |  4320890 |     982.287 | TGO         |       768 |\n|  772 | Italy     | Europe      |   1972 |    72.19  | 54365564 |   12269.3   | ITA         |       380 |\n| 1322 | Senegal   | Africa      |   1962 |    41.454 |  3430243 |    1654.99  | SEN         |       686 |\n|  732 | Iraq      | Asia        |   1952 |    45.32  |  5441766 |    4129.77  | IRQ         |       368 |",
>>>>>>> e2e03cfa
            },
        },
    }
    sample_state = GraphState(**test_state)
    message = _generate_dashboard_code(sample_state)
    print(message)  # noqa: T201<|MERGE_RESOLUTION|>--- conflicted
+++ resolved
@@ -1,9 +1,6 @@
-<<<<<<< HEAD
 """Code generation graph for dashboard generation."""
 
 import logging
-=======
->>>>>>> e2e03cfa
 import re
 from typing import Any, Dict, List
 
@@ -12,12 +9,8 @@
 from langgraph.graph import END, StateGraph
 from vizro.models import Dashboard
 from vizro_ai.chains._llm_models import _get_llm_model
-<<<<<<< HEAD
 from vizro_ai.dashboard.nodes.core_builder.build import DashboardBuilder
 from vizro_ai.dashboard.nodes.core_builder.plan import DashboardPlanner, _get_dashboard_plan, _print_dashboard_plan
-=======
-from vizro_ai.dashboard.nodes.core_builder.vizro_ai_db import VizroAIDashboard
->>>>>>> e2e03cfa
 from vizro_ai.dashboard.nodes.data_summary import DfInfo, _get_df_info, df_sum_prompt
 from vizro_ai.dashboard.nodes.imports_builder import ModelSummary, _generate_import_statement, model_sum_prompt
 
@@ -32,7 +25,6 @@
 model_default = "gpt-3.5-turbo"
 # model_default = "gpt-4-turbo"
 # set_debug(True)
-
 
 
 class GraphState(BaseModel):
@@ -59,9 +51,11 @@
         arbitrary_types_allowed = True
 
     @validator("dfs")
+    @validator("dfs")
     def check_dataframes(cls, v):
         """Check if the dataframes are valid."""
         if not isinstance(v, list):
+            raise ValueError("dfs must be a list")
             raise ValueError("dfs must be a list")
         for df in v:
             if not isinstance(df, pd.DataFrame):
@@ -84,6 +78,7 @@
     for _, df in enumerate(dfs):
         df_schema, df_sample = _get_df_info(df)
         data_sum_chain = df_sum_prompt | _get_llm_model(model=model_default).with_structured_output(DfInfo)
+        data_sum_chain = df_sum_prompt | _get_llm_model(model=model_default).with_structured_output(DfInfo)
 
         df_name = data_sum_chain.invoke(
             {"df_schema": df_schema, "df_sample": df_sample, "messages": messages, "current_df_names": current_df_names}
@@ -94,11 +89,7 @@
         cleaned_df_name = df_name.dataset_name.lower()
         cleaned_df_name = re.sub(r"\W+", "_", cleaned_df_name)
         df_id = cleaned_df_name.strip("_")
-<<<<<<< HEAD
         logger.info(f"df_name: {df_name} --> df_id: {df_id}")
-=======
-        print(f"df_id: {df_id}")
->>>>>>> e2e03cfa
         df_metadata[df_id] = {"df_schema": df_schema, "df_sample": df_sample}
 
     return {"df_metadata": df_metadata}
@@ -177,6 +168,7 @@
 
     Args:
         state (dict): The current graph state
+
 
     """
     logger.info("*** _generate_dashboard_code ***")
@@ -233,12 +225,8 @@
             ),
             (
                 "assistant",
-<<<<<<< HEAD
                 "from vizro import Vizro\nfrom vizro.models import AgGrid, Card, Dashboard, Page\nfrom "
                 "vizro.tables import dash_ag_grid\nimport pandas as pd\n",
-=======
-                "from vizro import Vizro\nfrom vizro.models import AgGrid, Card, Dashboard, Page\nfrom vizro.tables import dash_ag_grid\nimport pandas as pd\n",
->>>>>>> e2e03cfa
             ),
         ],
         "dfs": [
@@ -256,7 +244,6 @@
                     "iso_alpha": "object",
                     "iso_num": "int64",
                 },
-<<<<<<< HEAD
                 "df_sample": "|      | country   | continent   |   year |   lifeExp |      pop |   "
                 "gdpPercap | iso_alpha   |   iso_num |\n|-----:|:----------|:------------|-------:"
                 "|----------:|---------:|------------:|:------------|----------:|\n|  215 | "
@@ -267,9 +254,6 @@
                 " 1322 | Senegal   | Africa      |   1962 |    41.454 |  3430243 |    1654.99  | SEN"
                 "         |       686 |\n|  732 | Iraq      | Asia        |   1952 |    45.32  |  5441766"
                 " |    4129.77  | IRQ         |       368 |",
-=======
-                "df_sample": "|      | country   | continent   |   year |   lifeExp |      pop |   gdpPercap | iso_alpha   |   iso_num |\n|-----:|:----------|:------------|-------:|----------:|---------:|------------:|:------------|----------:|\n|  215 | Burundi   | Africa      |   2007 |    49.58  |  8390505 |     430.071 | BDI         |       108 |\n| 1545 | Togo      | Africa      |   1997 |    58.39  |  4320890 |     982.287 | TGO         |       768 |\n|  772 | Italy     | Europe      |   1972 |    72.19  | 54365564 |   12269.3   | ITA         |       380 |\n| 1322 | Senegal   | Africa      |   1962 |    41.454 |  3430243 |    1654.99  | SEN         |       686 |\n|  732 | Iraq      | Asia        |   1952 |    45.32  |  5441766 |    4129.77  | IRQ         |       368 |",
->>>>>>> e2e03cfa
             },
         },
     }
