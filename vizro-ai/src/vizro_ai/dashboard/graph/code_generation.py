--- conflicted
+++ resolved
@@ -4,19 +4,12 @@
 import logging
 import operator
 import re
-<<<<<<< HEAD
 import inspect
 from typing import Annotated, Any, Dict, List, Union
 
 import pandas as pd
 from langchain_core.messages import BaseMessage, HumanMessage, FunctionMessage
 from langchain_core.runnables import RunnableConfig
-=======
-from typing import Annotated, Any, Dict, List
-
-import pandas as pd
-from langchain_core.messages import BaseMessage, FunctionMessage, HumanMessage
->>>>>>> aa2b37b3
 from langgraph.constants import END, Send
 from langgraph.graph import StateGraph
 from vizro.models import Dashboard, Page
