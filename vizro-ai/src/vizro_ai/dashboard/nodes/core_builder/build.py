--- conflicted
+++ resolved
@@ -38,6 +38,9 @@
                 components.append(
                     self._page_plan.components.components[i].create(df_metadata=self._df_metadata, model=self._model)
                 )
+                components.append(
+                    self._page_plan.components.components[i].create(df_metadata=self._df_metadata, model=self._model)
+                )
             except DebugFailure as e:
                 components.append(
                     vm.Card(
@@ -46,12 +49,14 @@
                 )
         return components
 
+
     @property
     def layout(self):
         """Property to get layout."""
         if self._layout is None:
             self._layout = self._build_layout()
         return self._layout
+
 
     def _build_layout(self):
         logger.info(f"Building layout: {self._page_plan}")
@@ -77,8 +82,11 @@
             control = self._page_plan.controls.controls[i].create(
                 model=self._model, available_components=self.available_components, df_metadata=self._df_metadata
             )
+                model=self._model, available_components=self.available_components, df_metadata=self._df_metadata
+            )
             if control:
                 controls.append(control)
+
 
         return controls
 
@@ -86,11 +94,7 @@
     def page(self):
         """Property to get page."""
         if self._page is None:
-<<<<<<< HEAD
             logger.info(f"Building page: {self._page_plan.title}")
-=======
-            print(f"Building page: {self._page_plan.title}")
->>>>>>> e2e03cfa
             self._page = vm.Page(
                 title=self._page_plan.title, components=self.components, controls=self.controls, layout=self.layout
             )
