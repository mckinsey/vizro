"""Helper Functions For Vizro AI."""

import traceback
from dataclasses import dataclass, field
from typing import Callable, Dict, Optional

import pandas as pd
import plotly.graph_objects as go

from .safeguard import _safeguard_check


@dataclass
class PlotOutputs:
    """Dataclass containing all possible `VizroAI.plot()` output."""

    code: str
    figure: go.Figure
    business_insights: Optional[str] = field(default=None)
    code_explanation: Optional[str] = field(default=None)


# Taken from rich.console. See https://github.com/Textualize/rich.
def _is_jupyter() -> bool:  # pragma: no cover
    """Checks if we're running in a Jupyter notebook."""
    try:
        from IPython import get_ipython
    except NameError:
        return False
    ipython = get_ipython()
    shell = ipython.__class__.__name__
    if "google.colab" in str(ipython.__class__) or shell == "ZMQInteractiveShell":
        return True  # Jupyter notebook or qtconsole
    elif shell == "TerminalInteractiveShell":
        return False  # Terminal running IPython
    else:
        return False  # Other type (?)


def _debug_helper(
    code_string: str, max_debug_retry: int, fix_chain: Callable, df: pd.DataFrame = None
) -> Dict[bool, str]:
    """Debugging helper."""
    retry_success = False
    last_exception = None
    is_jupyter = _is_jupyter()
    for attempt in range(max_debug_retry):
        try:
            _exec_code_and_retrieve_fig(code=code_string, local_args={"df": df}, is_notebook_env=is_jupyter)
            retry_success = True
            break
        except Exception as e:
            error_info = f"{traceback.format_exc()}"
            code_string = fix_chain(chain_input=error_info, code_snippet=code_string)
            last_exception = e

    code_string = code_string if retry_success else f"Failed to debug code {code_string}, error: {last_exception}"

    return {"debug_status": retry_success, "code_string": code_string}


def _exec_code_and_retrieve_fig(
    code: str, local_args: Optional[Dict] = None, is_notebook_env: bool = True
) -> go.Figure:
    """Execute code in notebook with correct namespace and return fig object.

    Args:
        code: code string to be executed
        local_args: additional local arguments
        is_notebook_env: boolean flag indicating if code is run in Jupyter notebook

    Returns:
        go.Figure

    """
    from IPython import get_ipython

<<<<<<< HEAD
    # to be reverted once the bug is fixed
    # if show_fig and "\nfig.show()" not in code:
    #     code += "\nfig.show()"
    # elif not show_fig:
    #     code = code.replace("fig.show()", "")

=======
>>>>>>> d3f409e7
    namespace = get_ipython().user_ns if is_notebook_env else globals()

    if local_args:
        namespace.update(local_args)
    _safeguard_check(code)

    exec(code, namespace)  # nosec

    dashboard_ready_fig = namespace["fig"]
    return dashboard_ready_fig


def _display_markdown(code_snippet: str, biz_insights: str, code_explain: str) -> None:
    """Display chart and Markdown format description in jupyter and returns fig object.

    Args:
        code_snippet: code string to be executed
        biz_insights: business insights to be displayed in markdown cell
        code_explain: code explanation to be displayed in markdown cell

    """
    try:
        # pylint: disable=import-outside-toplevel
        from IPython.display import Markdown, display
    except Exception as exc:
        raise ImportError("Please install IPython before proceeding in jupyter environment.") from exc
    # TODO clean up the formatting markdown code to render in jupyter
    markdown_code = f"```\n{code_snippet}\n```"
    output_text = f"<h4>Insights:</h4>\n\n{biz_insights}\n<br><br><h4>Code:</h4>\n\n{code_explain}\n{markdown_code}"
    display(Markdown(output_text))


class DebugFailure(Exception):
    """Debug Failure."""

    pass<|MERGE_RESOLUTION|>--- conflicted
+++ resolved
@@ -75,15 +75,6 @@
     """
     from IPython import get_ipython
 
-<<<<<<< HEAD
-    # to be reverted once the bug is fixed
-    # if show_fig and "\nfig.show()" not in code:
-    #     code += "\nfig.show()"
-    # elif not show_fig:
-    #     code = code.replace("fig.show()", "")
-
-=======
->>>>>>> d3f409e7
     namespace = get_ipython().user_ns if is_notebook_env else globals()
 
     if local_args:
