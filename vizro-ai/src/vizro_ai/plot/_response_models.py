--- conflicted
+++ resolved
@@ -66,7 +66,6 @@
     return namespace
 
 
-<<<<<<< HEAD
 def _check_chart_code(v):
     v = _strip_markdown(v)
 
@@ -83,13 +82,10 @@
     return v
 
 
-class ChartPlan(BaseModel):
-    """Chart plan model."""
-=======
 def _test_execute_chart_code(data_frame: pd.DataFrame):
-    def validator(v, values):
+    def validator_code(v, info: ValidationInfo):
         """Test the execution of the chart code."""
-        imports = "\n".join(values.get("imports", []))
+        imports = "\n".join(info.data.get("imports", []))
         code_to_validate = imports + "\n\n" + v
         try:
             _safeguard_check(code_to_validate)
@@ -112,12 +108,11 @@
         )
         return v
 
-    return validator
+    return validator_code
 
 
 class BaseChartPlan(BaseModel):
     """Base chart plan model with core fields."""
->>>>>>> f185cb74
 
     chart_type: str = Field(
         ...,
@@ -148,21 +143,8 @@
         4. All data used in the chart must be derived from the data_frame argument, all data manipulations
         must be done within the function.
         """,
-<<<<<<< HEAD
         ),
     ]
-    chart_insights: str = Field(
-        ...,
-        description="""
-        Insights to what the chart explains or tries to show. Ideally concise and between 30 and 60 words.""",
-    )
-    code_explanation: str = Field(
-        ...,
-        description="""
-        Explanation of the code steps used for `chart_code` field.""",
-=======
->>>>>>> f185cb74
-    )
 
     _additional_vizro_imports: list[str] = PrivateAttr(ADDITIONAL_IMPORTS)
 
@@ -241,40 +223,12 @@
 
 
 class ChartPlanFactory:
-<<<<<<< HEAD
-    def __new__(cls, data_frame: pd.DataFrame) -> ChartPlan:  # TODO: change to ChartPlanDynamic
-        def _test_execute_chart_code(v, info: ValidationInfo):
-            """Test the execution of the chart code."""
-            imports = "\n".join(info.data.get("imports", []))
-            code_to_validate = imports + "\n\n" + v
-            try:
-                _safeguard_check(code_to_validate)
-            except Exception as e:
-                raise ValueError(
-                    f"Produced code failed the safeguard validation: <{e}>. Please check the code and try again."
-                )
-            try:
-                namespace = globals()
-                namespace = _exec_code(code_to_validate, namespace)
-                custom_chart = namespace[f"{CUSTOM_CHART_NAME}"]
-                fig = custom_chart(data_frame.sample(10, replace=True))
-            except Exception as e:
-                raise ValueError(
-                    f"Produced code execution failed the following error: <{e}>. Please check the code and try again, "
-                    f"alternatively try with a more powerful model."
-                )
-            assert isinstance(fig, go.Figure), (
-                f"Expected chart code to return a plotly go.Figure object, but got {type(fig)}"
-            )
-            return v
-=======
     def __new__(cls, data_frame: pd.DataFrame, chart_plan: type[BaseChartPlan] = ChartPlan) -> type[BaseChartPlan]:
         """Creates a chart plan model with additional validation.
 
         Args:
             data_frame: DataFrame to use for validation
             chart_plan: Chart plan model to run extended validation against. Defaults to ChartPlan.
->>>>>>> f185cb74
 
         Returns:
             Chart plan model with additional validation
@@ -283,10 +237,6 @@
             "ChartPlanDynamic",
             __base__=chart_plan,
             __validators__={
-<<<<<<< HEAD
-                "validator1": field_validator("chart_code")(_test_execute_chart_code),
-=======
-                "validator1": validator("chart_code", allow_reuse=True)(_test_execute_chart_code(data_frame)),
->>>>>>> f185cb74
+                "validator1": field_validator("chart_code")(_test_execute_chart_code(data_frame)),
             },
         )