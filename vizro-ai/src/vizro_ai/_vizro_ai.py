import logging
from typing import Any, Dict, Optional, Union

import pandas as pd
from langchain_openai import ChatOpenAI

<<<<<<< HEAD
from vizro_ai.chains import ModelConstructor
=======
from vizro_ai.chains._llm_models import _get_llm_model
>>>>>>> c043276d
from vizro_ai.components import GetCodeExplanation, GetDebugger
from vizro_ai.task_pipeline._pipeline_manager import PipelineManager
from vizro_ai.utils.helper import DebugFailure, _debug_helper, _display_markdown_and_chart, _exec_code, _is_jupyter

logger = logging.getLogger(__name__)


class VizroAI:
    """Vizro-AI main class."""

<<<<<<< HEAD
=======
    pipeline_manager: PipelineManager = PipelineManager()
>>>>>>> c043276d
    _return_all_text: bool = False

    def __init__(self, model: Optional[Union[ChatOpenAI, str]] = None):
        """Initialization of VizroAI.

        Args:
            model: model instance or model name.

        """
<<<<<<< HEAD
        self._model_constructor = ModelConstructor()
        self._pipeline_manager = PipelineManager()
        self.llm = self._model_constructor.get_llm_model(model_name, temperature)
        self.components_instances = {}
        logger.info(
            f"You have selected {model_name},"
=======
        self.model = _get_llm_model(model=model)
        self.components_instances = {}

        # TODO add pending URL link to docs
        logger.info(
            f"You have selected {self.model.model_name},"
>>>>>>> c043276d
            f"Engaging with LLMs (Large Language Models) carries certain risks. "
            f"Users are advised to become familiar with these risks to make informed decisions, "
            f"and visit this page for detailed information: "
            "https://vizro-ai.readthedocs.io/en/latest/pages/explanation/disclaimer/"
        )

<<<<<<< HEAD

        self._set_task_pipeline_llm()

    def _set_task_pipeline_llm(self) -> None:
        self._pipeline_manager.llm = self.llm
=======
    def _set_task_pipeline_llm(self) -> None:
        self.pipeline_manager.llm = self.model
>>>>>>> c043276d

    # TODO delete after adding debug in pipeline
    def _lazy_get_component(self, component_class: Any) -> Any:  # TODO configure component_class type
        """Lazy initialization of components."""
        if component_class not in self.components_instances:
<<<<<<< HEAD
            self.components_instances[component_class] = component_class(llm=self.llm)
=======
            self.components_instances[component_class] = component_class(llm=self.model)
>>>>>>> c043276d
        return self.components_instances[component_class]

    def _run_plot_tasks(
        self, df: pd.DataFrame, user_input: str, max_debug_retry: int = 3, explain: bool = False
    ) -> Dict[str, Any]:
        """Task execution."""
        chart_type_pipeline = self._pipeline_manager.chart_type_pipeline
        chart_types = chart_type_pipeline.run(initial_args={"chain_input": user_input, "df": df})

        # TODO update to loop through charts for multiple charts creation
        plot_pipeline = self._pipeline_manager.plot_pipeline
        custom_chart_code = plot_pipeline.run(
            initial_args={"chain_input": user_input, "df": df, "chart_types": chart_types}
        )

        # TODO add debug in pipeline after getting _debug_helper logic in component
        fix_func = self._lazy_get_component(GetDebugger).run
        validated_code_dict = _debug_helper(
            code_string=custom_chart_code, max_debug_retry=max_debug_retry, fix_chain=fix_func, df=df
        )

        pass_validation = validated_code_dict.get("debug_status")
        code_string = validated_code_dict.get("code_string")
        business_insights, code_explanation = None, None

        if explain and pass_validation:
            business_insights, code_explanation = self._lazy_get_component(GetCodeExplanation).run(
                chain_input=user_input, code_snippet=code_string
            )

        return {
            "business_insights": business_insights,
            "code_explanation": code_explanation,
            "code_string": code_string,
        }

    def _get_chart_code(self, df: pd.DataFrame, user_input: str) -> str:
        """Get Chart code of vizro via english descriptions, English to chart translation.

        Can be used in integration with other application if only code snippet return is required.

        Args:
            df: The dataframe to be analyzed
            user_input: User questions or descriptions of the desired visual

        """
        # TODO refine and update error handling
        return self._run_plot_tasks(df, user_input, explain=False).get("code_string")

    def plot(
        self, df: pd.DataFrame, user_input: str, explain: bool = False, max_debug_retry: int = 3
    ) -> Union[None, Dict[str, Any]]:
        """Plot visuals using vizro via english descriptions, english to chart translation.

        Args:
            df: The dataframe to be analyzed.
            user_input: User questions or descriptions of the desired visual.
            explain: Flag to include explanation in response.
            max_debug_retry: Maximum number of retries to debug errors. Defaults to `3`.

        """
        output_dict = self._run_plot_tasks(df, user_input, explain=explain, max_debug_retry=max_debug_retry)
        code_string = output_dict.get("code_string")
        business_insights = output_dict.get("business_insights")
        code_explanation = output_dict.get("code_explanation")

        if code_string.startswith("Failed to debug code"):
            raise DebugFailure(
                "Chart creation failed. Retry debugging has reached maximum limit. Try to rephrase the prompt, "
                "or try to select a different model. Fallout response is provided: \n\n" + code_string
            )
        if not explain:
            _exec_code(code=code_string, local_args={"df": df}, show_fig=True, is_notebook_env=_is_jupyter())
        if explain:
            _display_markdown_and_chart(
                df=df, code_snippet=code_string, biz_insights=business_insights, code_explain=code_explanation
            )
        # TODO Tentative for integration test
        if self._return_all_text:
            return output_dict<|MERGE_RESOLUTION|>--- conflicted
+++ resolved
@@ -4,11 +4,7 @@
 import pandas as pd
 from langchain_openai import ChatOpenAI
 
-<<<<<<< HEAD
-from vizro_ai.chains import ModelConstructor
-=======
 from vizro_ai.chains._llm_models import _get_llm_model
->>>>>>> c043276d
 from vizro_ai.components import GetCodeExplanation, GetDebugger
 from vizro_ai.task_pipeline._pipeline_manager import PipelineManager
 from vizro_ai.utils.helper import DebugFailure, _debug_helper, _display_markdown_and_chart, _exec_code, _is_jupyter
@@ -19,10 +15,7 @@
 class VizroAI:
     """Vizro-AI main class."""
 
-<<<<<<< HEAD
-=======
     pipeline_manager: PipelineManager = PipelineManager()
->>>>>>> c043276d
     _return_all_text: bool = False
 
     def __init__(self, model: Optional[Union[ChatOpenAI, str]] = None):
@@ -32,58 +25,38 @@
             model: model instance or model name.
 
         """
-<<<<<<< HEAD
-        self._model_constructor = ModelConstructor()
-        self._pipeline_manager = PipelineManager()
-        self.llm = self._model_constructor.get_llm_model(model_name, temperature)
-        self.components_instances = {}
-        logger.info(
-            f"You have selected {model_name},"
-=======
         self.model = _get_llm_model(model=model)
         self.components_instances = {}
 
         # TODO add pending URL link to docs
         logger.info(
             f"You have selected {self.model.model_name},"
->>>>>>> c043276d
             f"Engaging with LLMs (Large Language Models) carries certain risks. "
             f"Users are advised to become familiar with these risks to make informed decisions, "
             f"and visit this page for detailed information: "
             "https://vizro-ai.readthedocs.io/en/latest/pages/explanation/disclaimer/"
         )
-
-<<<<<<< HEAD
-
         self._set_task_pipeline_llm()
 
     def _set_task_pipeline_llm(self) -> None:
-        self._pipeline_manager.llm = self.llm
-=======
-    def _set_task_pipeline_llm(self) -> None:
         self.pipeline_manager.llm = self.model
->>>>>>> c043276d
 
     # TODO delete after adding debug in pipeline
     def _lazy_get_component(self, component_class: Any) -> Any:  # TODO configure component_class type
         """Lazy initialization of components."""
         if component_class not in self.components_instances:
-<<<<<<< HEAD
-            self.components_instances[component_class] = component_class(llm=self.llm)
-=======
             self.components_instances[component_class] = component_class(llm=self.model)
->>>>>>> c043276d
         return self.components_instances[component_class]
 
     def _run_plot_tasks(
         self, df: pd.DataFrame, user_input: str, max_debug_retry: int = 3, explain: bool = False
     ) -> Dict[str, Any]:
         """Task execution."""
-        chart_type_pipeline = self._pipeline_manager.chart_type_pipeline
+        chart_type_pipeline = self.pipeline_manager.chart_type_pipeline
         chart_types = chart_type_pipeline.run(initial_args={"chain_input": user_input, "df": df})
 
         # TODO update to loop through charts for multiple charts creation
-        plot_pipeline = self._pipeline_manager.plot_pipeline
+        plot_pipeline = self.pipeline_manager.plot_pipeline
         custom_chart_code = plot_pipeline.run(
             initial_args={"chain_input": user_input, "df": df, "chart_types": chart_types}
         )
