--- conflicted
+++ resolved
@@ -9,12 +9,8 @@
 
 from vizro_ai._llm_models import _get_llm_model, _get_model_name
 from vizro_ai.dashboard._graph.dashboard_creation import _create_and_compile_graph
-<<<<<<< HEAD
 from vizro_ai.dashboard._pydantic_output import _get_pydantic_model  # TODO: make general
-from vizro_ai.dashboard.utils import DashboardOutputs, _register_data
-=======
 from vizro_ai.dashboard.utils import DashboardOutputs, _extract_custom_functions_and_imports, _register_data
->>>>>>> 09c85ee9
 from vizro_ai.plot.components import GetCodeExplanation, GetDebugger
 from vizro_ai.plot.task_pipeline._pipeline_manager import PipelineManager
 from vizro_ai.plot2._response_models import ChartPlanDynamicFactory, ChartPlanStatic
@@ -169,7 +165,6 @@
 
         return vizro_plot if return_elements else vizro_plot.figure
 
-<<<<<<< HEAD
     def plot2(
         self,
         df: pd.DataFrame,
@@ -205,10 +200,7 @@
         else:
             return response.get_fig_object(data_frame=df)
 
-    def dashboard(
-=======
     def _dashboard(
->>>>>>> 09c85ee9
         self,
         dfs: List[pd.DataFrame],
         user_input: str,
