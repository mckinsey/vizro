--- conflicted
+++ resolved
@@ -11,13 +11,8 @@
 from vizro_ai._llm_models import _get_llm_model, _get_model_name
 from vizro_ai.dashboard._graph.dashboard_creation import _create_and_compile_graph
 from vizro_ai.dashboard._pydantic_output import _get_pydantic_model  # TODO: make general, ie remove from dashboard
-<<<<<<< HEAD
-from vizro_ai.dashboard.utils import DashboardOutputs, _extract_custom_functions_and_imports, _register_data
-from vizro_ai.plot._response_models import ChartPlanDynamicFactory, ChartPlanStatic
-=======
 from vizro_ai.dashboard.utils import DashboardOutputs, _extract_overall_imports_and_code, _register_data
 from vizro_ai.plot._response_models import ChartPlan, ChartPlanFactory
->>>>>>> 7b558abb
 from vizro_ai.utils.helper import _get_df_info
 
 logger = logging.getLogger(__name__)
@@ -87,13 +82,8 @@
             go.Figure or ChartPlanStatic pydantic model
 
         """
-<<<<<<< HEAD
-        response_model = ChartPlanDynamicFactory(data_frame=df) if validate_code else ChartPlanStatic
-        _, df_sample = _get_df_info(df=df)
-=======
         response_model = ChartPlanFactory(data_frame=df) if validate_code else ChartPlan
         _, df_sample = _get_df_info(df, n_sample=10)
->>>>>>> 7b558abb
         response = _get_pydantic_model(
             query=user_input,
             llm_model=self.model,
