import logging
<<<<<<< HEAD
from dataclasses import asdict
from typing import Any, List, Optional, Union
=======
from typing import Any, Optional, Union
>>>>>>> 627d5c8e

import pandas as pd
import plotly.graph_objects as go
from langchain_openai import ChatOpenAI

from vizro_ai.chains._llm_models import _get_llm_model
from vizro_ai.components import GetCodeExplanation, GetDebugger
from vizro_ai.dashboard.graph.code_generation import _create_and_compile_graph
from vizro_ai.task_pipeline._pipeline_manager import PipelineManager
from vizro_ai.utils.helper import (
    DebugFailure,
    PlotOutputs,
    _debug_helper,
    _display_markdown,
    _exec_code_and_retrieve_fig,
    _is_jupyter,
)

logger = logging.getLogger(__name__)


class VizroAI:
    """Vizro-AI main class."""

    pipeline_manager: PipelineManager = PipelineManager()

    def __init__(self, model: Optional[Union[ChatOpenAI, str]] = None):
        """Initialization of VizroAI.

        Args:
            model: model instance or model name.

        """
        self.model = _get_llm_model(model=model)
        self.components_instances = {}

        # TODO add pending URL link to docs
        logger.info(
            f"You have selected {self.model.model_name},"
            f"Engaging with LLMs (Large Language Models) carries certain risks. "
            f"Users are advised to become familiar with these risks to make informed decisions, "
            f"and visit this page for detailed information: "
            "https://vizro-ai.readthedocs.io/en/latest/pages/explanation/disclaimer/"
        )
        self._set_task_pipeline_llm()

    def _set_task_pipeline_llm(self) -> None:
        self.pipeline_manager.llm = self.model

    # TODO delete after adding debug in pipeline
    def _lazy_get_component(self, component_class: Any) -> Any:  # TODO configure component_class type
        """Lazy initialization of components."""
        if component_class not in self.components_instances:
            self.components_instances[component_class] = component_class(llm=self.model)
        return self.components_instances[component_class]

    def _run_plot_tasks(
        self, df: pd.DataFrame, user_input: str, max_debug_retry: int = 3, explain: bool = False
    ) -> PlotOutputs:
        """Task execution."""
        chart_type_pipeline = self.pipeline_manager.chart_type_pipeline
        chart_types = chart_type_pipeline.run(initial_args={"chain_input": user_input, "df": df})

        # TODO update to loop through charts for multiple charts creation
        plot_pipeline = self.pipeline_manager.plot_pipeline
        custom_chart_code = plot_pipeline.run(
            initial_args={"chain_input": user_input, "df": df, "chart_types": chart_types}
        )

        # TODO add debug in pipeline after getting _debug_helper logic in component
        fix_func = self._lazy_get_component(GetDebugger).run
        validated_code_dict = _debug_helper(
            code_string=custom_chart_code, max_debug_retry=max_debug_retry, fix_chain=fix_func, df=df
        )

        pass_validation = validated_code_dict.get("debug_status")
        code_string = validated_code_dict.get("code_string")

        if not pass_validation:
            raise DebugFailure(
                "Chart creation failed. Retry debugging has reached maximum limit. Try to rephrase the prompt, "
                "or try to select a different model. Fallout response is provided: \n\n" + code_string
            )

        fig_object = _exec_code_and_retrieve_fig(
            code=code_string, local_args={"df": df}, show_fig=_is_jupyter(), is_notebook_env=_is_jupyter()
        )
        if explain:
            business_insights, code_explanation = self._lazy_get_component(GetCodeExplanation).run(
                chain_input=user_input, code_snippet=code_string
            )

            return PlotOutputs(
                code=code_string,
                figure=fig_object,
                business_insights=business_insights,
                code_explanation=code_explanation,
            )

        return PlotOutputs(code=code_string, figure=fig_object)

    def _get_chart_code(self, df: pd.DataFrame, user_input: str) -> str:
        """Get Chart code of vizro via english descriptions, English to chart translation.

        Can be used in integration with other application if only code snippet return is required.

        Args:
            df: The dataframe to be analyzed
            user_input: User questions or descriptions of the desired visual

        """
        # TODO retained for some chat application integration, need deprecation handling
        return self._run_plot_tasks(df, user_input, explain=False).code

    def plot(  # pylint: disable=too-many-arguments  # noqa: PLR0913
        self,
        df: pd.DataFrame,
        user_input: str,
        explain: bool = False,
        max_debug_retry: int = 3,
        return_elements: bool = False,
    ) -> Union[go.Figure, PlotOutputs]:
        """Plot visuals using vizro via english descriptions, english to chart translation.

        Args:
            df: The dataframe to be analyzed.
            user_input: User questions or descriptions of the desired visual.
            explain: Flag to include explanation in response.
            max_debug_retry: Maximum number of retries to debug errors. Defaults to `3`.
            return_elements: Flag to return PlotOutputs dataclass that includes all possible elements generated.

        Returns:
           go.Figure or PlotOutputs dataclass

        """
        vizro_plot = self._run_plot_tasks(
            df=df, user_input=user_input, explain=explain, max_debug_retry=max_debug_retry
        )

        if not explain:
            logger.info(
                "Flag explain is set to False. business_insights and code_explanation will not be included in "
                "the output dataclass."
            )

        else:
            _display_markdown(
                code_snippet=vizro_plot.code,
                biz_insights=vizro_plot.business_insights,
                code_explain=vizro_plot.code_explanation,
            )

<<<<<<< HEAD
        # TODO Tentative for integration test, will be updated/removed for new tests
        if self._return_all_text:
            output_dict = asdict(vizro_plot)
            output_dict["code_string"] = vizro_plot.code
            return output_dict

        return vizro_plot if return_elements else vizro_plot.figure

    def dashboard(
        self,
        dfs: List[pd.DataFrame],
        user_input: str,
    ) -> str:
        """Create dashboard using vizro via english descriptions, english to dashboard translation.

        Args:
            dfs: The dataframes to be analyzed.
            user_input: User questions or descriptions of the desired visual.

        Returns:
            Dashboard code snippet.

        """
        runnable = _create_and_compile_graph()

        message_res = runnable.invoke(
            {
                "dfs": dfs,
                "df_metadata": {},
                "dashboard_plan": None,
                "pages": [],
                "dashboard": None,
                "messages": [("user", user_input)],
            },
            debug=False,
        )
        return message_res
=======
        return vizro_plot if return_elements else vizro_plot.figure
>>>>>>> 627d5c8e
<|MERGE_RESOLUTION|>--- conflicted
+++ resolved
@@ -1,10 +1,5 @@
 import logging
-<<<<<<< HEAD
-from dataclasses import asdict
-from typing import Any, List, Optional, Union
-=======
 from typing import Any, Optional, Union
->>>>>>> 627d5c8e
 
 import pandas as pd
 import plotly.graph_objects as go
@@ -157,13 +152,6 @@
                 code_explain=vizro_plot.code_explanation,
             )
 
-<<<<<<< HEAD
-        # TODO Tentative for integration test, will be updated/removed for new tests
-        if self._return_all_text:
-            output_dict = asdict(vizro_plot)
-            output_dict["code_string"] = vizro_plot.code
-            return output_dict
-
         return vizro_plot if return_elements else vizro_plot.figure
 
     def dashboard(
@@ -194,7 +182,4 @@
             },
             debug=False,
         )
-        return message_res
-=======
-        return vizro_plot if return_elements else vizro_plot.figure
->>>>>>> 627d5c8e
+        return message_res