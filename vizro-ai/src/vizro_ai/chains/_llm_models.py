from typing import Dict, Optional, Union

from langchain_core.language_models.chat_models import BaseChatModel
from langchain_openai import ChatOpenAI

<<<<<<< HEAD
# TODO is there a better way to handle this import?
try:
    from langchain_anthropic import ChatAnthropic
except ImportError:
    ChatAnthropic = None

# TODO to be removed, just use BaseChatModel should be enough
LLM_MODELS = Union[ChatOpenAI]

=======
>>>>>>> 38353caa
# TODO constant of model inventory, can be converted to yaml and link to docs
PREDEFINED_MODELS: Dict[str, Dict[str, Union[int, BaseChatModel]]] = {
    "gpt-3.5-turbo-0613": {
        "max_tokens": 4096,
        "wrapper": ChatOpenAI,
    },
    "gpt-4-0613": {
        "max_tokens": 8192,
        "wrapper": ChatOpenAI,
    },
    "gpt-3.5-turbo-1106": {
        "max_tokens": 16385,
        "wrapper": ChatOpenAI,
    },
    "gpt-4-1106-preview": {
        "max_tokens": 128000,
        "wrapper": ChatOpenAI,
    },
    "gpt-3.5-turbo-0125": {
        "max_tokens": 16385,
        "wrapper": ChatOpenAI,
    },
    "gpt-3.5-turbo": {
        "max_tokens": 16385,
        "wrapper": ChatOpenAI,
    },
    "gpt-4-turbo": {
        "max_tokens": 128000,
        "wrapper": ChatOpenAI,
    },
    "gpt-4o": {
        "max_tokens": 128000,
        "wrapper": ChatOpenAI,
    },
}

# TODO add new wrappers in if new model support is added
if ChatAnthropic is not None:
    PREDEFINED_MODELS = {
        **PREDEFINED_MODELS,
        **{"claude-3-haiku-20240307": {"max_tokens": 200000, "wrapper": ChatAnthropic}},
        **{"claude-3-sonnet-20240229": {"max_tokens": 200000, "wrapper": ChatAnthropic}},
    }


DEFAULT_MODEL = "gpt-3.5-turbo"
DEFAULT_TEMPERATURE = 0


def _get_llm_model(model: Optional[Union[ChatOpenAI, str]] = None) -> BaseChatModel:
    """Fetches and initializes an instance of the LLM.

    Args:
        model: Model instance or model name.

    Returns:
        The initialized instance of the LLM.

    Raises:
        ValueError: If the provided model string does not match any pre-defined model

    """
    if not model:
        return ChatOpenAI(model_name=DEFAULT_MODEL, temperature=DEFAULT_TEMPERATURE)
    if isinstance(model, ChatOpenAI):
        return model
    if isinstance(model, str) and model in PREDEFINED_MODELS:
        return PREDEFINED_MODELS.get(model)["wrapper"](model_name=model, temperature=DEFAULT_TEMPERATURE)
    raise ValueError(
        f"Model {model} not found! List of available model can be found at https://vizro.readthedocs.io/projects/vizro-ai/en/latest/pages/explanation/faq/#which-llms-are-supported-by-vizro-ai"
    )


def _get_model_name(model):
    methods = [
        lambda: model.model_name,  # OpenAI models
        lambda: model.model,  # Anthropic models
    ]

    for method in methods:
        try:
            return method()
        except AttributeError:
            continue

    return "Model name could not be retrieved"


if __name__ == "__main__":
    llm_chat_openai = _get_llm_model()<|MERGE_RESOLUTION|>--- conflicted
+++ resolved
@@ -1,9 +1,9 @@
 from typing import Dict, Optional, Union
+from contextlib import suppress
 
 from langchain_core.language_models.chat_models import BaseChatModel
 from langchain_openai import ChatOpenAI
 
-<<<<<<< HEAD
 # TODO is there a better way to handle this import?
 try:
     from langchain_anthropic import ChatAnthropic
@@ -13,8 +13,6 @@
 # TODO to be removed, just use BaseChatModel should be enough
 LLM_MODELS = Union[ChatOpenAI]
 
-=======
->>>>>>> 38353caa
 # TODO constant of model inventory, can be converted to yaml and link to docs
 PREDEFINED_MODELS: Dict[str, Dict[str, Union[int, BaseChatModel]]] = {
     "gpt-3.5-turbo-0613": {
@@ -95,12 +93,10 @@
     ]
 
     for method in methods:
-        try:
+        with suppress(AttributeError):
             return method()
-        except AttributeError:
-            continue
 
-    return "Model name could not be retrieved"
+    raise ValueError("Model name could not be retrieved")
 
 
 if __name__ == "__main__":
