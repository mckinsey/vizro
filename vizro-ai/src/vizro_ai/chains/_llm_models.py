from typing import Dict, Optional, Union

<<<<<<< HEAD
from langchain_openai import AzureOpenAI, ChatOpenAI

# TODO add new wrappers in if new model support is added
LLM_MODELS = type(Union[ChatOpenAI, AzureOpenAI])  # Need type here to pass py3.9 unit test?

SUPPORTED_MODELS = {
    "OpenAI": [
        "gpt-4-0613",
        "gpt-3.5-turbo-1106",
        "gpt-4-1106-preview",
        "gpt-3.5-turbo-0125",
        "gpt-3.5-turbo",
        "gpt-4-turbo",
    ]
=======
from langchain_core.language_models.chat_models import BaseChatModel
from langchain_openai import ChatOpenAI

# TODO constant of model inventory, can be converted to yaml and link to docs
PREDEFINED_MODELS: Dict[str, Dict[str, Union[int, BaseChatModel]]] = {
    "gpt-3.5-turbo-0613": {
        "max_tokens": 4096,
        "wrapper": ChatOpenAI,
    },
    "gpt-4-0613": {
        "max_tokens": 8192,
        "wrapper": ChatOpenAI,
    },
    "gpt-3.5-turbo-1106": {
        "max_tokens": 16385,
        "wrapper": ChatOpenAI,
    },
    "gpt-4-1106-preview": {
        "max_tokens": 128000,
        "wrapper": ChatOpenAI,
    },
    "gpt-3.5-turbo-0125": {
        "max_tokens": 16385,
        "wrapper": ChatOpenAI,
    },
    "gpt-3.5-turbo": {
        "max_tokens": 16385,
        "wrapper": ChatOpenAI,
    },
    "gpt-4-turbo": {
        "max_tokens": 128000,
        "wrapper": ChatOpenAI,
    },
>>>>>>> b5e82456
}

DEFAULT_WRAPPER_MAP: Dict[str, LLM_MODELS] = {"OpenAI": ChatOpenAI}
DEFAULT_MODEL = "gpt-3.5-turbo"
DEFAULT_TEMPERATURE = 0

model_to_vendor = {model: key for key, models in SUPPORTED_MODELS.items() for model in models}

<<<<<<< HEAD

def _get_llm_model(model: Optional[Union[LLM_MODELS, str]] = None) -> LLM_MODELS:
=======
def _get_llm_model(model: Optional[Union[ChatOpenAI, str]] = None) -> BaseChatModel:
>>>>>>> b5e82456
    """Fetches and initializes an instance of the LLM.

    Args:
        model: Model instance or model name.

    Returns:
        The initialized instance of the LLM.

    Raises:
        ValueError: If the provided model string does not match any pre-defined model

    """
    if not model:
        return ChatOpenAI(model_name=DEFAULT_MODEL, temperature=DEFAULT_TEMPERATURE)

    if isinstance(model, LLM_MODELS):
        return model

    if isinstance(model, str):
        if any(model in model_list for model_list in SUPPORTED_MODELS.values()):
            vendor = model_to_vendor(model)
            return DEFAULT_WRAPPER_MAP.get(vendor)(model_name=model, temperature=DEFAULT_TEMPERATURE)

    raise ValueError(
        f"Model {model} not found! List of available model can be found at https://vizro.readthedocs.io/projects/vizro-ai/en/latest/pages/explanation/faq/#which-llms-are-supported-by-vizro-ai"
    )


if __name__ == "__main__":
    llm_chat_openai = _get_llm_model()<|MERGE_RESOLUTION|>--- conflicted
+++ resolved
@@ -1,10 +1,8 @@
 from typing import Dict, Optional, Union
 
-<<<<<<< HEAD
-from langchain_openai import AzureOpenAI, ChatOpenAI
+from langchain_core.language_models.chat_models import BaseChatModel
+from langchain_openai import ChatOpenAI
 
-# TODO add new wrappers in if new model support is added
-LLM_MODELS = type(Union[ChatOpenAI, AzureOpenAI])  # Need type here to pass py3.9 unit test?
 
 SUPPORTED_MODELS = {
     "OpenAI": [
@@ -14,56 +12,18 @@
         "gpt-3.5-turbo-0125",
         "gpt-3.5-turbo",
         "gpt-4-turbo",
+        "gpt-4o",
     ]
-=======
-from langchain_core.language_models.chat_models import BaseChatModel
-from langchain_openai import ChatOpenAI
-
-# TODO constant of model inventory, can be converted to yaml and link to docs
-PREDEFINED_MODELS: Dict[str, Dict[str, Union[int, BaseChatModel]]] = {
-    "gpt-3.5-turbo-0613": {
-        "max_tokens": 4096,
-        "wrapper": ChatOpenAI,
-    },
-    "gpt-4-0613": {
-        "max_tokens": 8192,
-        "wrapper": ChatOpenAI,
-    },
-    "gpt-3.5-turbo-1106": {
-        "max_tokens": 16385,
-        "wrapper": ChatOpenAI,
-    },
-    "gpt-4-1106-preview": {
-        "max_tokens": 128000,
-        "wrapper": ChatOpenAI,
-    },
-    "gpt-3.5-turbo-0125": {
-        "max_tokens": 16385,
-        "wrapper": ChatOpenAI,
-    },
-    "gpt-3.5-turbo": {
-        "max_tokens": 16385,
-        "wrapper": ChatOpenAI,
-    },
-    "gpt-4-turbo": {
-        "max_tokens": 128000,
-        "wrapper": ChatOpenAI,
-    },
->>>>>>> b5e82456
 }
 
-DEFAULT_WRAPPER_MAP: Dict[str, LLM_MODELS] = {"OpenAI": ChatOpenAI}
+DEFAULT_WRAPPER_MAP: Dict[str, BaseChatModel] = {"OpenAI": ChatOpenAI}
 DEFAULT_MODEL = "gpt-3.5-turbo"
 DEFAULT_TEMPERATURE = 0
 
 model_to_vendor = {model: key for key, models in SUPPORTED_MODELS.items() for model in models}
 
-<<<<<<< HEAD
 
-def _get_llm_model(model: Optional[Union[LLM_MODELS, str]] = None) -> LLM_MODELS:
-=======
 def _get_llm_model(model: Optional[Union[ChatOpenAI, str]] = None) -> BaseChatModel:
->>>>>>> b5e82456
     """Fetches and initializes an instance of the LLM.
 
     Args:
@@ -79,12 +39,12 @@
     if not model:
         return ChatOpenAI(model_name=DEFAULT_MODEL, temperature=DEFAULT_TEMPERATURE)
 
-    if isinstance(model, LLM_MODELS):
+    if isinstance(model, BaseChatModel):
         return model
 
     if isinstance(model, str):
         if any(model in model_list for model_list in SUPPORTED_MODELS.values()):
-            vendor = model_to_vendor(model)
+            vendor = model_to_vendor[model]
             return DEFAULT_WRAPPER_MAP.get(vendor)(model_name=model, temperature=DEFAULT_TEMPERATURE)
 
     raise ValueError(
@@ -93,4 +53,6 @@
 
 
 if __name__ == "__main__":
-    llm_chat_openai = _get_llm_model()+    llm_chat_openai = _get_llm_model(model="gpt-3.5-turbo")
+    print(repr(llm_chat_openai))
+    print(llm_chat_openai.model_name)