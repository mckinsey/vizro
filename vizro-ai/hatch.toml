[envs.all]

[[envs.all.matrix]]
python = ["3.9", "3.10", "3.11", "3.12"]

[envs.changelog]
dependencies = ["scriv"]
detached = true
installer = "uv"
scripts = {add = "scriv create --add", collect = ["scriv collect --add", "- pre-commit run --files=CHANGELOG.md > /dev/null"]}

[envs.default]
dependencies = [
  "devtools[pygments]",
  "coverage[toml]>=6.5",
  "pytest",
  "pytest-mock",
  "pytest-rerunfailures",
  "toml",
  "nbformat>=4.2.0",
  "pyhamcrest",
  "jupyter",
  "dash[testing]",
  "chromedriver-autoinstaller>=0.6.4",
  # "urllib3<2.0.0",  # helps to resolve bug with urllib3 timeout from vizro-ai integration tests: https://bugs.launchpad.net/python-jenkins/+bug/2018567
  # Below dependencies useful to test different models
  "langchain-community",
  "langchain_mistralai",
  "langchain-anthropic",
  "pre-commit"
]
env-vars = {VIZRO_AI_LOG_LEVEL = "DEBUG"}
installer = "uv"

<<<<<<< HEAD
=======
[envs.default.env-vars]
VIZRO_AI_LOG_LEVEL = "DEBUG"

>>>>>>> 57faa1ec
[envs.default.scripts]
example = "cd examples; python example.py"
example-create-dashboard = "cd examples; python example_dashboard.py"
example-ui = "cd examples/dashboard_ui; python app.py"
lint = "pre-commit run {args} --all-files"
pip = '"{env:HATCH_UV}" pip {args}'
prep-release = [
  "hatch version release",
  "hatch run changelog:collect",
  "hatch run changelog:add",
  'echo "Now raise a PR to merge into main with title: [Release] Release of vizro-ai $(hatch version)"'
]
pypath = "hatch run python -c 'import sys; print(sys.executable)'"
test = "pytest tests {args}"
test-integration = "pytest -vs --reruns 1 tests/integration --headless {args}"
test-score = "pytest -vs --reruns 1 tests/score --headless {args}"
test-unit = "pytest tests/unit {args}"
test-unit-coverage = [
  "coverage run -m pytest tests/unit {args}",
  "- coverage combine",
  "coverage report"
]

[envs.docs]
dependencies = [
  "mkdocs>=1.6",
  "mkdocs-material",
  "mkdocs-git-revision-date-localized-plugin>=1.2.5",
  "mkdocstrings[python]",
  "linkchecker"
]
detached = true
installer = "uv"

[envs.docs.scripts]
build = "mkdocs build --strict"
# Disable warnings on the linkcheck so that HTTP redirects are accepted. We could ignore only that warning and specify
# more advanced settings using a linkcheckerrc config file. openai.com doesn't seem to work well with linkchecking,
# throwing 403 errors, but these are not real errors.
link-check = "linkchecker site --check-extern --no-warnings --ignore=404.html --ignore-url=127.0.0.1 --ignore-url=https://vizro.readthedocs.io/ --ignore-url=https://platform.openai.com/docs/models --ignore-url=openai.com --ignore-url=https://openai.com/"
pip = '"{env:HATCH_UV}" pip {args}'
serve = "mkdocs serve --open"

[envs.lower-bounds]
extra-dependencies = ["pydantic==1.10.16"]
python = "3.9"

[version]
path = "src/vizro_ai/__init__.py"<|MERGE_RESOLUTION|>--- conflicted
+++ resolved
@@ -29,15 +29,11 @@
   "langchain-anthropic",
   "pre-commit"
 ]
-env-vars = {VIZRO_AI_LOG_LEVEL = "DEBUG"}
 installer = "uv"
 
-<<<<<<< HEAD
-=======
 [envs.default.env-vars]
 VIZRO_AI_LOG_LEVEL = "DEBUG"
 
->>>>>>> 57faa1ec
 [envs.default.scripts]
 example = "cd examples; python example.py"
 example-create-dashboard = "cd examples; python example_dashboard.py"
