[envs.all]

[[envs.all.matrix]]
python = ["3.9", "3.10", "3.11", "3.12"]

[envs.changelog]
dependencies = ["pip", "scriv"]
detached = true
installer = "uv"
scripts = {add = "scriv create --add", collect = ["scriv collect --add", "- hatch run lint:lint --files=CHANGELOG.md"]}

[envs.default]
dependencies = [
  "pip",
  "devtools[pygments]",
  "coverage[toml]>=6.5",
  "pytest",
  "pytest-mock",
  "pytest-rerunfailures",
  "toml",
  "nbformat>=4.2.0",
  "pyhamcrest",
  "jupyter",
  "dash[testing]",
  "chromedriver-autoinstaller>=0.6.4",
  # "urllib3<2.0.0",  # helps to resolve bug with urllib3 timeout from vizro-ai integration tests: https://bugs.launchpad.net/python-jenkins/+bug/2018567
  # Below dependencies useful to test different models
  "langchain-community",
  "langchain_mistralai",
<<<<<<< HEAD
  "langchain-huggingface",
  "langchain-anthropic",
  "langchain-cohere",
  "langchain-ollama"
=======
  "langchain-anthropic"
>>>>>>> f1e68ae6
]
installer = "uv"

[envs.default.env-vars]
VIZRO_AI_LOG_LEVEL = "DEBUG"

[envs.default.scripts]
example = "cd examples; python example.py"
example-create-dashboard = "cd examples; python example_dashboard.py"
example-ui = "cd examples/dashboard_ui; python app.py"
lint = "hatch run lint:lint {args:--all-files}"
prep-release = [
  "hatch version release",
  "hatch run changelog:collect",
  "hatch run changelog:add",
  'echo "Now raise a PR to merge into main with title: [Release] Release of vizro-ai $(hatch version)"'
]
pypath = "hatch run python -c 'import sys; print(sys.executable)'"
secrets = "pre-commit run gitleaks --all-files"
test = "pytest tests {args}"
test-integration = "pytest -vs --reruns 1 tests/integration --headless {args}"
test-unit = "pytest tests/unit {args}"
test-unit-coverage = [
  "coverage run -m pytest tests/unit {args}",
  "- coverage combine",
  "coverage report"
]

[envs.docs]
dependencies = [
  "pip",
  "mkdocs>=1.6",
  "mkdocs-material",
  "mkdocs-git-revision-date-localized-plugin",
  "mkdocstrings[python]",
  "linkchecker"
]
detached = true
installer = "uv"

[envs.docs.scripts]
build = "mkdocs build --strict"
# Disable warnings on the linkcheck so that HTTP redirects are accepted. We could ignore only that warning and specify
# more advanced settings using a linkcheckerrc config file. openai.com doesn't seem to work well with linkchecking,
# throwing 403 errors, but these are not real errors.
link-check = "linkchecker site --check-extern --no-warnings --ignore=404.html --ignore-url=127.0.0.1 --ignore-url=https://vizro.readthedocs.io/ --ignore-url=https://platform.openai.com/docs/models --ignore-url=openai.com --ignore-url=https://openai.com/"
serve = "mkdocs serve --open"

[envs.lint]
dependencies = [
  "pip",
  "pre-commit"
]
detached = true
installer = "uv"
scripts = {lint = "SKIP=gitleaks pre-commit run {args:--all-files}"}

[envs.lower-bounds]
extra-dependencies = ["pydantic==1.10.13"]

[version]
path = "src/vizro_ai/__init__.py"<|MERGE_RESOLUTION|>--- conflicted
+++ resolved
@@ -27,14 +27,7 @@
   # Below dependencies useful to test different models
   "langchain-community",
   "langchain_mistralai",
-<<<<<<< HEAD
-  "langchain-huggingface",
-  "langchain-anthropic",
-  "langchain-cohere",
-  "langchain-ollama"
-=======
   "langchain-anthropic"
->>>>>>> f1e68ae6
 ]
 installer = "uv"
 
