[envs.all]

[[envs.all.matrix]]
python = ["3.9", "3.10", "3.11", "3.12"]

[envs.changelog]
dependencies = ["scriv"]
detached = true
scripts = {add = "scriv create --add", collect = ["scriv collect --add", "- hatch run lint:lint --files=CHANGELOG.md"]}

[envs.default]
dependencies = [
  "devtools[pygments]",
  "coverage[toml]>=6.5",
  "pytest",
<<<<<<< HEAD
  "pytest-mock",
=======
  "pytest-rerunfailures",
>>>>>>> b32da0d6
  "toml",
  "nbformat>=4.2.0",
  "pyhamcrest",
  "jupyter",
  "langchain_community",
  "dash[testing]",
  "chromedriver-autoinstaller>=0.6.4",
  "urllib3<2.0.0"  # helps to resolve bug with urllib3 timeout from vizro-ai integration tests: https://bugs.launchpad.net/python-jenkins/+bug/2018567
]

[envs.default.env-vars]
VIZRO_AI_LOG_LEVEL = "DEBUG"

[envs.default.scripts]
example = "cd examples; python example.py"
example-create-dashboard = "cd examples; python example_dashboard.py"
lint = "hatch run lint:lint {args:--all-files}"
prep-release = [
  "hatch version release",
  "hatch run changelog:collect",
  "hatch run changelog:add",
  'echo "Now raise a PR to merge into main with title: [Release] Release of vizro-ai $(hatch version)"'
]
pypath = "hatch run python -c 'import sys; print(sys.executable)'"
secrets = "pre-commit run gitleaks --all-files"
test = "pytest tests {args}"
test-integration = "pytest -vs --reruns 1 tests/integration --headless {args}"
test-unit = "pytest tests/unit {args}"
test-unit-coverage = [
  "coverage run -m pytest tests/unit {args}",
  "- coverage combine",
  "coverage report"
]
update-snyk-requirements = "python ../tools/generate_snyk_requirements.py {args}"

[envs.docs]
dependencies = [
  "mkdocs>=1.6",
  "mkdocs-material",
  "mkdocs-git-revision-date-localized-plugin",
  "mkdocstrings[python]",
  "linkchecker"
]
detached = true

[envs.docs.scripts]
build = "mkdocs build --strict"
# Disable warnings on the linkcheck so that HTTP redirects are accepted. We could ignore only that warning and specify
# more advanced settings using a linkcheckerrc config file. openai.com doesn't seem to work well with linkchecking,
# throwing 403 errors, but these are not real errors.
link-check = "linkchecker site --check-extern --no-warnings --ignore=404.html --ignore-url=127.0.0.1 --ignore-url=https://vizro.readthedocs.io/ --ignore-url=https://platform.openai.com/docs/models --ignore-url=openai.com --ignore-url=https://openai.com/"
serve = "mkdocs serve --open"

[envs.lint]
dependencies = [
  "pre-commit"
]
detached = true
scripts = {lint = "SKIP=gitleaks pre-commit run {args:--all-files}"}

[envs.lower-bounds]
extra-dependencies = ["pydantic==1.10.13"]

[version]
path = "src/vizro_ai/__init__.py"<|MERGE_RESOLUTION|>--- conflicted
+++ resolved
@@ -13,11 +13,8 @@
   "devtools[pygments]",
   "coverage[toml]>=6.5",
   "pytest",
-<<<<<<< HEAD
   "pytest-mock",
-=======
   "pytest-rerunfailures",
->>>>>>> b32da0d6
   "toml",
   "nbformat>=4.2.0",
   "pyhamcrest",
