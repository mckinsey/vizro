--- conflicted
+++ resolved
@@ -28,11 +28,8 @@
   "langchain_mistralai",
   "langchain-anthropic",
   "langchain-aws",
-<<<<<<< HEAD
   "logfire",
-=======
   "langchain-google-genai",
->>>>>>> f185cb74
   "pre-commit"
 ]
 installer = "uv"
