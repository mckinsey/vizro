--- conflicted
+++ resolved
@@ -144,11 +144,7 @@
    "name": "python",
    "nbconvert_exporter": "python",
    "pygments_lexer": "ipython3",
-<<<<<<< HEAD
    "version": "3.13.0"
-=======
-   "version": "3.12.7"
->>>>>>> f185cb74
   }
  },
  "nbformat": 4,
