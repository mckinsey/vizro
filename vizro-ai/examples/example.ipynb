--- conflicted
+++ resolved
@@ -9,7 +9,6 @@
     "from vizro_ai import VizroAI\n",
     "\n",
     "llm = None\n",
-<<<<<<< HEAD
     "# uncomment below to try out different models\n",
     "# llm = \"gpt-4o\"\n",
     "# llm = \"claude-3-5-sonnet-20240620\"\n",
@@ -20,29 +19,17 @@
     "#     model=\"gpt-4o\")\n",
     "\n",
     "\n",
-=======
-    "# uncomment below to update model to use other models\n",
-    "# llm = \"gpt-4o\"\n",
-    "\n",
-    "\n",
->>>>>>> f1e68ae6
     "# import os\n",
     "# from langchain_anthropic import ChatAnthropic\n",
     "# llm = ChatAnthropic(\n",
     "#         model=\"claude-3-5-sonnet-20240620\",\n",
-<<<<<<< HEAD
     "#         # api_key = os.environ.get(\"ANTHROPIC_API_KEY\"),\n",
     "#         # base_url= os.environ.get(\"ANTHROPIC_API_BASE\")\n",
-=======
-    "#         api_key = os.environ.get(\"ANTHROPIC_API_KEY\"),\n",
-    "#         base_url= os.environ.get(\"ANTHROPIC_API_BASE\")\n",
->>>>>>> f1e68ae6
     "#     )\n",
     "\n",
     "# import os\n",
     "# from langchain_openai import AzureChatOpenAI\n",
     "# llm = AzureChatOpenAI(\n",
-<<<<<<< HEAD
     "#     azure_deployment=\"gpt-4-1106-preview\",\n",
     "#     api_version=\"2024-04-01-preview\",\n",
     "#     temperature=0.4,\n",
@@ -59,16 +46,6 @@
     "#     max_retries=2,\n",
     "#     endpoint= os.environ.get(\"MISTRAL_BASE_URL\"),\n",
     "#     mistral_api_key = os.environ.get(\"MISTRAL_API_KEY\")\n",
-=======
-    "#     azure_deployment=\"gpt-4-1106-preview\",  # or your deployment\n",
-    "#     api_version=\"2024-04-01-preview\",  # or your api version\n",
-    "#     temperature=0,\n",
-    "#     max_tokens=None,\n",
-    "#     timeout=None,\n",
-    "#     max_retries=2,\n",
-    "#     azure_endpoint=os.environ[\"AZURE_OPENAI_ENDPOINT\"],\n",
-    "#     api_key=os.environ[\"AZURE_OPENAI_API_KEY\"]\n",
->>>>>>> f1e68ae6
     "# )"
    ]
   },
