--- conflicted
+++ resolved
@@ -20,13 +20,7 @@
       - DASHBOARDS:
           - Run vizro_ai.dashboard: pages/user-guides/run-vizro-ai-dashboard.md
           - Advanced dashboards: pages/user-guides/create-complex-dashboard.md
-<<<<<<< HEAD
-  - API Reference:
-      - VizroAI: pages/API-reference/vizro-ai.md
-=======
-          - Use Vizro-AI methods as Langchain tools: pages/user-guides/vizro-ai-langchain-guide.md
-  - API reference: pages/API-reference/vizro-ai.md
->>>>>>> 5be2ec40
+  - API Reference: pages/API-reference/vizro-ai.md
   - Explanation:
       - FAQs: pages/explanation/faq.md
       - Disclaimer: pages/explanation/disclaimer.md
