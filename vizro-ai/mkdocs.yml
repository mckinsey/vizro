--- conflicted
+++ resolved
@@ -9,12 +9,8 @@
       - Run methods: pages/user-guides/run-vizro-ai.md
       - Create advanced charts: pages/user-guides/create-advanced-charts.md
       - Use different languages: pages/user-guides/use-different-languages.md
-<<<<<<< HEAD
+      - Use Vizro-AI charts in dashboards: pages/user-guides/add-generated-chart-usecase.md
   - Find out more:
-=======
-      - Use Vizro-AI charts in dashboards: pages/user-guides/add-generated-chart-usecase.md
-  - Explanation:
->>>>>>> 3b5d7bc9
       - FAQs: pages/explanation/faq.md
       - Disclaimer: pages/explanation/disclaimer.md
       - Safeguard code execution: pages/explanation/safeguard.md
