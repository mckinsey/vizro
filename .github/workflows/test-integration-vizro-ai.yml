name: Integration tests for VizroAI

defaults:
  run:
    working-directory: vizro-ai

on:
  pull_request:
    branches:
      - main
  workflow_dispatch:

env:
  PYTHONUNBUFFERED: 1
  FORCE_COLOR: 1

jobs:
  test-integration-vizro-ai-fork:
    if: ${{ github.event.pull_request.head.repo.fork }}
    name: test-integration-vizro-ai on Py${{ matrix.config.python-version }} ${{ matrix.config.label }}
    runs-on: ${{ matrix.config.os }}
    strategy:
      fail-fast: false
      matrix:
        # This is not a nice way to define the matrix, but it's the only way that's possible so that we only run
        # the job on Windows on merge to main rather than in every PR. See:
        # https://stackoverflow.com/questions/66025220/paired-values-in-github-actions-matrix
        # https://github.com/orgs/community/discussions/26253
        # https://github.com/actions/runner/issues/1985
        config:
          - python-version: "3.9"
            hatch-env: all.py3.9
            os: ubuntu-latest
          - python-version: "3.10"
            hatch-env: all.py3.10
            os: ubuntu-latest
          - python-version: "3.11"
            hatch-env: all.py3.11
            os: ubuntu-latest
          - python-version: "3.12"
            hatch-env: all.py3.12
            os: ubuntu-latest
          - python-version: "3.9"
            hatch-env: lower-bounds
            os: ubuntu-latest
            label: lower bounds
          - python-version: "3.12"
            hatch-env: all.py3.12
            os: windows-latest
            label: Windows
        is_non_release_pr:
          - ${{ github.event_name == 'pull_request' && !startsWith(github.head_ref, 'release')}}
        exclude:
          - is_non_release_pr: true
            config:
              python-version: "3.12"
              hatch-env: all.py3.12
              os: windows-latest
              label: Windows

    steps:
      - uses: actions/checkout@v4

      - name: Passed fork step
        run: echo "Success!"

  test-integration-vizro-ai:
    if: ${{ ! github.event.pull_request.head.repo.fork }}
    name: test-integration-vizro-ai on Py${{ matrix.config.python-version }} ${{ matrix.config.label }}
    runs-on: ${{ matrix.config.os }}
    strategy:
      fail-fast: false
      matrix:
        # This is not a nice way to define the matrix, but it's the only way that's possible so that we only run
        # the job on Windows on merge to main rather than in every PR. See:
        # https://stackoverflow.com/questions/66025220/paired-values-in-github-actions-matrix
        # https://github.com/orgs/community/discussions/26253
        # https://github.com/actions/runner/issues/1985
        config:
          - python-version: "3.9"
            hatch-env: all.py3.9
            os: ubuntu-latest
          - python-version: "3.10"
            hatch-env: all.py3.10
            os: ubuntu-latest
          - python-version: "3.11"
            hatch-env: all.py3.11
            os: ubuntu-latest
          - python-version: "3.12"
            hatch-env: all.py3.12
            os: ubuntu-latest
          - python-version: "3.9"
            hatch-env: lower-bounds
            os: ubuntu-latest
            label: lower bounds
          - python-version: "3.12"
            hatch-env: all.py3.12
            os: windows-latest
            label: Windows
        is_non_release_pr:
          - ${{ github.event_name == 'pull_request' && !startsWith(github.head_ref, 'release')}}
        exclude:
          - is_non_release_pr: true
            config:
              python-version: "3.12"
              hatch-env: all.py3.12
              os: windows-latest
              label: Windows

    steps:
      - uses: actions/checkout@v4

      - name: Set up Python ${{ matrix.config.python-version }}
        uses: actions/setup-python@v5
        with:
          python-version: ${{ matrix.config.python-version }}

      - name: Install Hatch
        run: pip install hatch

      - name: Show dependency tree
        run: hatch run ${{ matrix.config.hatch-env }}:pip tree

<<<<<<< HEAD
      - name: Run vizro-ai integration tests with pypi vizro
        run: |
          export OPENAI_API_KEY=${{ secrets.OPENAI_API_KEY }}
          export OPENAI_API_BASE=${{ secrets.OPENAI_API_BASE }}
          export VIZRO_TYPE=pypi
          export BRANCH=${{ github.head_ref }}
          export PYTHON_VERSION=${{ matrix.python-version }}
          hatch run ${{ matrix.hatch-env }}:test-integration

      - name: Run vizro-ai integration tests with local vizro
        run: |
          export OPENAI_API_KEY=${{ secrets.OPENAI_API_KEY }}
          export OPENAI_API_BASE=${{ secrets.OPENAI_API_BASE }}
          export VIZRO_TYPE=local
          export BRANCH=${{ github.head_ref }}
          export PYTHON_VERSION=${{ matrix.python-version }}
          cd ../vizro-core
          hatch build
          cd ../vizro-ai
          hatch run ${{ matrix.hatch-env }}:pip install ../vizro-core/dist/vizro*.tar.gz
          hatch run ${{ matrix.hatch-env }}:test-integration
=======
      - name: Run vizro-ai integration tests with PyPI vizro
        run: hatch run ${{ matrix.config.hatch-env }}:test-integration
        env:
          OPENAI_API_KEY: ${{ secrets.OPENAI_API_KEY }}
          OPENAI_API_BASE: ${{ secrets.OPENAI_API_BASE }}
          VIZRO_TYPE: pypi

      - name: Run vizro-ai integration tests with local vizro
        run: |
          hatch run ${{ matrix.config.hatch-env }}:pip install ../vizro-core
          hatch run ${{ matrix.config.hatch-env }}:test-integration
        env:
          OPENAI_API_KEY: ${{ secrets.OPENAI_API_KEY }}
          OPENAI_API_BASE: ${{ secrets.OPENAI_API_BASE }}
          VIZRO_TYPE: local
>>>>>>> 54309728

      - name: Send custom JSON data to Slack
        id: slack
        uses: slackapi/slack-github-action@v1.27.0
        if: failure()
        with:
          payload: |
            {
              "text": "Vizro-ai ${{ matrix.config.hatch-env }} integration tests build result: ${{ job.status }}\nBranch: ${{ github.head_ref }}\n${{ github.server_url }}/${{ github.repository }}/actions/runs/${{ github.run_id }}"
            }
        env:
          SLACK_WEBHOOK_URL: ${{ secrets.SLACK_WEBHOOK_URL }}
          SLACK_WEBHOOK_TYPE: INCOMING_WEBHOOK

      - name: Report artifacts
        uses: actions/upload-artifact@v4
        if: always()
        with:
          name: Report-${{ matrix.config.python-version }}-${{ matrix.config.label }}
          path: |
            /home/runner/work/vizro/vizro/vizro-ai/tests/integration/reports/report*.csv

  test-integration-vizro-ai-report:
    needs: test-integration-vizro-ai
    runs-on: ubuntu-latest
    steps:
      - uses: actions/checkout@v4

      - name: Download All Artifacts
        uses: actions/download-artifact@v4

      - name: Set current date as env variable
        id: date
        run: |
          echo "::set-output name=date::$(date +'%Y-%m-%dT%H-%M-%S')"
          echo "TIME_NOW=$(date +'%Y-%m-%dT%H-%M-%S')" >> $GITHUB_ENV

      - name: Create one csv report
        run: |
          cd /home/runner/work/vizro/vizro/
          head -n 1 Report-3.11-/report_model_gpt-4o-mini_pypi.csv > report-aggregated-${{ steps.date.outputs.date }}.csv && tail -n+2 -q */*.csv >> report-aggregated-${{ steps.date.outputs.date }}.csv
          gawk -F, -i inplace 'FNR>1 {$1="${{ steps.date.outputs.date }}"} {print}' OFS=, report-aggregated-${{ steps.date.outputs.date }}.csv

      - name: Report artifacts
        uses: actions/upload-artifact@v4
        if: always()
        with:
          name: Report-aggregated-${{ steps.date.outputs.date }}
          path: |
            /home/runner/work/vizro/vizro/report-aggregated-${{ steps.date.outputs.date }}.csv

      - name: Upload reports to artifactory
        run: |
          cd /home/runner/work/vizro/vizro/
          curl -fL https://getcli.jfrog.io | sh
          ./jfrog config add vizro --artifactory-url ${{ secrets.ARTIFACTORY_URL}} --user ${{ secrets.ARTIFACTORY_USER}} --apikey ${{ secrets.ARTIFACTORY_PASS}} --interactive=false
          ./jfrog rt u --flat=false "report-aggregated-${{ steps.date.outputs.date }}.csv" vizx-generic-local/vizro-ai-reports/<|MERGE_RESOLUTION|>--- conflicted
+++ resolved
@@ -5,10 +5,15 @@
     working-directory: vizro-ai
 
 on:
+  push:
+    branches: [ main ]
   pull_request:
     branches:
       - main
-  workflow_dispatch:
+    paths:
+      - "vizro-ai/**"
+      - "!vizro-ai/docs/**"
+    workflow_dispatch:
 
 env:
   PYTHONUNBUFFERED: 1
@@ -121,35 +126,14 @@
       - name: Show dependency tree
         run: hatch run ${{ matrix.config.hatch-env }}:pip tree
 
-<<<<<<< HEAD
-      - name: Run vizro-ai integration tests with pypi vizro
-        run: |
-          export OPENAI_API_KEY=${{ secrets.OPENAI_API_KEY }}
-          export OPENAI_API_BASE=${{ secrets.OPENAI_API_BASE }}
-          export VIZRO_TYPE=pypi
-          export BRANCH=${{ github.head_ref }}
-          export PYTHON_VERSION=${{ matrix.python-version }}
-          hatch run ${{ matrix.hatch-env }}:test-integration
-
-      - name: Run vizro-ai integration tests with local vizro
-        run: |
-          export OPENAI_API_KEY=${{ secrets.OPENAI_API_KEY }}
-          export OPENAI_API_BASE=${{ secrets.OPENAI_API_BASE }}
-          export VIZRO_TYPE=local
-          export BRANCH=${{ github.head_ref }}
-          export PYTHON_VERSION=${{ matrix.python-version }}
-          cd ../vizro-core
-          hatch build
-          cd ../vizro-ai
-          hatch run ${{ matrix.hatch-env }}:pip install ../vizro-core/dist/vizro*.tar.gz
-          hatch run ${{ matrix.hatch-env }}:test-integration
-=======
       - name: Run vizro-ai integration tests with PyPI vizro
         run: hatch run ${{ matrix.config.hatch-env }}:test-integration
         env:
           OPENAI_API_KEY: ${{ secrets.OPENAI_API_KEY }}
           OPENAI_API_BASE: ${{ secrets.OPENAI_API_BASE }}
           VIZRO_TYPE: pypi
+          BRANCH: ${{ github.head_ref }}
+          PYTHON_VERSION: ${{ matrix.python-version }}
 
       - name: Run vizro-ai integration tests with local vizro
         run: |
@@ -159,7 +143,8 @@
           OPENAI_API_KEY: ${{ secrets.OPENAI_API_KEY }}
           OPENAI_API_BASE: ${{ secrets.OPENAI_API_BASE }}
           VIZRO_TYPE: local
->>>>>>> 54309728
+          BRANCH: ${{ github.head_ref }}
+          PYTHON_VERSION: ${{ matrix.python-version }}
 
       - name: Send custom JSON data to Slack
         id: slack
