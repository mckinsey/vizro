[project]
docs_dir = "docs"
<<<<<<< HEAD
site_dir = "site"
use_directory_urls = true
extra_css = ["/stylesheets/extra.css"]
extra_javascript = ["/javascripts/extra.js"]


# -------------------------
# Site layout
# -------------------------

# Make sure any new page added here is also added to the llmstxt plugin below (around line 198)
=======
extra_css = ["stylesheets/extra.css"]
extra_javascript = ["javascripts/extra.js"]
>>>>>>> 77b3f30a
nav = [
  {"Vizro" = "index.md"},
  {"Tutorials" = [
    {"Quickstart tutorial" = "pages/tutorials/quickstart-tutorial.md"},
    {"Explore Vizro" = "pages/tutorials/explore-components.md"},
    {"Write your own actions" = "pages/tutorials/custom-actions-tutorial.md"}
  ]},
  {"How-to guides" = [
    {"Fundamentals" = [
      {"Install Vizro" = "pages/user-guides/install.md"},
      {"Dashboard" = "pages/user-guides/dashboard.md"},
      {"Page" = "pages/user-guides/pages.md"},
      {"Run or deploy dashboards" = "pages/user-guides/run-deploy.md"}
    ]},
    {"Components" = [
      {"Overview" = "pages/user-guides/components.md"},
      {"Graph" = "pages/user-guides/graph.md"},
      {"Table" = "pages/user-guides/table.md"},
      {"Figure" = "pages/user-guides/figure.md"},
      {"Card" = "pages/user-guides/card.md"},
      {"Text" = "pages/user-guides/text.md"},
      {"Button" = "pages/user-guides/button.md"},
      {"Container" = "pages/user-guides/container.md"},
      {"Tab" = "pages/user-guides/tabs.md"}
    ]},
    {"Controls" = [
      {"Overview" = "pages/user-guides/controls.md"},
      {"Filter" = "pages/user-guides/filters.md"},
      {"Parameter" = "pages/user-guides/parameters.md"},
      {"Selector" = "pages/user-guides/selectors.md"}
    ]},
    {"Navigation" = "pages/user-guides/navigation.md"},
    {"Actions" = [
      {"Overview" = "pages/user-guides/actions.md"},
      {"Handle data" = "pages/user-guides/data-actions.md"},
      {"Graph and table interactions" = "pages/user-guides/graph-table-actions.md"}
    ]},
    {"Visual formatting" = [
      {"Overview" = "pages/user-guides/visual-formatting.md"},
      {"Layout" = "pages/user-guides/layouts.md"},
      {"Theme" = "pages/user-guides/themes.md"},
      {"Assets" = "pages/user-guides/assets.md"},
      {"Custom CSS" = "pages/user-guides/custom-css.md"}
    ]},
    {"Data" = [
      {"Overview" = "pages/user-guides/data.md"},
      {"Kedro Data Catalog" = "pages/user-guides/kedro-data-catalog.md"}
    ]},
    {"Extensions" = [
      {"Overview" = "pages/user-guides/extensions.md"},
      {"Custom actions" = "pages/user-guides/custom-actions.md"},
      {"Custom charts" = "pages/user-guides/custom-charts.md"},
      {"Custom tables" = "pages/user-guides/custom-tables.md"},
      {"Custom figures" = "pages/user-guides/custom-figures.md"},
      {"Custom components" = "pages/user-guides/custom-components.md"}
    ]}
  ]},
  {"API reference" = [
    {"Vizro" = "pages/API-reference/vizro.md"},
    {"Models" = "pages/API-reference/models.md"},
    {"Actions" = "pages/API-reference/actions.md"},
    {"Table functions" = "pages/API-reference/table-callables.md"},
    {"Figure functions" = "pages/API-reference/figure-callables.md"},
    {"Kedro integration" = "pages/API-reference/kedro-integration.md"},
    {"Deprecations" = "pages/API-reference/deprecations.md"}
  ]},
  {"Find out more" = [
    {"Technical" = [
      {"Vizro schema" = "pages/explanation/schema.md"},
      {"Actions" = "pages/explanation/actions-explanation.md"}
    ]},
    {"About Vizro" = [
      {"FAQs" = "pages/explanation/faq.md"},
      {"User examples" = "pages/explanation/your-examples.md"},
      {"Cheatsheet" = "pages/cheatsheet/cheatsheet.html"},
      {"Contribute to Vizro" = "pages/explanation/contributing.md"},
      {"Documentation style" = "pages/explanation/documentation-style-guide.md"},
      {"Authors" = "pages/explanation/authors.md"}
    ]}
  ]},
  {"Vizro-MCP" = [
    {"Vizro-MCP" = "https://vizro.readthedocs.io/projects/vizro-mcp/"}
  ]}
]
repo_name = "mckinsey/vizro"
repo_url = "https://github.com/mckinsey/vizro"
site_description = "Core Vizro documentation"
site_dir = "site"
site_name = "Vizro"
site_url = "https://vizro.readthedocs.io/en/stable"
use_directory_urls = true

<<<<<<< HEAD
# -------------------------
[project.theme]
variant = "classic"
custom_dir = "docs/overrides"
favicon = "assets/images/favicon.png"
language = "en"
=======
[[project.extra.meta]]
content = "CYb3cxosCgsN2QDQVaSGQpMQCesqpsGQ3oTM02NtvkY"
name = "google-site-verification"
>>>>>>> 77b3f30a

[project.markdown_extensions.admonition]

[project.markdown_extensions.attr_list]

[project.markdown_extensions.footnotes]

[project.markdown_extensions.md_in_html]

[project.markdown_extensions.pymdownx.arithmatex]
generic = true

[project.markdown_extensions.pymdownx.details]

[project.markdown_extensions.pymdownx.emoji]
emoji_generator = "zensical.extensions.emoji.to_svg"
emoji_index = "zensical.extensions.emoji.twemoji"

[project.markdown_extensions.pymdownx.highlight]
anchor_linenums = true

[project.markdown_extensions.pymdownx.inlinehilite]

[project.markdown_extensions.pymdownx.keys]

[project.markdown_extensions.pymdownx.mark]

[project.markdown_extensions.pymdownx.snippets]

[project.markdown_extensions.pymdownx.superfences]

[[project.markdown_extensions.pymdownx.superfences.custom_fences]]
class = "mermaid"
format = "pymdownx.superfences.fence_code_format"
name = "mermaid"

[[project.markdown_extensions.pymdownx.superfences.custom_fences]]
class = "highlight"
format = "mkdocs_pycafe.formatter"
kwds = {type = "vizro", requirements = "vizro==0.1.49"}
name = "python"
validator = "mkdocs_pycafe.validator"

[project.markdown_extensions.pymdownx.tabbed]
alternate_style = true

[project.plugins.autorefs]

[project.plugins.git-revision-date-localized]
enable_creation_date = false

[project.plugins.llmstxt] # https://pypi.org/project/mkdocs-llmstxt/
base_url = "https://vizro.readthedocs.io/en/0.1.49/"
full_output = "llms-full.txt"
markdown_description = """
Vizro is an open-source Python-based toolkit to build data visualization apps.

Every Vizro app is defined by a simple configuration, using the high-level categories
* Components (charts, tables, cards, KPI indicators, forms and more),
* Controls (filters and parameters, using a range of selectors such as drop-down menus and sliders),
* Actions (interactions between components, drill-throughs, export functionality and more),
* Layouts (grid layouts or flexible containers, with a range of pre-set styles),
* Navigation (a range of app layout and navigation settings, including nested page hierarchies).

Configuration can be written in multiple formats including Pydantic models, JSON, YAML or Python dictionaries for added flexibility of implementation.

Optional high-code extensions enable almost infinite customization in a modular way, combining the best of low-code and high-code - including bespoke visual formatting and custom components.
"""

[project.plugins.llmstxt.sections]
ACTIONS = [
  {"pages/user-guides/actions.md" = "Actions"},
  {"pages/user-guides/data-actions.md" = "Handle data"},
  {"pages/user-guides/graph-table-actions.md" = "Graph and table interactions"}
]
"ADD CONTROLS TO A DASHBOARD" = [
  {"pages/user-guides/controls.md" = "Controls overview"},
  {"pages/user-guides/filters.md" = "Filters"},
  {"pages/user-guides/parameters.md" = "Parameters"},
  {"pages/user-guides/selectors.md" = "Selectors"}
]
"DASHBOARD NAVIGATION ELEMENTS" = [
  {"pages/user-guides/navigation.md" = "Navigation"}
]
"EXTEND THE DASHBOARD WITH CUSTOMIZATIONS" = [
  {"pages/user-guides/extensions.md" = "Extensions overview"},
  {"pages/user-guides/custom-charts.md" = "Custom charts"},
  {"pages/user-guides/custom-tables.md" = "Custom tables"},
  {"pages/user-guides/custom-components.md" = "Custom components"},
  {"pages/user-guides/custom-actions.md" = "Custom actions"},
  {"pages/user-guides/custom-figures.md" = "Custom figures"}
]
"FAQS, EXAMPLES, CONTRIBUTION GUIDANCE AND THE VIZRO SCHEMA" = [
  {"pages/explanation/faq.md" = "FAQs"},
  {"pages/explanation/your-examples.md" = "Examples created by the Vizro community"},
  {"pages/explanation/contributing.md" = "How to contribute to Vizro's open source project"},
  {"pages/explanation/documentation-style-guide.md" = "Documentation style guide"},
  {"pages/explanation/schema.md" = "The Vizro schema"},
  {"pages/explanation/authors.md" = "Vizro contributor listing"}
]
"FUNDAMENTAL CONCEPTS IN VIZRO" = [
  {"pages/user-guides/install.md" = "Guide on how to install Vizro"},
  {"pages/user-guides/dashboard.md" = "Dashboard basics"},
  {"pages/user-guides/pages.md" = "Pages"},
  {"pages/user-guides/run-deploy.md" = "How to run or deploy dashboards"}
]
"HOW TO APPLY VISUAL FORMATTING" = [
  {"pages/user-guides/visual-formatting.md" = "Formatting overview"},
  {"pages/user-guides/layouts.md" = "Layouts"},
  {"pages/user-guides/themes.md" = "Themes"},
  {"pages/user-guides/assets.md" = "Assets"},
  {"pages/user-guides/custom-css.md" = "Custom CSS"}
]
"LEARN ABOUT VIZRO COMPONENTS" = [
  {"pages/user-guides/components.md" = "Components overview"},
  {"pages/user-guides/graph.md" = "Graphs"},
  {"pages/user-guides/table.md" = "Tables"},
  {"pages/user-guides/figure.md" = "Figures"},
  {"pages/user-guides/card.md" = "Cards"},
  {"pages/user-guides/text.md" = "Text"},
  {"pages/user-guides/button.md" = "Buttons"},
  {"pages/user-guides/container.md" = "Containers"},
  {"pages/user-guides/tabs.md" = "Tabs"}
]
"MANAGE DATA USED BY THE DASHBOARD" = [
  {"pages/user-guides/data.md" = "Data"},
  {"pages/user-guides/kedro-data-catalog.md" = "Kedro Data Catalog"}
]
TUTORIALS = [
  {"pages/tutorials/quickstart-tutorial.md" = "A quickstart dashboard tutorial"},
  {"pages/tutorials/explore-components.md" = "An in-depth tutorial to introduce Vizro's key features (accompanying Video is available)"}
]

# -------------------------
# mkdocs plugin
# -------------------------
[project.plugins.mkdocstrings]

[project.plugins.mkdocstrings.handlers.python]
paths = ["src"]

[project.plugins.mkdocstrings.handlers.python.options]
docstring_section_style = "list"
docstring_style = "google"
extensions = [
  {"docs/griffe_extensions.py" = {paths = ["vizro.figures.kpi_card", "vizro.figures.kpi_card_reference"]}},
  {griffe_warnings_deprecated = {kind = "danger", title = "Deprecated"}}
]
merge_init_into_class = true
separate_signature = true
show_bases = false
show_root_heading = true
show_source = false

[project.plugins.mkdocstrings.handlers.python.options.docstring_options]
ignore_init_summary = true
returns_named_value = false
warn_unknown_params = false

[project.plugins.search]

# -------------------------
[project.theme]
custom_dir = "docs/overrides"
favicon = "stylesheets/favicon.png"
features = [
  "header.autohide",
  "navigation.path",
  "navigation.expand",
  "navigation.instant",
  "navigation.indexes",
  "navigation.tabs",
  "navigation.tabs.sticky",
  "navigation.tracking",
  "search.suggest",
  "search.highlight",
  "content.tabs.link",
  "content.code.annotation",
  "content.code.copy",
  "content.code.annotate"
]
language = "en"
variant = "classic"

[project.theme.font]
code = "Source Code Pro"
text = "Google sans"

[project.theme.icon]
repo = "fontawesome/brands/github"

[[project.theme.palette]]
scheme = "default"
toggle.icon = "lucide/sun"
toggle.name = "Switch to dark mode"

[[project.theme.palette]]
scheme = "slate"
toggle.icon = "lucide/moon"
toggle.name = "Switch to light mode"

# validation:
# omitted_files: warn
# absolute_links: warn
# unrecognized_links: warn
# anchors: warn<|MERGE_RESOLUTION|>--- conflicted
+++ resolved
@@ -1,6 +1,5 @@
 [project]
 docs_dir = "docs"
-<<<<<<< HEAD
 site_dir = "site"
 use_directory_urls = true
 extra_css = ["/stylesheets/extra.css"]
@@ -12,10 +11,7 @@
 # -------------------------
 
 # Make sure any new page added here is also added to the llmstxt plugin below (around line 198)
-=======
-extra_css = ["stylesheets/extra.css"]
-extra_javascript = ["javascripts/extra.js"]
->>>>>>> 77b3f30a
+
 nav = [
   {"Vizro" = "index.md"},
   {"Tutorials" = [
@@ -100,26 +96,59 @@
     {"Vizro-MCP" = "https://vizro.readthedocs.io/projects/vizro-mcp/"}
   ]}
 ]
-repo_name = "mckinsey/vizro"
-repo_url = "https://github.com/mckinsey/vizro"
-site_description = "Core Vizro documentation"
-site_dir = "site"
-site_name = "Vizro"
-site_url = "https://vizro.readthedocs.io/en/stable"
-use_directory_urls = true
-
-<<<<<<< HEAD
+
 # -------------------------
 [project.theme]
 variant = "classic"
 custom_dir = "docs/overrides"
 favicon = "assets/images/favicon.png"
 language = "en"
-=======
+
+# -------------------------
+# Zensical provides a number of feature toggles that change the behavior
+# of the documentation site.
+# -------------------------
+
+features = [
+    "header.autohide",
+    "navigation.path",
+    "navigation.expand",
+    "navigation.instant",
+    "navigation.indexes",
+    "navigation.tabs",
+    "navigation.tabs.sticky",
+    "navigation.tracking",
+    "search.suggest",
+    "search.highlight",
+    "content.tabs.link",
+    "content.code.annotation",
+    "content.code.copy",
+    "content.code.annotate"
+]
+#
+
+# -------------------------
+
+[[project.theme.palette]]
+scheme = "default"
+toggle.icon = "lucide/sun"
+toggle.name = "Switch to dark mode"
+
+[[project.theme.palette]]
+scheme = "slate"
+toggle.icon = "lucide/moon"
+toggle.name = "Switch to light mode"
+
+[project.theme.font]
+text = "Google sans"
+code = "Source Code Pro"
+
+[project.theme.icon]
+repo = "fontawesome/brands/github"
+
 [[project.extra.meta]]
 content = "CYb3cxosCgsN2QDQVaSGQpMQCesqpsGQ3oTM02NtvkY"
 name = "google-site-verification"
->>>>>>> 77b3f30a
 
 [project.markdown_extensions.admonition]
 
@@ -170,6 +199,36 @@
 
 [project.plugins.git-revision-date-localized]
 enable_creation_date = false
+
+# -------------------------
+# mkdocs plugin
+# -------------------------
+[project.plugins.mkdocstrings]
+
+[project.plugins.mkdocstrings.handlers.python]
+paths = ["src"]
+
+[project.plugins.mkdocstrings.handlers.python.options]
+show_bases = false
+show_source = false
+docstring_style = "google"
+merge_init_into_class = true
+docstring_section_style = "list"
+separate_signature = true
+show_root_heading = true
+extensions = [
+    { "docs/griffe_extensions.py" = { paths = ["vizro.figures.kpi_card", "vizro.figures.kpi_card_reference"] } },
+    { griffe_warnings_deprecated = { kind = "danger", title = "Deprecated" } }
+]
+
+[project.plugins.mkdocstrings.handlers.python.options.docstring_options]
+ignore_init_summary = true
+warn_unknown_params = false
+returns_named_value = false
+
+# -------------------------
+# llmstxt plugin
+# -------------------------
 
 [project.plugins.llmstxt] # https://pypi.org/project/mkdocs-llmstxt/
 base_url = "https://vizro.readthedocs.io/en/0.1.49/"
