--- conflicted
+++ resolved
@@ -222,13 +222,10 @@
               - docs/griffe_extensions/dynamically_inspect.py:
                   paths:
                     [vizro.figures.kpi_card, vizro.figures.kpi_card_reference]
-<<<<<<< HEAD
               - docs/griffe_extensions/experimental_decorator/extension.py
-=======
               - griffe_warnings_deprecated:
                   kind: danger
                   title: Deprecated
->>>>>>> 80b69251
           paths: [src]
   - git-revision-date-localized:
       enable_creation_date: false
