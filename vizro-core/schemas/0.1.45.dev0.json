{
  "$defs": {
    "Accordion": {
      "additionalProperties": false,
      "description": "Accordion to be used as nav_selector in [`Navigation`][vizro.models.Navigation].\n\nArgs:\n    type (Literal[\"accordion\"]): Defaults to `\"accordion\"`.\n    pages (dict[str, list[ModelID]]): Mapping from name of a pages group to a list of page IDs/titles.\n        Defaults to `{}`.",
      "properties": {
        "id": {
          "description": "ID to identify model. Must be unique throughout the whole dashboard. When no ID is chosen, ID will be automatically generated.",
          "title": "Id",
          "type": "string"
        },
        "type": {
          "const": "accordion",
          "default": "accordion",
          "title": "Type",
          "type": "string"
        },
        "pages": {
          "additionalProperties": {
            "items": {
              "type": "string"
            },
            "type": "array"
          },
          "default": {},
          "description": "Mapping from name of a pages group to a list of page IDs/titles.",
          "title": "Pages",
          "type": "object"
        }
      },
      "title": "Accordion",
      "type": "object"
    },
    "Action": {
      "additionalProperties": false,
      "description": "Action to be inserted into `actions` of relevant component.\n\nArgs:\n    function (CapturedCallable): Action function.\n    inputs (list[str]): List of inputs provided to the action function. Each input can be specified as `<model_id>`\n        or `<model_id>.<argument_name>` or `<component_id>.<property>`. Defaults to `[]`.\n    outputs (OutputsType): See [`OutputsType`][vizro.models.types.OutputsType].",
      "properties": {
        "id": {
          "description": "ID to identify model. Must be unique throughout the whole dashboard. When no ID is chosen, ID will be automatically generated.",
          "title": "Id",
          "type": "string"
        },
        "outputs": {
          "anyOf": [
            {
              "items": {
                "type": "string"
              },
              "type": "array"
            },
            {
              "additionalProperties": {
                "type": "string"
              },
              "type": "object"
            }
          ],
          "default": [],
          "title": "Outputs"
        },
        "type": {
          "const": "action",
          "default": "action",
          "title": "Type",
          "type": "string"
        },
        "inputs": {
          "default": [],
          "description": "List of inputs provided to the action function. Each input can be specified as `<model_id>` or\n        `<model_id>.<argument_name>` or `<component_id>.<property>`. Defaults to `[]`.",
          "items": {
            "type": "string"
          },
          "title": "Inputs",
          "type": "array"
        }
      },
      "title": "Action",
      "type": "object"
    },
<<<<<<< HEAD
    "ActionsChain": {
      "additionalProperties": false,
      "properties": {
        "id": {
          "description": "ID to identify model. Must be unique throughout the whole dashboard. When no ID is chosen, ID will be automatically generated.",
          "title": "Id",
          "type": "string"
        },
        "trigger": {
          "$ref": "#/$defs/Trigger"
        },
        "actions": {
          "default": [],
          "items": {
            "description": "Action.",
            "oneOf": [
              {
                "$ref": "#/$defs/Action"
              },
              {
                "$ref": "#/$defs/export_data"
              },
              {
                "$ref": "#/$defs/filter_interaction"
              }
            ]
          },
          "title": "Actions",
          "type": "array"
        }
      },
      "required": ["trigger"],
      "title": "ActionsChain",
      "type": "object"
    },
=======
>>>>>>> 6ababb2d
    "AgGrid": {
      "additionalProperties": false,
      "description": "Wrapper for `dash-ag-grid.AgGrid` to visualize grids in dashboard.\n\nArgs:\n    type (Literal[\"ag_grid\"]): Defaults to `\"ag_grid\"`.\n    figure (CapturedCallable): Function that returns a Dash AgGrid. See [`vizro.tables`][vizro.tables].\n    title (str): Title of the `AgGrid`. Defaults to `\"\"`.\n    header (str): Markdown text positioned below the `AgGrid.title`. Follows the CommonMark specification.\n        Ideal for adding supplementary information such as subtitles, descriptions, or additional context.\n        Defaults to `\"\"`.\n    footer (str): Markdown text positioned below the `AgGrid`. Follows the CommonMark specification.\n        Ideal for providing further details such as sources, disclaimers, or additional notes. Defaults to `\"\"`.\n    description (Optional[Tooltip]): Optional markdown string that adds an icon next to the title.\n        Hovering over the icon shows a tooltip with the provided description. Defaults to `None`.\n    actions (ActionsType): See [`ActionsType`][vizro.models.types.ActionsType].",
      "properties": {
        "id": {
          "description": "ID to identify model. Must be unique throughout the whole dashboard. When no ID is chosen, ID will be automatically generated.",
          "title": "Id",
          "type": "string"
        },
        "type": {
          "const": "ag_grid",
          "default": "ag_grid",
          "title": "Type",
          "type": "string"
        },
        "title": {
          "default": "",
          "description": "Title of the `AgGrid`.",
          "title": "Title",
          "type": "string"
        },
        "header": {
          "default": "",
          "description": "Markdown text positioned below the `AgGrid.title`. Follows the CommonMark specification. Ideal for adding supplementary information such as subtitles, descriptions, or additional context.",
          "title": "Header",
          "type": "string"
        },
        "footer": {
          "default": "",
          "description": "Markdown text positioned below the `AgGrid`. Follows the CommonMark specification. Ideal for providing further details such as sources, disclaimers, or additional notes.",
          "title": "Footer",
          "type": "string"
        },
        "description": {
          "anyOf": [
            {
              "$ref": "#/$defs/Tooltip"
            },
            {
              "type": "null"
            }
          ],
          "default": null,
          "description": "Optional markdown string that adds an icon next to the title.\n            Hovering over the icon shows a tooltip with the provided description. Defaults to `None`."
        },
        "actions": {
          "default": [],
          "items": {
            "description": "Action.",
            "oneOf": [
              {
                "$ref": "#/$defs/Action"
              },
              {
                "$ref": "#/$defs/export_data"
              },
              {
                "$ref": "#/$defs/filter_interaction"
              }
            ]
          },
          "title": "Actions",
          "type": "array"
        }
      },
      "title": "AgGrid",
      "type": "object"
    },
    "Button": {
      "additionalProperties": false,
      "description": "Component provided to `Page` to trigger any defined `action` in `Page`.\n\nArgs:\n    type (Literal[\"button\"]): Defaults to `\"button\"`.\n    text (str): Text to be displayed on button. Needs to have at least 1 character. Defaults to `\"Click me!\"`.\n    href (str): URL (relative or absolute) to navigate to. Defaults to `\"\"`.\n    actions (ActionsType): See [`ActionsType`][vizro.models.types.ActionsType].\n    variant (Literal[\"plain\", \"filled\", \"outlined\"]): Predefined styles to choose from. Options are `plain`,\n        `filled` or `outlined`. Defaults to `filled`.\n    description (Optional[Tooltip]): Optional markdown string that adds an icon next to the button text.\n        Hovering over the icon shows a tooltip with the provided description. Defaults to `None`.\n    extra (Optional[dict[str, Any]]): Extra keyword arguments that are passed to `dbc.Button` and overwrite any\n        defaults chosen by the Vizro team. This may have unexpected behavior.\n        Visit the [dbc documentation](https://www.dash-bootstrap-components.com/docs/components/button/)\n        to see all available arguments. [Not part of the official Vizro schema](../explanation/schema.md) and the\n        underlying component may change in the future. Defaults to `{}`.",
      "properties": {
        "id": {
          "description": "ID to identify model. Must be unique throughout the whole dashboard. When no ID is chosen, ID will be automatically generated.",
          "title": "Id",
          "type": "string"
        },
        "type": {
          "const": "button",
          "default": "button",
          "title": "Type",
          "type": "string"
        },
        "text": {
          "default": "Click me!",
          "description": "Text to be displayed on button.",
          "minLength": 1,
          "title": "Text",
          "type": "string"
        },
        "href": {
          "default": "",
          "description": "URL (relative or absolute) to navigate to.",
          "title": "Href",
          "type": "string"
        },
        "actions": {
          "default": [],
          "items": {
            "description": "Action.",
            "oneOf": [
              {
                "$ref": "#/$defs/Action"
              },
              {
                "$ref": "#/$defs/export_data"
              },
              {
                "$ref": "#/$defs/filter_interaction"
              }
            ]
          },
          "title": "Actions",
          "type": "array"
        },
        "variant": {
          "default": "filled",
          "description": "Predefined styles to choose from. Options are `plain`, `filled` or `outlined`.Defaults to `filled`.",
          "enum": ["plain", "filled", "outlined"],
          "title": "Variant",
          "type": "string"
        },
        "description": {
          "anyOf": [
            {
              "$ref": "#/$defs/Tooltip"
            },
            {
              "type": "null"
            }
          ],
          "default": null,
          "description": "Optional markdown string that adds an icon next to the button text.\n            Hovering over the icon shows a tooltip with the provided description. Defaults to `None`."
        }
      },
      "title": "Button",
      "type": "object"
    },
    "Card": {
      "additionalProperties": false,
      "description": "Creates a card based on Markdown syntax.\n\nArgs:\n    type (Literal[\"card\"]): Defaults to `\"card\"`.\n    text (str): Markdown string to create card title/text that should adhere to the CommonMark Spec.\n    href (str): URL (relative or absolute) to navigate to. If not provided the Card serves as a text card\n        only. Defaults to `\"\"`.\n    extra (Optional[dict[str, Any]]): Extra keyword arguments that are passed to `dbc.Card` and overwrite any\n        defaults chosen by the Vizro team. This may have unexpected behavior.\n        Visit the [dbc documentation](https://www.dash-bootstrap-components.com/docs/components/card/)\n        to see all available arguments. [Not part of the official Vizro schema](../explanation/schema.md) and the\n        underlying component may change in the future. Defaults to `{}`.",
      "properties": {
        "id": {
          "description": "ID to identify model. Must be unique throughout the whole dashboard. When no ID is chosen, ID will be automatically generated.",
          "title": "Id",
          "type": "string"
        },
        "type": {
          "const": "card",
          "default": "card",
          "title": "Type",
          "type": "string"
        },
        "text": {
          "description": "Markdown string to create card title/text that should adhere to the CommonMark Spec.",
          "title": "Text",
          "type": "string"
        },
        "href": {
          "default": "",
          "description": "URL (relative or absolute) to navigate to. If not provided the Card serves as a text card only.",
          "title": "Href",
          "type": "string"
        }
      },
      "required": ["text"],
      "title": "Card",
      "type": "object"
    },
    "Checklist": {
      "additionalProperties": false,
      "description": "Categorical multi-option selector `Checklist`.\n\nCan be provided to [`Filter`][vizro.models.Filter] or\n[`Parameter`][vizro.models.Parameter].\n\nArgs:\n    type (Literal[\"checklist\"]): Defaults to `\"checklist\"`.\n    options (OptionsType): See [`OptionsType`][vizro.models.types.OptionsType]. Defaults to `[]`.\n    value (Optional[MultiValueType]): See [`MultiValueType`][vizro.models.types.MultiValueType]. Defaults to `None`.\n    title (str): Title to be displayed. Defaults to `\"\"`.\n    show_select_all (Optional[bool]): Whether to display the 'Select All' option that allows users to select or\n        deselect all available options with a single click. Defaults to `True`.\n    description (Optional[Tooltip]): Optional markdown string that adds an icon next to the title.\n        Hovering over the icon shows a tooltip with the provided description. Defaults to `None`.\n    actions (ActionsType): See [`ActionsType`][vizro.models.types.ActionsType].\n    extra (Optional[dict[str, Any]]): Extra keyword arguments that are passed to `dbc.Checklist` and overwrite any\n        defaults chosen by the Vizro team. This may have unexpected behavior.\n        Visit the [dbc documentation](https://www.dash-bootstrap-components.com/docs/components/input/)\n        to see all available arguments. [Not part of the official Vizro schema](../explanation/schema.md) and the\n        underlying component may change in the future. Defaults to `{}`.",
      "properties": {
        "id": {
          "description": "ID to identify model. Must be unique throughout the whole dashboard. When no ID is chosen, ID will be automatically generated.",
          "title": "Id",
          "type": "string"
        },
        "type": {
          "const": "checklist",
          "default": "checklist",
          "title": "Type",
          "type": "string"
        },
        "options": {
          "anyOf": [
            {
              "items": {
                "type": "boolean"
              },
              "type": "array"
            },
            {
              "items": {
                "type": "number"
              },
              "type": "array"
            },
            {
              "items": {
                "type": "string"
              },
              "type": "array"
            },
            {
              "items": {
                "format": "date",
                "type": "string"
              },
              "type": "array"
            },
            {
              "items": {
                "$ref": "#/$defs/OptionsDictType"
              },
              "type": "array"
            }
          ],
          "default": [],
          "title": "Options"
        },
        "value": {
          "anyOf": [
            {
              "items": {
                "type": "boolean"
              },
              "type": "array"
            },
            {
              "items": {
                "type": "number"
              },
              "type": "array"
            },
            {
              "items": {
                "type": "string"
              },
              "type": "array"
            },
            {
              "items": {
                "format": "date",
                "type": "string"
              },
              "type": "array"
            },
            {
              "type": "null"
            }
          ],
          "default": null,
          "title": "Value"
        },
        "title": {
          "default": "",
          "description": "Title to be displayed",
          "title": "Title",
          "type": "string"
        },
        "show_select_all": {
          "default": true,
          "description": "Whether to display the 'Select All' option that allows users to select or deselect all available options with a single click.",
          "title": "Show Select All",
          "type": "boolean"
        },
        "description": {
          "anyOf": [
            {
              "$ref": "#/$defs/Tooltip"
            },
            {
              "type": "null"
            }
          ],
          "default": null,
          "description": "Optional markdown string that adds an icon next to the title.\n            Hovering over the icon shows a tooltip with the provided description. Defaults to `None`."
        },
        "actions": {
          "default": [],
          "items": {
            "description": "Action.",
            "oneOf": [
              {
                "$ref": "#/$defs/Action"
              },
              {
                "$ref": "#/$defs/export_data"
              },
              {
                "$ref": "#/$defs/filter_interaction"
              }
            ]
          },
          "title": "Actions",
          "type": "array"
        }
      },
      "title": "Checklist",
      "type": "object"
    },
    "Container": {
      "additionalProperties": false,
      "description": "Container to group together a set of components on a page.\n\nArgs:\n    type (Literal[\"container\"]): Defaults to `\"container\"`.\n    components (list[ComponentType]): See [ComponentType][vizro.models.types.ComponentType]. At least one component\n        has to be provided.\n    title (str): Title of the `Container`. Defaults to `\"\"`.\n    layout (Optional[LayoutType]): Layout to place components in. Defaults to `None`.\n    collapsed (Optional[bool]): Boolean flag that determines whether the container is collapsed on initial load.\n        Set to `True` for a collapsed state, `False` for an expanded state. Defaults to `None`, meaning the\n        container is not collapsible.\n    variant (Optional[Literal[\"plain\", \"filled\", \"outlined\"]]): Predefined styles to choose from. Options are\n        `plain`, `filled` or `outlined`. Defaults to `plain` (or `outlined` for collapsible container).\n    description (Optional[Tooltip]): Optional markdown string that adds an icon next to the title.\n        Hovering over the icon shows a tooltip with the provided description. Defaults to `None`.\n    controls (list[ControlType]): See [ControlType][vizro.models.types.ControlType]. Defaults to `[]`.\n    extra (Optional[dict[str, Any]]): Extra keyword arguments that are passed to `dbc.Container` and overwrite any\n        defaults chosen by the Vizro team. This may have unexpected behavior.\n        Visit the [dbc documentation](https://www.dash-bootstrap-components.com/docs/components/layout/)\n        to see all available arguments. [Not part of the official Vizro schema](../explanation/schema.md) and the\n        underlying component may change in the future. Defaults to `{}`.",
      "properties": {
        "id": {
          "description": "ID to identify model. Must be unique throughout the whole dashboard. When no ID is chosen, ID will be automatically generated.",
          "title": "Id",
          "type": "string"
        },
        "type": {
          "const": "container",
          "default": "container",
          "title": "Type",
          "type": "string"
        },
        "components": {
          "items": {
            "description": "Component that makes up part of the layout on the page.",
            "discriminator": {
              "mapping": {
                "ag_grid": "#/$defs/AgGrid",
                "button": "#/$defs/Button",
                "card": "#/$defs/Card",
                "container": "#/$defs/Container",
                "figure": "#/$defs/Figure",
                "graph": "#/$defs/Graph",
                "table": "#/$defs/Table",
                "tabs": "#/$defs/Tabs",
                "text": "#/$defs/Text"
              },
              "propertyName": "type"
            },
            "oneOf": [
              {
                "$ref": "#/$defs/AgGrid"
              },
              {
                "$ref": "#/$defs/Button"
              },
              {
                "$ref": "#/$defs/Card"
              },
              {
                "$ref": "#/$defs/Container"
              },
              {
                "$ref": "#/$defs/Figure"
              },
              {
                "$ref": "#/$defs/Graph"
              },
              {
                "$ref": "#/$defs/Text"
              },
              {
                "$ref": "#/$defs/Table"
              },
              {
                "$ref": "#/$defs/Tabs"
              }
            ]
          },
          "minItems": 1,
          "title": "Components",
          "type": "array"
        },
        "title": {
          "default": "",
          "description": "Title of the `Container`",
          "title": "Title",
          "type": "string"
        },
        "layout": {
          "anyOf": [
            {
              "description": "Type of layout to place components on the page.",
              "oneOf": [
                {
                  "$ref": "#/$defs/Grid"
                },
                {
                  "$ref": "#/$defs/Flex"
                },
                {
                  "$ref": "#/$defs/Layout"
                }
              ]
            },
            {
              "type": "null"
            }
          ],
          "default": null,
          "title": "Layout"
        },
        "collapsed": {
          "anyOf": [
            {
              "type": "boolean"
            },
            {
              "type": "null"
            }
          ],
          "default": null,
          "description": "Boolean flag that determines whether the container is collapsed on initial load. Set to `True` for a collapsed state, `False` for an expanded state. Defaults to `None`, meaning the container is not collapsible.",
          "title": "Collapsed"
        },
        "variant": {
          "anyOf": [
            {
              "enum": ["plain", "filled", "outlined"],
              "type": "string"
            },
            {
              "type": "null"
            }
          ],
          "default": null,
          "description": "Predefined styles to choose from. Options are `plain`, `filled` or `outlined`.Defaults to `plain` (or `outlined` for collapsible container).",
          "title": "Variant"
        },
        "description": {
          "anyOf": [
            {
              "$ref": "#/$defs/Tooltip"
            },
            {
              "type": "null"
            }
          ],
          "default": null,
          "description": "Optional markdown string that adds an icon next to the title.\n            Hovering over the icon shows a tooltip with the provided description. Defaults to `None`."
        },
        "controls": {
          "default": [],
          "items": {
            "description": "Control that affects components on the page.",
            "discriminator": {
              "mapping": {
                "filter": "#/$defs/Filter",
                "parameter": "#/$defs/Parameter"
              },
              "propertyName": "type"
            },
            "oneOf": [
              {
                "$ref": "#/$defs/Filter"
              },
              {
                "$ref": "#/$defs/Parameter"
              }
            ]
          },
          "title": "Controls",
          "type": "array"
        }
      },
      "required": ["components"],
      "title": "Container",
      "type": "object"
    },
    "DatePicker": {
      "additionalProperties": false,
      "description": "Temporal single/range option selector `DatePicker`.\n\nCan be provided to [`Filter`][vizro.models.Filter] or [`Parameter`][vizro.models.Parameter].\n\nArgs:\n    type (Literal[\"date_picker\"]): Defaults to `\"date_picker\"`.\n    min (Optional[date]): Start date for date picker. Defaults to `None`.\n    max (Optional[date]): End date for date picker. Defaults to `None`.\n    value (Optional[Union[list[date], date]]): Default date/dates for date picker. Defaults to `None`.\n    title (str): Title to be displayed. Defaults to `\"\"`.\n    range (bool): Boolean flag for displaying range picker. Defaults to `True`.\n    description (Optional[Tooltip]): Optional markdown string that adds an icon next to the title.\n        Hovering over the icon shows a tooltip with the provided description. Defaults to `None`.\n    actions (ActionsType): See [`ActionsType`][vizro.models.types.ActionsType].\n\n    extra (Optional[dict[str, Any]]): Extra keyword arguments that are passed to `dmc.DatePickerInput` and overwrite\n        any defaults chosen by the Vizro team. This may have unexpected behavior.\n        Visit the [dmc documentation](https://www.dash-mantine-components.com/components/datepicker)\n        to see all available arguments. [Not part of the official Vizro schema](../explanation/schema.md) and the\n        underlying component may change in the future. Defaults to `{}`.",
      "properties": {
        "id": {
          "description": "ID to identify model. Must be unique throughout the whole dashboard. When no ID is chosen, ID will be automatically generated.",
          "title": "Id",
          "type": "string"
        },
        "type": {
          "const": "date_picker",
          "default": "date_picker",
          "title": "Type",
          "type": "string"
        },
        "min": {
          "anyOf": [
            {
              "format": "date",
              "type": "string"
            },
            {
              "type": "null"
            }
          ],
          "default": null,
          "description": "Start date for date picker.",
          "title": "Min"
        },
        "max": {
          "anyOf": [
            {
              "format": "date",
              "type": "string"
            },
            {
              "type": "null"
            }
          ],
          "default": null,
          "description": "End date for date picker.",
          "title": "Max"
        },
        "value": {
          "anyOf": [
            {
              "items": {
                "format": "date",
                "type": "string"
              },
              "type": "array"
            },
            {
              "format": "date",
              "type": "string"
            },
            {
              "type": "null"
            }
          ],
          "default": null,
          "description": "Default date/dates for date picker.",
          "title": "Value"
        },
        "title": {
          "default": "",
          "description": "Title to be displayed.",
          "title": "Title",
          "type": "string"
        },
        "range": {
          "default": true,
          "description": "Boolean flag for displaying range picker.",
          "title": "Range",
          "type": "boolean"
        },
        "description": {
          "anyOf": [
            {
              "$ref": "#/$defs/Tooltip"
            },
            {
              "type": "null"
            }
          ],
          "default": null,
          "description": "Optional markdown string that adds an icon next to the title.\n            Hovering over the icon shows a tooltip with the provided description. Defaults to `None`."
        },
        "actions": {
          "default": [],
          "items": {
            "description": "Action.",
            "oneOf": [
              {
                "$ref": "#/$defs/Action"
              },
              {
                "$ref": "#/$defs/export_data"
              },
              {
                "$ref": "#/$defs/filter_interaction"
              }
            ]
          },
          "title": "Actions",
          "type": "array"
        }
      },
      "title": "DatePicker",
      "type": "object"
    },
    "Dropdown": {
      "additionalProperties": false,
      "description": "Categorical single/multi-option selector `Dropdown`.\n\nCan be provided to [`Filter`][vizro.models.Filter] or\n[`Parameter`][vizro.models.Parameter].\n\nArgs:\n    type (Literal[\"dropdown\"]): Defaults to `\"dropdown\"`.\n    options (OptionsType): See [`OptionsType`][vizro.models.types.OptionsType]. Defaults to `[]`.\n    value (Optional[Union[SingleValueType, MultiValueType]]): See\n        [`SingleValueType`][vizro.models.types.SingleValueType] and\n        [`MultiValueType`][vizro.models.types.MultiValueType]. Defaults to `None`.\n    multi (bool): Whether to allow selection of multiple values. Defaults to `True`.\n    title (str): Title to be displayed. Defaults to `\"\"`.\n    description (Optional[Tooltip]): Optional markdown string that adds an icon next to the title.\n        Hovering over the icon shows a tooltip with the provided description. Defaults to `None`.\n    actions (ActionsType): See [`ActionsType`][vizro.models.types.ActionsType].\n    extra (Optional[dict[str, Any]]): Extra keyword arguments that are passed to `dcc.Dropdown` and overwrite any\n        defaults chosen by the Vizro team. This may have unexpected behavior.\n        Visit the [dcc documentation](https://dash.plotly.com/dash-core-components/dropdown)\n        to see all available arguments. [Not part of the official Vizro schema](../explanation/schema.md) and the\n        underlying component may change in the future. Defaults to `{}`.",
      "properties": {
        "id": {
          "description": "ID to identify model. Must be unique throughout the whole dashboard. When no ID is chosen, ID will be automatically generated.",
          "title": "Id",
          "type": "string"
        },
        "type": {
          "const": "dropdown",
          "default": "dropdown",
          "title": "Type",
          "type": "string"
        },
        "options": {
          "anyOf": [
            {
              "items": {
                "type": "boolean"
              },
              "type": "array"
            },
            {
              "items": {
                "type": "number"
              },
              "type": "array"
            },
            {
              "items": {
                "type": "string"
              },
              "type": "array"
            },
            {
              "items": {
                "format": "date",
                "type": "string"
              },
              "type": "array"
            },
            {
              "items": {
                "$ref": "#/$defs/OptionsDictType"
              },
              "type": "array"
            }
          ],
          "default": [],
          "title": "Options"
        },
        "value": {
          "anyOf": [
            {
              "type": "boolean"
            },
            {
              "type": "number"
            },
            {
              "type": "string"
            },
            {
              "format": "date",
              "type": "string"
            },
            {
              "items": {
                "type": "boolean"
              },
              "type": "array"
            },
            {
              "items": {
                "type": "number"
              },
              "type": "array"
            },
            {
              "items": {
                "type": "string"
              },
              "type": "array"
            },
            {
              "items": {
                "format": "date",
                "type": "string"
              },
              "type": "array"
            },
            {
              "type": "null"
            }
          ],
          "default": null,
          "title": "Value"
        },
        "multi": {
          "default": true,
          "description": "Whether to allow selection of multiple values",
          "title": "Multi",
          "type": "boolean"
        },
        "title": {
          "default": "",
          "description": "Title to be displayed",
          "title": "Title",
          "type": "string"
        },
        "description": {
          "anyOf": [
            {
              "$ref": "#/$defs/Tooltip"
            },
            {
              "type": "null"
            }
          ],
          "default": null,
          "description": "Optional markdown string that adds an icon next to the title.\n            Hovering over the icon shows a tooltip with the provided description. Defaults to `None`."
        },
        "actions": {
          "default": [],
          "items": {
            "description": "Action.",
            "oneOf": [
              {
                "$ref": "#/$defs/Action"
              },
              {
                "$ref": "#/$defs/export_data"
              },
              {
                "$ref": "#/$defs/filter_interaction"
              }
            ]
          },
          "title": "Actions",
          "type": "array"
        }
      },
      "title": "Dropdown",
      "type": "object"
    },
    "Figure": {
      "additionalProperties": false,
      "description": "Creates a figure-like object that can be displayed in the dashboard and is reactive to controls.\n\nArgs:\n    type (Literal[\"figure\"]): Defaults to `\"figure\"`.\n    figure (CapturedCallable): Function that returns a figure-like object. See [`vizro.figures`][vizro.figures].",
      "properties": {
        "id": {
          "description": "ID to identify model. Must be unique throughout the whole dashboard. When no ID is chosen, ID will be automatically generated.",
          "title": "Id",
          "type": "string"
        },
        "type": {
          "const": "figure",
          "default": "figure",
          "title": "Type",
          "type": "string"
        }
      },
      "title": "Figure",
      "type": "object"
    },
    "Filter": {
      "additionalProperties": false,
      "description": "Filter the data supplied to `targets` on the [`Page`][vizro.models.Page].\n\nExamples:\n    >>> print(repr(Filter(column=\"species\")))\n\nArgs:\n    type (Literal[\"filter\"]): Defaults to `\"filter\"`.\n    column (str): Column of `DataFrame` to filter.\n    targets (list[ModelID]): Target component to be affected by filter. If none are given then target all components\n        on the page that use `column`. Defaults to `[]`.\n    selector (Optional[SelectorType]): See [SelectorType][vizro.models.types.SelectorType]. Defaults to `None`.\n    show_in_url (bool): Whether the filter should be included in the URL query string. Defaults to `False`.\n        Useful for bookmarking or sharing dashboards with specific filter values pre-set.",
      "properties": {
        "id": {
          "description": "ID to identify model. Must be unique throughout the whole dashboard. When no ID is chosen, ID will be automatically generated.",
          "title": "Id",
          "type": "string"
        },
        "type": {
          "const": "filter",
          "default": "filter",
          "title": "Type",
          "type": "string"
        },
        "column": {
          "description": "Column of DataFrame to filter.",
          "title": "Column",
          "type": "string"
        },
        "targets": {
          "default": [],
          "description": "Target component to be affected by filter. If none are given then target all components on the page that use `column`.",
          "items": {
            "type": "string"
          },
          "title": "Targets",
          "type": "array"
        },
        "selector": {
          "anyOf": [
            {
              "description": "Selectors to be used inside a control.",
              "discriminator": {
                "mapping": {
                  "checklist": "#/$defs/Checklist",
                  "date_picker": "#/$defs/DatePicker",
                  "dropdown": "#/$defs/Dropdown",
                  "radio_items": "#/$defs/RadioItems",
                  "range_slider": "#/$defs/RangeSlider",
                  "slider": "#/$defs/Slider",
                  "switch": "#/$defs/Switch"
                },
                "propertyName": "type"
              },
              "oneOf": [
                {
                  "$ref": "#/$defs/Checklist"
                },
                {
                  "$ref": "#/$defs/DatePicker"
                },
                {
                  "$ref": "#/$defs/Dropdown"
                },
                {
                  "$ref": "#/$defs/RadioItems"
                },
                {
                  "$ref": "#/$defs/RangeSlider"
                },
                {
                  "$ref": "#/$defs/Slider"
                },
                {
                  "$ref": "#/$defs/Switch"
                }
              ]
            },
            {
              "type": "null"
            }
          ],
          "default": null,
          "title": "Selector"
        },
        "show_in_url": {
          "default": false,
          "description": "Whether the filter should be included in the URL query string. Defaults to `False`. Useful for bookmarking or sharing dashboards with specific filter values pre-set.",
          "title": "Show In Url",
          "type": "boolean"
        }
      },
      "required": ["column"],
      "title": "Filter",
      "type": "object"
    },
    "Flex": {
      "additionalProperties": false,
      "description": "Flex Container to place chart/components on the [`Page`][vizro.models.Page].\n\nArgs:\n    type (Literal[\"flex\"]): Defaults to `\"flex\"`.\n    direction (Literal[\"row\", \"column\"]): Sets the direction of the flex items inside the container. Options are\n        `row` or `column`. Defaults to `column`.\n    gap (str): Specifies the gap between rows and columns. Allowed units: 'px', 'rem', 'em', or '%'.\n        Defaults to `24px`.\n    wrap (bool): Determines whether flex items are forced onto a single line or can wrap onto multiple lines.\n        If `False`, all items will be on one line. If `True`, items will wrap onto multiple lines.\n        Defaults to `False`.",
      "properties": {
        "id": {
          "description": "ID to identify model. Must be unique throughout the whole dashboard. When no ID is chosen, ID will be automatically generated.",
          "title": "Id",
          "type": "string"
        },
        "type": {
          "const": "flex",
          "default": "flex",
          "title": "Type",
          "type": "string"
        },
        "direction": {
          "default": "column",
          "description": "Sets the direction of the flex items inside the container. Options are `row` or `column`.Defaults to `column`.",
          "enum": ["row", "column"],
          "title": "Direction",
          "type": "string"
        },
        "gap": {
          "default": "24px",
          "description": "Specifies the gap between rows and columns. Allowed units: 'px', 'rem', 'em', or '%'. Defaults to `24px`.",
          "pattern": "^\\d+(px|rem|em|%)$",
          "title": "Gap",
          "type": "string"
        },
        "wrap": {
          "default": false,
          "description": "Determines whether flex items are forced onto a single line or can wrap onto multiple lines. If `False`, all items will be on one line. If `True`, items will wrap onto multiple lines. Defaults to `False`.",
          "title": "Wrap",
          "type": "boolean"
        }
      },
      "title": "Flex",
      "type": "object"
    },
    "Graph": {
      "additionalProperties": false,
      "description": "Wrapper for `dcc.Graph` to visualize charts in dashboard.\n\nArgs:\n    type (Literal[\"graph\"]): Defaults to `\"graph\"`.\n    figure (CapturedCallable): Function that returns a graph. Either use\n        [`vizro.plotly.express`](../user-guides/graph.md) or see\n        [`CapturedCallable`][vizro.models.types.CapturedCallable].\n    title (str): Title of the `Graph`. Defaults to `\"\"`.\n    header (str): Markdown text positioned below the `Graph.title`. Follows the CommonMark specification.\n        Ideal for adding supplementary information such as subtitles, descriptions, or additional context.\n        Defaults to `\"\"`.\n    footer (str): Markdown text positioned below the `Graph`. Follows the CommonMark specification.\n        Ideal for providing further details such as sources, disclaimers, or additional notes. Defaults to `\"\"`.\n    description (Optional[Tooltip]): Optional markdown string that adds an icon next to the title.\n        Hovering over the icon shows a tooltip with the provided description. Defaults to `None`.\n    actions (ActionsType): See [`ActionsType`][vizro.models.types.ActionsType].\n    extra (Optional[dict[str, Any]]): Extra keyword arguments that are passed to `dcc.Graph` and overwrite any\n        defaults chosen by the Vizro team. This may have unexpected behavior.\n        Visit the [dcc documentation](https://dash.plotly.com/dash-core-components/graph#graph-properties)\n        to see all available arguments. [Not part of the official Vizro schema](../explanation/schema.md) and the\n        underlying component may change in the future. Defaults to `{}`.",
      "properties": {
        "id": {
          "description": "ID to identify model. Must be unique throughout the whole dashboard. When no ID is chosen, ID will be automatically generated.",
          "title": "Id",
          "type": "string"
        },
        "type": {
          "const": "graph",
          "default": "graph",
          "title": "Type",
          "type": "string"
        },
        "title": {
          "default": "",
          "description": "Title of the `Graph`",
          "title": "Title",
          "type": "string"
        },
        "header": {
          "default": "",
          "description": "Markdown text positioned below the `Graph.title`. Follows the CommonMark specification. Ideal for adding supplementary information such as subtitles, descriptions, or additional context.",
          "title": "Header",
          "type": "string"
        },
        "footer": {
          "default": "",
          "description": "Markdown text positioned below the `Graph`. Follows the CommonMark specification. Ideal for providing further details such as sources, disclaimers, or additional notes.",
          "title": "Footer",
          "type": "string"
        },
        "description": {
          "anyOf": [
            {
              "$ref": "#/$defs/Tooltip"
            },
            {
              "type": "null"
            }
          ],
          "default": null,
          "description": "Optional markdown string that adds an icon next to the title.\n            Hovering over the icon shows a tooltip with the provided description. Defaults to `None`."
        },
        "actions": {
          "default": [],
          "items": {
            "description": "Action.",
            "oneOf": [
              {
                "$ref": "#/$defs/Action"
              },
              {
                "$ref": "#/$defs/export_data"
              },
              {
                "$ref": "#/$defs/filter_interaction"
              }
            ]
          },
          "title": "Actions",
          "type": "array"
        }
      },
      "title": "Graph",
      "type": "object"
    },
    "Grid": {
      "additionalProperties": false,
      "description": "Grid specification to place chart/components on the [`Page`][vizro.models.Page].\n\nArgs:\n    type (Literal[\"grid\"]): Defaults to `\"grid\"`.\n    grid (list[list[int]]): Grid specification to arrange components on screen.\n    row_gap (str): Specifies the gap between rows. Allowed units: 'px', 'rem', 'em', or '%'. Defaults to `24px`.\n    col_gap (str): Specifies the gap between columns. Allowed units: 'px', 'rem', 'em', or '%'. Defaults to `24px`.\n    row_min_height (str): Minimum row height in px. Allowed units: 'px', 'rem', 'em', or '%'. Defaults to `0px`.\n    col_min_width (str): Minimum column width in px. Allowed unit are: 'px', 'rem', 'em', or '%'. Defaults to `0px`.",
      "properties": {
        "id": {
          "description": "ID to identify model. Must be unique throughout the whole dashboard. When no ID is chosen, ID will be automatically generated.",
          "title": "Id",
          "type": "string"
        },
        "type": {
          "const": "grid",
          "default": "grid",
          "title": "Type",
          "type": "string"
        },
        "grid": {
          "description": "Grid specification to arrange components on screen.",
          "items": {
            "items": {
              "type": "integer"
            },
            "type": "array"
          },
          "title": "Grid",
          "type": "array"
        },
        "row_gap": {
          "default": "24px",
          "description": "Specifies the gap between rows. Allowed units: 'px', 'rem', 'em', or '%'. Defaults to `24px`.",
          "pattern": "^\\d+(px|rem|em|%)$",
          "title": "Row Gap",
          "type": "string"
        },
        "col_gap": {
          "default": "24px",
          "description": "Specifies the gap between columns. Allowed units: 'px', 'rem', 'em', or '%'. Defaults to `24px`.",
          "pattern": "^\\d+(px|rem|em|%)$",
          "title": "Col Gap",
          "type": "string"
        },
        "row_min_height": {
          "default": "0px",
          "description": "Minimum row height in px. Allowed units: 'px', 'rem', 'em', or '%'. Defaults to `0px`.",
          "pattern": "^\\d+(px|rem|em|%)$",
          "title": "Row Min Height",
          "type": "string"
        },
        "col_min_width": {
          "default": "0px",
          "description": "Minimum column width in px. Allowed units: 'px', 'rem', 'em', or '%'. Defaults to `0px`.",
          "pattern": "^\\d+(px|rem|em|%)$",
          "title": "Col Min Width",
          "type": "string"
        }
      },
      "required": ["grid"],
      "title": "Grid",
      "type": "object"
    },
    "Layout": {
      "additionalProperties": false,
      "deprecated": true,
      "description": "Deprecated. This model has been renamed [`Grid`][vizro.models.Grid].",
      "properties": {
        "id": {
          "description": "ID to identify model. Must be unique throughout the whole dashboard. When no ID is chosen, ID will be automatically generated.",
          "title": "Id",
          "type": "string"
        },
        "type": {
          "const": "legacy_layout",
          "default": "legacy_layout",
          "title": "Type",
          "type": "string"
        },
        "grid": {
          "description": "Grid specification to arrange components on screen.",
          "items": {
            "items": {
              "type": "integer"
            },
            "type": "array"
          },
          "title": "Grid",
          "type": "array"
        },
        "row_gap": {
          "default": "24px",
          "description": "Specifies the gap between rows. Allowed units: 'px', 'rem', 'em', or '%'. Defaults to `24px`.",
          "pattern": "^\\d+(px|rem|em|%)$",
          "title": "Row Gap",
          "type": "string"
        },
        "col_gap": {
          "default": "24px",
          "description": "Specifies the gap between columns. Allowed units: 'px', 'rem', 'em', or '%'. Defaults to `24px`.",
          "pattern": "^\\d+(px|rem|em|%)$",
          "title": "Col Gap",
          "type": "string"
        },
        "row_min_height": {
          "default": "0px",
          "description": "Minimum row height in px. Allowed units: 'px', 'rem', 'em', or '%'. Defaults to `0px`.",
          "pattern": "^\\d+(px|rem|em|%)$",
          "title": "Row Min Height",
          "type": "string"
        },
        "col_min_width": {
          "default": "0px",
          "description": "Minimum column width in px. Allowed units: 'px', 'rem', 'em', or '%'. Defaults to `0px`.",
          "pattern": "^\\d+(px|rem|em|%)$",
          "title": "Col Min Width",
          "type": "string"
        }
      },
      "required": ["grid"],
      "title": "Layout",
      "type": "object"
    },
    "NavBar": {
      "additionalProperties": false,
      "description": "Navigation bar to be used as a nav_selector for `Navigation`.\n\nArgs:\n    type (Literal[\"nav_bar\"]): Defaults to `\"nav_bar\"`.\n    pages (dict[str, list[ModelID]]): Mapping from name of a pages group to a list of page IDs/titles.\n        Defaults to `{}`.\n    items (list[NavLink]): See [`NavLink`][vizro.models.NavLink]. Defaults to `[]`.",
      "properties": {
        "id": {
          "description": "ID to identify model. Must be unique throughout the whole dashboard. When no ID is chosen, ID will be automatically generated.",
          "title": "Id",
          "type": "string"
        },
        "type": {
          "const": "nav_bar",
          "default": "nav_bar",
          "title": "Type",
          "type": "string"
        },
        "pages": {
          "additionalProperties": {
            "items": {
              "type": "string"
            },
            "type": "array"
          },
          "default": {},
          "description": "Mapping from name of a pages group to a list of page IDs/titles.",
          "title": "Pages",
          "type": "object"
        },
        "items": {
          "default": [],
          "items": {
            "$ref": "#/$defs/NavLink"
          },
          "title": "Items",
          "type": "array"
        }
      },
      "title": "NavBar",
      "type": "object"
    },
    "NavLink": {
      "additionalProperties": false,
      "description": "Icon that serves as a navigation link to be used in navigation bar of Dashboard.\n\nArgs:\n    pages (NavPagesType): See [`NavPagesType`][vizro.models.types.NavPagesType]. Defaults to `[]`.\n    label (str): Text description of the icon for use in tooltip.\n    icon (str): Icon name from [Google Material icons library](https://fonts.google.com/icons). Defaults to `\"\"`.",
      "properties": {
        "id": {
          "description": "ID to identify model. Must be unique throughout the whole dashboard. When no ID is chosen, ID will be automatically generated.",
          "title": "Id",
          "type": "string"
        },
        "pages": {
          "anyOf": [
            {
              "items": {
                "type": "string"
              },
              "type": "array"
            },
            {
              "additionalProperties": {
                "items": {
                  "type": "string"
                },
                "type": "array"
              },
              "type": "object"
            }
          ],
          "default": [],
          "title": "Pages"
        },
        "label": {
          "description": "Text description of the icon for use in tooltip.",
          "title": "Label",
          "type": "string"
        },
        "icon": {
          "default": "",
          "description": "Icon name from Google Material icons library.",
          "title": "Icon",
          "type": "string"
        }
      },
      "required": ["label"],
      "title": "NavLink",
      "type": "object"
    },
    "Navigation": {
      "additionalProperties": false,
      "description": "Navigation in [`Dashboard`][vizro.models.Dashboard] to structure [`Pages`][vizro.models.Page].\n\nArgs:\n    pages (NavPagesType): See [`NavPagesType`][vizro.models.types.NavPagesType]. Defaults to `[]`.\n    nav_selector (Optional[NavSelectorType]): See [`NavSelectorType`][vizro.models.types.NavSelectorType].\n        Defaults to `None`.",
      "properties": {
        "id": {
          "description": "ID to identify model. Must be unique throughout the whole dashboard. When no ID is chosen, ID will be automatically generated.",
          "title": "Id",
          "type": "string"
        },
        "pages": {
          "anyOf": [
            {
              "items": {
                "type": "string"
              },
              "type": "array"
            },
            {
              "additionalProperties": {
                "items": {
                  "type": "string"
                },
                "type": "array"
              },
              "type": "object"
            }
          ],
          "default": [],
          "title": "Pages"
        },
        "nav_selector": {
          "anyOf": [
            {
              "description": "Component for rendering navigation.",
              "discriminator": {
                "mapping": {
                  "accordion": "#/$defs/Accordion",
                  "nav_bar": "#/$defs/NavBar"
                },
                "propertyName": "type"
              },
              "oneOf": [
                {
                  "$ref": "#/$defs/Accordion"
                },
                {
                  "$ref": "#/$defs/NavBar"
                }
              ]
            },
            {
              "type": "null"
            }
          ],
          "default": null,
          "title": "Nav Selector"
        }
      },
      "title": "Navigation",
      "type": "object"
    },
    "OptionsDictType": {
      "description": "Permissible sub-type for OptionsType. Needs to be in the format of {\"label\": XXX, \"value\": XXX}.",
      "properties": {
        "label": {
          "title": "Label",
          "type": "string"
        },
        "value": {
          "anyOf": [
            {
              "type": "boolean"
            },
            {
              "type": "number"
            },
            {
              "type": "string"
            },
            {
              "format": "date",
              "type": "string"
            }
          ],
          "title": "Value"
        }
      },
      "required": ["label", "value"],
      "title": "OptionsDictType",
      "type": "object"
    },
    "Page": {
      "additionalProperties": false,
      "description": "A page in [`Dashboard`][vizro.models.Dashboard] with its own URL path and place in the `Navigation`.\n\nArgs:\n    components (list[ComponentType]): See [ComponentType][vizro.models.types.ComponentType]. At least one component\n        has to be provided.\n    title (str): Title of the `Page`.\n    layout (Optional[LayoutType]): Layout to place components in. Defaults to `None`.\n    description (Optional[Tooltip]): Optional markdown string that adds an icon next to the title.\n        Hovering over the icon shows a tooltip with the provided description. This also sets the page's meta\n        tags. Defaults to `None`.\n    controls (list[ControlType]): See [ControlType][vizro.models.types.ControlType]. Defaults to `[]`.\n    path (str): Path to navigate to page. Defaults to `\"\"`.\n    actions (ActionsType): See [`ActionsType`][vizro.models.types.ActionsType].",
      "properties": {
        "id": {
          "description": "ID to identify model. Must be unique throughout the whole dashboard. When no ID is chosen, ID will be automatically generated.",
          "title": "Id",
          "type": "string"
        },
        "components": {
          "items": {
            "description": "Component that makes up part of the layout on the page.",
            "discriminator": {
              "mapping": {
                "ag_grid": "#/$defs/AgGrid",
                "button": "#/$defs/Button",
                "card": "#/$defs/Card",
                "container": "#/$defs/Container",
                "figure": "#/$defs/Figure",
                "graph": "#/$defs/Graph",
                "table": "#/$defs/Table",
                "tabs": "#/$defs/Tabs",
                "text": "#/$defs/Text"
              },
              "propertyName": "type"
            },
            "oneOf": [
              {
                "$ref": "#/$defs/AgGrid"
              },
              {
                "$ref": "#/$defs/Button"
              },
              {
                "$ref": "#/$defs/Card"
              },
              {
                "$ref": "#/$defs/Container"
              },
              {
                "$ref": "#/$defs/Figure"
              },
              {
                "$ref": "#/$defs/Graph"
              },
              {
                "$ref": "#/$defs/Text"
              },
              {
                "$ref": "#/$defs/Table"
              },
              {
                "$ref": "#/$defs/Tabs"
              }
            ]
          },
          "minItems": 1,
          "title": "Components",
          "type": "array"
        },
        "title": {
          "description": "Title of the `Page`",
          "title": "Title",
          "type": "string"
        },
        "layout": {
          "anyOf": [
            {
              "description": "Type of layout to place components on the page.",
              "oneOf": [
                {
                  "$ref": "#/$defs/Grid"
                },
                {
                  "$ref": "#/$defs/Flex"
                },
                {
                  "$ref": "#/$defs/Layout"
                }
              ]
            },
            {
              "type": "null"
            }
          ],
          "default": null,
          "title": "Layout"
        },
        "description": {
          "anyOf": [
            {
              "$ref": "#/$defs/Tooltip"
            },
            {
              "type": "null"
            }
          ],
          "default": null,
          "description": "Optional markdown string that adds an icon next to the title.\n            Hovering over the icon shows a tooltip with the provided description. This also sets the page's meta\n            tags. Defaults to `None`."
        },
        "controls": {
          "default": [],
          "items": {
            "description": "Control that affects components on the page.",
            "discriminator": {
              "mapping": {
                "filter": "#/$defs/Filter",
                "parameter": "#/$defs/Parameter"
              },
              "propertyName": "type"
            },
            "oneOf": [
              {
                "$ref": "#/$defs/Filter"
              },
              {
                "$ref": "#/$defs/Parameter"
              }
            ]
          },
          "title": "Controls",
          "type": "array"
        },
        "path": {
          "default": "",
          "description": "Path to navigate to page.",
          "title": "Path",
          "type": "string"
        },
        "actions": {
          "default": [],
          "items": {
            "description": "Action.",
            "oneOf": [
              {
                "$ref": "#/$defs/Action"
              },
              {
                "$ref": "#/$defs/export_data"
              },
              {
                "$ref": "#/$defs/filter_interaction"
              }
            ]
          },
          "title": "Actions",
          "type": "array"
        }
      },
      "required": ["components", "title"],
      "title": "Page",
      "type": "object"
    },
    "Parameter": {
      "additionalProperties": false,
      "description": "Alter the arguments supplied to any `targets` on the [`Page`][vizro.models.Page].\n\nExamples:\n    >>> Parameter(targets=[\"scatter.x\"], selector=Slider(min=0, max=1, default=0.8, title=\"Bubble opacity\"))\n\nArgs:\n    type (Literal[\"parameter\"]): Defaults to `\"parameter\"`.\n    targets (list[str]): Targets in the form of `<target_component>.<target_argument>`.\n    selector (SelectorType): See [SelectorType][vizro.models.types.SelectorType]. Converts selector value\n        `\"NONE\"` into `None` to allow optional parameters.\n    show_in_url (bool): Whether the parameter should be included in the URL query string. Defaults to `False`.\n        Useful for bookmarking or sharing dashboards with specific parameter values pre-set.",
      "properties": {
        "id": {
          "description": "ID to identify model. Must be unique throughout the whole dashboard. When no ID is chosen, ID will be automatically generated.",
          "title": "Id",
          "type": "string"
        },
        "type": {
          "const": "parameter",
          "default": "parameter",
          "title": "Type",
          "type": "string"
        },
        "targets": {
          "items": {
            "description": "Targets in the form of `<target_component>.<target_argument>`.",
            "type": "string"
          },
          "title": "Targets",
          "type": "array"
        },
        "selector": {
          "description": "Selectors to be used inside a control.",
          "discriminator": {
            "mapping": {
              "checklist": "#/$defs/Checklist",
              "date_picker": "#/$defs/DatePicker",
              "dropdown": "#/$defs/Dropdown",
              "radio_items": "#/$defs/RadioItems",
              "range_slider": "#/$defs/RangeSlider",
              "slider": "#/$defs/Slider",
              "switch": "#/$defs/Switch"
            },
            "propertyName": "type"
          },
          "oneOf": [
            {
              "$ref": "#/$defs/Checklist"
            },
            {
              "$ref": "#/$defs/DatePicker"
            },
            {
              "$ref": "#/$defs/Dropdown"
            },
            {
              "$ref": "#/$defs/RadioItems"
            },
            {
              "$ref": "#/$defs/RangeSlider"
            },
            {
              "$ref": "#/$defs/Slider"
            },
            {
              "$ref": "#/$defs/Switch"
            }
          ],
          "title": "Selector"
        },
        "show_in_url": {
          "default": false,
          "description": "Whether the parameter should be included in the URL query string. Defaults to `False`. Useful for bookmarking or sharing dashboards with specific parameter values pre-set.",
          "title": "Show In Url",
          "type": "boolean"
        }
      },
      "required": ["targets", "selector"],
      "title": "Parameter",
      "type": "object"
    },
    "RadioItems": {
      "additionalProperties": false,
      "description": "Categorical single-option selector `RadioItems`.\n\nCan be provided to [`Filter`][vizro.models.Filter] or\n[`Parameter`][vizro.models.Parameter].\n\nArgs:\n    type (Literal[\"radio_items\"]): Defaults to `\"radio_items\"`.\n    options (OptionsType): See [`OptionsType`][vizro.models.types.OptionsType]. Defaults to `[]`.\n    value (Optional[SingleValueType]): See [`SingleValueType`][vizro.models.types.SingleValueType].\n        Defaults to `None`.\n    title (str): Title to be displayed. Defaults to `\"\"`.\n    description (Optional[Tooltip]): Optional markdown string that adds an icon next to the title.\n        Hovering over the icon shows a tooltip with the provided description. Defaults to `None`.\n    actions (ActionsType): See [`ActionsType`][vizro.models.types.ActionsType].\n    extra (Optional[dict[str, Any]]): Extra keyword arguments that are passed to `dbc.RadioItems` and overwrite any\n        defaults chosen by the Vizro team. This may have unexpected behavior.\n        Visit the [dbc documentation](https://www.dash-bootstrap-components.com/docs/components/input/)\n        to see all available arguments. [Not part of the official Vizro schema](../explanation/schema.md) and the\n        underlying component may change in the future. Defaults to `{}`.",
      "properties": {
        "id": {
          "description": "ID to identify model. Must be unique throughout the whole dashboard. When no ID is chosen, ID will be automatically generated.",
          "title": "Id",
          "type": "string"
        },
        "type": {
          "const": "radio_items",
          "default": "radio_items",
          "title": "Type",
          "type": "string"
        },
        "options": {
          "anyOf": [
            {
              "items": {
                "type": "boolean"
              },
              "type": "array"
            },
            {
              "items": {
                "type": "number"
              },
              "type": "array"
            },
            {
              "items": {
                "type": "string"
              },
              "type": "array"
            },
            {
              "items": {
                "format": "date",
                "type": "string"
              },
              "type": "array"
            },
            {
              "items": {
                "$ref": "#/$defs/OptionsDictType"
              },
              "type": "array"
            }
          ],
          "default": [],
          "title": "Options"
        },
        "value": {
          "anyOf": [
            {
              "type": "boolean"
            },
            {
              "type": "number"
            },
            {
              "type": "string"
            },
            {
              "format": "date",
              "type": "string"
            },
            {
              "type": "null"
            }
          ],
          "default": null,
          "title": "Value"
        },
        "title": {
          "default": "",
          "description": "Title to be displayed",
          "title": "Title",
          "type": "string"
        },
        "description": {
          "anyOf": [
            {
              "$ref": "#/$defs/Tooltip"
            },
            {
              "type": "null"
            }
          ],
          "default": null,
          "description": "Optional markdown string that adds an icon next to the title.\n            Hovering over the icon shows a tooltip with the provided description. Defaults to `None`."
        },
        "actions": {
          "default": [],
          "items": {
            "description": "Action.",
            "oneOf": [
              {
                "$ref": "#/$defs/Action"
              },
              {
                "$ref": "#/$defs/export_data"
              },
              {
                "$ref": "#/$defs/filter_interaction"
              }
            ]
          },
          "title": "Actions",
          "type": "array"
        }
      },
      "title": "RadioItems",
      "type": "object"
    },
    "RangeSlider": {
      "additionalProperties": false,
      "description": "Numeric multi-option selector `RangeSlider`.\n\nCan be provided to [`Filter`][vizro.models.Filter] or\n[`Parameter`][vizro.models.Parameter].\n\nArgs:\n    type (Literal[\"range_slider\"]): Defaults to `\"range_slider\"`.\n    min (Optional[float]): Start value for slider. Defaults to `None`.\n    max (Optional[float]): End value for slider. Defaults to `None`.\n    step (Optional[float]): Step-size for marks on slider. Defaults to `None`.\n    marks (Optional[dict[Union[float, int], str]]): Marks to be displayed on slider. Defaults to `{}`.\n    value (Optional[list[float]]): Default start and end value for slider. Must be 2 items. Defaults to `None`.\n    title (str): Title to be displayed. Defaults to `\"\"`.\n    description (Optional[Tooltip]): Optional markdown string that adds an icon next to the title.\n        Hovering over the icon shows a tooltip with the provided description. Defaults to `None`.\n    actions (ActionsType): See [`ActionsType`][vizro.models.types.ActionsType].\n    extra (Optional[dict[str, Any]]): Extra keyword arguments that are passed to `dcc.RangeSlider` and overwrite any\n        defaults chosen by the Vizro team. This may have unexpected behavior.\n        Visit the [dcc documentation](https://dash.plotly.com/dash-core-components/rangeslider)\n        to see all available arguments. [Not part of the official Vizro schema](../explanation/schema.md) and the\n        underlying component may change in the future. Defaults to `{}`.",
      "properties": {
        "id": {
          "description": "ID to identify model. Must be unique throughout the whole dashboard. When no ID is chosen, ID will be automatically generated.",
          "title": "Id",
          "type": "string"
        },
        "type": {
          "const": "range_slider",
          "default": "range_slider",
          "title": "Type",
          "type": "string"
        },
        "min": {
          "anyOf": [
            {
              "type": "number"
            },
            {
              "type": "null"
            }
          ],
          "default": null,
          "description": "Start value for slider.",
          "title": "Min"
        },
        "max": {
          "anyOf": [
            {
              "type": "number"
            },
            {
              "type": "null"
            }
          ],
          "default": null,
          "description": "End value for slider.",
          "title": "Max"
        },
        "step": {
          "anyOf": [
            {
              "type": "number"
            },
            {
              "type": "null"
            }
          ],
          "default": null,
          "description": "Step-size for marks on slider.",
          "title": "Step"
        },
        "marks": {
          "anyOf": [
            {
              "additionalProperties": {
                "type": "string"
              },
              "type": "object"
            },
            {
              "type": "null"
            }
          ],
          "default": {},
          "description": "Marks to be displayed on slider.",
          "title": "Marks"
        },
        "value": {
          "anyOf": [
            {
              "items": {
                "type": "number"
              },
              "maxItems": 2,
              "minItems": 2,
              "type": "array"
            },
            {
              "type": "null"
            }
          ],
          "default": null,
          "title": "Value"
        },
        "title": {
          "default": "",
          "description": "Title to be displayed.",
          "title": "Title",
          "type": "string"
        },
        "description": {
          "anyOf": [
            {
              "$ref": "#/$defs/Tooltip"
            },
            {
              "type": "null"
            }
          ],
          "default": null,
          "description": "Optional markdown string that adds an icon next to the title.\n            Hovering over the icon shows a tooltip with the provided description. Defaults to `None`."
        },
        "actions": {
          "default": [],
          "items": {
            "description": "Action.",
            "oneOf": [
              {
                "$ref": "#/$defs/Action"
              },
              {
                "$ref": "#/$defs/export_data"
              },
              {
                "$ref": "#/$defs/filter_interaction"
              }
            ]
          },
          "title": "Actions",
          "type": "array"
        }
      },
      "title": "RangeSlider",
      "type": "object"
    },
    "Slider": {
      "additionalProperties": false,
      "description": "Numeric single-option selector `Slider`.\n\nCan be provided to [`Filter`][vizro.models.Filter] or\n[`Parameter`][vizro.models.Parameter].\n\nArgs:\n    type (Literal[\"range_slider\"]): Defaults to `\"range_slider\"`.\n    min (Optional[float]): Start value for slider. Defaults to `None`.\n    max (Optional[float]): End value for slider. Defaults to `None`.\n    step (Optional[float]): Step-size for marks on slider. Defaults to `None`.\n    marks (Optional[dict[Union[float, int], str]]): Marks to be displayed on slider. Defaults to `{}`.\n    value (Optional[float]): Default value for slider. Defaults to `None`.\n    title (str): Title to be displayed. Defaults to `\"\"`.\n    description (Optional[Tooltip]): Optional markdown string that adds an icon next to the title.\n        Hovering over the icon shows a tooltip with the provided description. Defaults to `None`.\n    actions (ActionsType): See [`ActionsType`][vizro.models.types.ActionsType].\n    extra (Optional[dict[str, Any]]): Extra keyword arguments that are passed to `dcc.Slider` and overwrite any\n        defaults chosen by the Vizro team. This may have unexpected behavior.\n        Visit the [dcc documentation](https://dash.plotly.com/dash-core-components/slider)\n        to see all available arguments. [Not part of the official Vizro schema](../explanation/schema.md) and the\n        underlying component may change in the future. Defaults to `{}`.",
      "properties": {
        "id": {
          "description": "ID to identify model. Must be unique throughout the whole dashboard. When no ID is chosen, ID will be automatically generated.",
          "title": "Id",
          "type": "string"
        },
        "type": {
          "const": "slider",
          "default": "slider",
          "title": "Type",
          "type": "string"
        },
        "min": {
          "anyOf": [
            {
              "type": "number"
            },
            {
              "type": "null"
            }
          ],
          "default": null,
          "description": "Start value for slider.",
          "title": "Min"
        },
        "max": {
          "anyOf": [
            {
              "type": "number"
            },
            {
              "type": "null"
            }
          ],
          "default": null,
          "description": "End value for slider.",
          "title": "Max"
        },
        "step": {
          "anyOf": [
            {
              "type": "number"
            },
            {
              "type": "null"
            }
          ],
          "default": null,
          "description": "Step-size for marks on slider.",
          "title": "Step"
        },
        "marks": {
          "anyOf": [
            {
              "additionalProperties": {
                "type": "string"
              },
              "type": "object"
            },
            {
              "type": "null"
            }
          ],
          "default": {},
          "description": "Marks to be displayed on slider.",
          "title": "Marks"
        },
        "value": {
          "anyOf": [
            {
              "type": "number"
            },
            {
              "type": "null"
            }
          ],
          "default": null,
          "description": "Default value for slider.",
          "title": "Value"
        },
        "title": {
          "default": "",
          "description": "Title to be displayed.",
          "title": "Title",
          "type": "string"
        },
        "description": {
          "anyOf": [
            {
              "$ref": "#/$defs/Tooltip"
            },
            {
              "type": "null"
            }
          ],
          "default": null,
          "description": "Optional markdown string that adds an icon next to the title.\n            Hovering over the icon shows a tooltip with the provided description. Defaults to `None`."
        },
        "actions": {
          "default": [],
          "items": {
            "description": "Action.",
            "oneOf": [
              {
                "$ref": "#/$defs/Action"
              },
              {
                "$ref": "#/$defs/export_data"
              },
              {
                "$ref": "#/$defs/filter_interaction"
              }
            ]
          },
          "title": "Actions",
          "type": "array"
        }
      },
      "title": "Slider",
      "type": "object"
    },
    "Switch": {
      "additionalProperties": false,
      "description": "Boolean single-option selector `Switch`.\n\nCan be provided to [`Filter`][vizro.models.Filter] or [`Parameter`][vizro.models.Parameter].\n\nArgs:\n    type (Literal[\"switch\"]): Defaults to `\"switch\"`.\n    value (bool): Initial state of the switch. When `True`, the switch is \"on\".\n        When `False`, the switch is \"off\". Defaults to `False`.\n    title (str): Title/Label to be displayed to the right of the switch. Defaults to `\"\"`.\n    description (Optional[Tooltip]): Optional markdown string that adds an icon next to the title.\n        Hovering over the icon shows a tooltip with the provided description. Defaults to `None`.\n    actions (ActionsType): See [`ActionsType`][vizro.models.types.ActionsType].\n    extra (Optional[dict[str, Any]]): Extra keyword arguments that are passed to `dbc.Switch` and overwrite any\n        defaults chosen by the Vizro team. This may have unexpected behavior.\n        Visit the [dbc documentation](https://www.dash-bootstrap-components.com/docs/components/input/)\n        to see all available arguments. [Not part of the official Vizro schema](../explanation/schema.md) and the\n        underlying component may change in the future. Defaults to `{}`.",
      "properties": {
        "id": {
          "description": "ID to identify model. Must be unique throughout the whole dashboard. When no ID is chosen, ID will be automatically generated.",
          "title": "Id",
          "type": "string"
        },
        "type": {
          "const": "switch",
          "default": "switch",
          "title": "Type",
          "type": "string"
        },
        "value": {
          "default": false,
          "description": "Initial state of the switch. When `True`, the switch is enabled/on.\n        When `False`, the switch is disabled/off. Defaults to `False`.",
          "title": "Value",
          "type": "boolean"
        },
        "title": {
          "default": "",
          "description": "Title/Label to be displayed to the right of the switch.",
          "title": "Title",
          "type": "string"
        },
        "description": {
          "anyOf": [
            {
              "$ref": "#/$defs/Tooltip"
            },
            {
              "type": "null"
            }
          ],
          "default": null,
          "description": "Optional markdown string that adds an icon next to the title.\n            Hovering over the icon shows a tooltip with the provided description. Defaults to `None`."
        },
        "actions": {
          "default": [],
          "items": {
            "description": "Action.",
            "oneOf": [
              {
                "$ref": "#/$defs/Action"
              },
              {
                "$ref": "#/$defs/export_data"
              },
              {
                "$ref": "#/$defs/filter_interaction"
              }
            ]
          },
          "title": "Actions",
          "type": "array"
        }
      },
      "title": "Switch",
      "type": "object"
    },
    "Table": {
      "additionalProperties": false,
      "description": "Wrapper for `dash_table.DataTable` to visualize tables in dashboard.\n\nArgs:\n    type (Literal[\"table\"]): Defaults to `\"table\"`.\n    figure (CapturedCallable): Function that returns a Dash DataTable. See [`vizro.tables`][vizro.tables].\n    title (str): Title of the `Table`. Defaults to `\"\"`.\n    header (str): Markdown text positioned below the `Table.title`. Follows the CommonMark specification.\n        Ideal for adding supplementary information such as subtitles, descriptions, or additional context.\n        Defaults to `\"\"`.\n    footer (str): Markdown text positioned below the `Table`. Follows the CommonMark specification.\n        Ideal for providing further details such as sources, disclaimers, or additional notes. Defaults to `\"\"`.\n    description (Optional[Tooltip]): Optional markdown string that adds an icon next to the title.\n        Hovering over the icon shows a tooltip with the provided description. Defaults to `None`.\n    actions (ActionsType): See [`ActionsType`][vizro.models.types.ActionsType].",
      "properties": {
        "id": {
          "description": "ID to identify model. Must be unique throughout the whole dashboard. When no ID is chosen, ID will be automatically generated.",
          "title": "Id",
          "type": "string"
        },
        "type": {
          "const": "table",
          "default": "table",
          "title": "Type",
          "type": "string"
        },
        "title": {
          "default": "",
          "description": "Title of the `Table`",
          "title": "Title",
          "type": "string"
        },
        "header": {
          "default": "",
          "description": "Markdown text positioned below the `Table.title`. Follows the CommonMark specification. Ideal for adding supplementary information such as subtitles, descriptions, or additional context.",
          "title": "Header",
          "type": "string"
        },
        "footer": {
          "default": "",
          "description": "Markdown text positioned below the `Table`. Follows the CommonMark specification. Ideal for providing further details such as sources, disclaimers, or additional notes.",
          "title": "Footer",
          "type": "string"
        },
        "description": {
          "anyOf": [
            {
              "$ref": "#/$defs/Tooltip"
            },
            {
              "type": "null"
            }
          ],
          "default": null,
          "description": "Optional markdown string that adds an icon next to the title.\n            Hovering over the icon shows a tooltip with the provided description. Defaults to `None`."
        },
        "actions": {
          "default": [],
          "items": {
            "description": "Action.",
            "oneOf": [
              {
                "$ref": "#/$defs/Action"
              },
              {
                "$ref": "#/$defs/export_data"
              },
              {
                "$ref": "#/$defs/filter_interaction"
              }
            ]
          },
          "title": "Actions",
          "type": "array"
        }
      },
      "title": "Table",
      "type": "object"
    },
    "Tabs": {
      "additionalProperties": false,
      "description": "Tabs to group together a set of containers on a page.\n\nArgs:\n    type (Literal[\"tabs\"]): Defaults to `\"tabs\"`.\n    tabs (list[Container]): See [`Container`][vizro.models.Container].\n    title (str): Title displayed above Tabs. Defaults to `\"\"`.\n    description (Optional[Tooltip]): Optional markdown string that adds an icon next to the title.\n        Hovering over the icon shows a tooltip with the provided description. Defaults to `None`.",
      "properties": {
        "id": {
          "description": "ID to identify model. Must be unique throughout the whole dashboard. When no ID is chosen, ID will be automatically generated.",
          "title": "Id",
          "type": "string"
        },
        "type": {
          "const": "tabs",
          "default": "tabs",
          "title": "Type",
          "type": "string"
        },
        "tabs": {
          "items": {
            "$ref": "#/$defs/Container"
          },
          "minItems": 1,
          "title": "Tabs",
          "type": "array"
        },
        "title": {
          "default": "",
          "description": "Title displayed above Tabs.",
          "title": "Title",
          "type": "string"
        },
        "description": {
          "anyOf": [
            {
              "$ref": "#/$defs/Tooltip"
            },
            {
              "type": "null"
            }
          ],
          "default": null,
          "description": "Optional markdown string that adds an icon next to the title.\n            Hovering over the icon shows a tooltip with the provided description. Defaults to `None`."
        }
      },
      "required": ["tabs"],
      "title": "Tabs",
      "type": "object"
    },
    "Text": {
      "additionalProperties": false,
      "description": "Creates a text component based on Markdown syntax.\n\nArgs:\n    type (Literal[\"text\"]): Defaults to `\"text\"`.\n    text (str): Markdown string to create text that should adhere to the CommonMark Spec.\n    extra (Optional[dict[str, Any]]): Extra keyword arguments that are passed to `dcc.Markdown` and overwrite any\n        defaults chosen by the Vizro team. This may have unexpected behavior.\n        Visit the [dcc documentation](https://dash.plotly.com/dash-core-components/markdown/)\n        to see all available arguments. [Not part of the official Vizro schema](../explanation/schema.md) and the\n        underlying component may change in the future. Defaults to `{}`.",
      "properties": {
        "id": {
          "description": "ID to identify model. Must be unique throughout the whole dashboard. When no ID is chosen, ID will be automatically generated.",
          "title": "Id",
          "type": "string"
        },
        "type": {
          "const": "text",
          "default": "text",
          "title": "Type",
          "type": "string"
        },
        "text": {
          "description": "Markdown string to create text that should adhere to the CommonMark Spec.",
          "title": "Text",
          "type": "string"
        }
      },
      "required": ["text"],
      "title": "Text",
      "type": "object"
    },
    "Tooltip": {
      "additionalProperties": false,
      "description": "A tooltip that displays text when hovering over an icon.\n\nArgs:\n    text (str): Markdown string for text shown when hovering over the icon. Should adhere to the CommonMark Spec.\n    icon (str): Icon name from [Google Material icons library](https://fonts.google.com/icons).\n    extra (Optional[dict[str, Any]]): Extra keyword arguments that are passed to `dbc.Tooltip` and overwrite any\n        chosen by the Vizro team. This may have unexpected behavior. Visit the\n        [dbc documentation](https://www.dash-bootstrap-components.com/docs/components/tooltip/)\n        to see all available arguments. [Not part of the official Vizro schema](../explanation/schema.md) and the\n        underlying component may change in the future. Defaults to `{}`.",
      "properties": {
        "id": {
          "description": "ID to identify model. Must be unique throughout the whole dashboard. When no ID is chosen, ID will be automatically generated.",
          "title": "Id",
          "type": "string"
        },
        "text": {
          "description": "Markdown string for text shown when hovering over the icon. Should adhere to the CommonMark Spec.",
          "title": "Text",
          "type": "string"
        },
        "icon": {
          "description": "Icon name from Google Material icons library.",
          "title": "Icon",
          "type": "string"
        }
      },
      "required": ["text", "icon"],
      "title": "Tooltip",
      "type": "object"
    },
    "export_data": {
      "additionalProperties": false,
      "description": "Exports visible data of target charts/components.\n\nArgs:\n    targets (list[ModelID]): List of target component ids to download data from. If none are given then download\n         from all components on the page.\n    file_format (Literal[\"csv\", \"xlsx\"]): Format of downloaded files. Defaults to `csv`.",
      "properties": {
        "id": {
          "description": "ID to identify model. Must be unique throughout the whole dashboard. When no ID is chosen, ID will be automatically generated.",
          "title": "Id",
          "type": "string"
        },
        "type": {
          "const": "export_data",
          "default": "export_data",
          "title": "Type",
          "type": "string"
        },
        "targets": {
          "default": [],
          "description": "List of target component ids to download data from. If none are given then downloadfrom all components on the page.",
          "items": {
            "type": "string"
          },
          "title": "Targets",
          "type": "array"
        },
        "file_format": {
          "default": "csv",
          "description": "Format of downloaded files. Defaults to `csv`.",
          "enum": ["csv", "xlsx"],
          "title": "File Format",
          "type": "string"
        }
      },
      "title": "export_data",
      "type": "object"
    },
    "filter_interaction": {
      "additionalProperties": false,
      "description": "Filters targeted charts/components on page by clicking on data points or table cells of the source chart.\n\nTo set up filtering on specific columns of the target graph(s), include these columns in the 'custom_data'\nparameter of the source graph e.g. `px.bar(..., custom_data=[\"species\", \"sepal_length\"])`.\nIf the filter interaction source is a table e.g. `vm.Table(..., actions=[filter_interaction])`,\nthen the table doesn't need to have a 'custom_data' parameter set up.\n\nArgs:\n    targets (list[ModelID]): Target component to be affected by filter. If none are given then target all\n        valid components on the page.",
      "properties": {
        "id": {
          "description": "ID to identify model. Must be unique throughout the whole dashboard. When no ID is chosen, ID will be automatically generated.",
          "title": "Id",
          "type": "string"
        },
        "type": {
          "const": "filter_interaction",
          "default": "filter_interaction",
          "title": "Type",
          "type": "string"
        },
        "targets": {
          "default": [],
          "description": "Target component IDs.",
          "items": {
            "type": "string"
          },
          "title": "Targets",
          "type": "array"
        }
      },
      "title": "filter_interaction",
      "type": "object"
    }
  },
  "additionalProperties": false,
  "description": "Vizro Dashboard to be used within [`Vizro`][vizro._vizro.Vizro.build].\n\nArgs:\n    pages (list[Page]): See [`Page`][vizro.models.Page].\n    theme (Literal[\"vizro_dark\", \"vizro_light\"]): Layout theme to be applied across dashboard.\n        Defaults to `vizro_dark`.\n    navigation (Navigation): See [`Navigation`][vizro.models.Navigation]. Defaults to `None`.\n    title (str): Dashboard title to appear on every page on top left-side. Defaults to `\"\"`.\n    description (Optional[Tooltip]): Optional markdown string that adds an icon next to the title.\n        Hovering over the icon shows a tooltip with the provided description. This also sets the page's meta\n        tags. Defaults to `None`.",
  "properties": {
    "id": {
      "description": "ID to identify model. Must be unique throughout the whole dashboard. When no ID is chosen, ID will be automatically generated.",
      "title": "Id",
      "type": "string"
    },
    "pages": {
      "items": {
        "$ref": "#/$defs/Page"
      },
      "title": "Pages",
      "type": "array"
    },
    "theme": {
      "default": "vizro_dark",
      "description": "Theme to be applied across dashboard. Defaults to `vizro_dark`.",
      "enum": ["vizro_dark", "vizro_light"],
      "title": "Theme",
      "type": "string"
    },
    "navigation": {
      "anyOf": [
        {
          "$ref": "#/$defs/Navigation"
        },
        {
          "type": "null"
        }
      ],
      "default": null
    },
    "title": {
      "default": "",
      "description": "Dashboard title to appear on every page on top left-side.",
      "title": "Title",
      "type": "string"
    },
    "description": {
      "anyOf": [
        {
          "$ref": "#/$defs/Tooltip"
        },
        {
          "type": "null"
        }
      ],
      "default": null,
      "description": "Optional markdown string that adds an icon next to the title.\n            Hovering over the icon shows a tooltip with the provided description. This also sets the page's meta\n            tags. Defaults to `None`."
    }
  },
  "required": ["pages"],
  "title": "Dashboard",
  "type": "object"
}<|MERGE_RESOLUTION|>--- conflicted
+++ resolved
@@ -77,44 +77,6 @@
       "title": "Action",
       "type": "object"
     },
-<<<<<<< HEAD
-    "ActionsChain": {
-      "additionalProperties": false,
-      "properties": {
-        "id": {
-          "description": "ID to identify model. Must be unique throughout the whole dashboard. When no ID is chosen, ID will be automatically generated.",
-          "title": "Id",
-          "type": "string"
-        },
-        "trigger": {
-          "$ref": "#/$defs/Trigger"
-        },
-        "actions": {
-          "default": [],
-          "items": {
-            "description": "Action.",
-            "oneOf": [
-              {
-                "$ref": "#/$defs/Action"
-              },
-              {
-                "$ref": "#/$defs/export_data"
-              },
-              {
-                "$ref": "#/$defs/filter_interaction"
-              }
-            ]
-          },
-          "title": "Actions",
-          "type": "array"
-        }
-      },
-      "required": ["trigger"],
-      "title": "ActionsChain",
-      "type": "object"
-    },
-=======
->>>>>>> 6ababb2d
     "AgGrid": {
       "additionalProperties": false,
       "description": "Wrapper for `dash-ag-grid.AgGrid` to visualize grids in dashboard.\n\nArgs:\n    type (Literal[\"ag_grid\"]): Defaults to `\"ag_grid\"`.\n    figure (CapturedCallable): Function that returns a Dash AgGrid. See [`vizro.tables`][vizro.tables].\n    title (str): Title of the `AgGrid`. Defaults to `\"\"`.\n    header (str): Markdown text positioned below the `AgGrid.title`. Follows the CommonMark specification.\n        Ideal for adding supplementary information such as subtitles, descriptions, or additional context.\n        Defaults to `\"\"`.\n    footer (str): Markdown text positioned below the `AgGrid`. Follows the CommonMark specification.\n        Ideal for providing further details such as sources, disclaimers, or additional notes. Defaults to `\"\"`.\n    description (Optional[Tooltip]): Optional markdown string that adds an icon next to the title.\n        Hovering over the icon shows a tooltip with the provided description. Defaults to `None`.\n    actions (ActionsType): See [`ActionsType`][vizro.models.types.ActionsType].",
