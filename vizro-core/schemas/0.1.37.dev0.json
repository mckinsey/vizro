--- conflicted
+++ resolved
@@ -731,11 +731,7 @@
     },
     "Flex": {
       "additionalProperties": false,
-<<<<<<< HEAD
-      "description": "Flex Container to place chart/components on the [`Page`][vizro.models.Page].\n\nArgs:\n    type (Literal[\"flex\"]): Defaults to `\"flex\"`.\n    direction (Literal[\"row\", \"column\"]): Sets the direction of the flex items inside the container. Options are\n        `row` or `column`. Defaults to `row`.\n    gap (str): Specifies the gap between rows and columns. Allowed units: 'px', 'rem', 'em', or '%'.\n        Defaults to `24px`.\n    wrap (bool): Determines whether flex items are forced onto a single line or can wrap onto multiple lines.\n        If `False`, all items will be on one line. If `True`, items will wrap onto multiple lines.\n        Defaults to `False`.",
-=======
       "description": "Flex Container to place chart/components on the [`Page`][vizro.models.Page].\n\nArgs:\n    type (Literal[\"flex\"]): Defaults to `\"flex\"`.\n    direction (Literal[\"row\", \"column\"]): Sets the direction of the flex items inside the container. Options are\n        `row` or `column`. Defaults to `column`.\n    gap (str): Specifies the gap between rows and columns. Allowed units: 'px', 'rem', 'em', or '%'.\n        Defaults to `24px`.\n    wrap (bool): Determines whether flex items are forced onto a single line or can wrap onto multiple lines.\n        If `False`, all items will be on one line. If `True`, items will wrap onto multiple lines.\n        Defaults to `False`.",
->>>>>>> cc15d548
       "properties": {
         "id": {
           "default": "",
@@ -821,26 +817,17 @@
     },
     "Layout": {
       "additionalProperties": false,
-<<<<<<< HEAD
-      "description": "Grid specification to place chart/components on the [`Page`][vizro.models.Page].\n\nArgs:\n    type (Literal[\"layout\"]): Defaults to `\"layout\"`.\n    grid (list[list[int]]): Grid specification to arrange components on screen.\n    row_gap (str): Specifies the gap between rows. Allowed units: 'px', 'rem', 'em', or '%'. Defaults to `24px`.\n    col_gap (str): Specifies the gap between columns. Allowed units: 'px', 'rem', 'em', or '%'. Defaults to `24px`.\n    row_min_height (str): Minimum row height in px. Allowed units: 'px', 'rem', 'em', or '%'. Defaults to `0px`.\n    col_min_width (str): Minimum column width in px. Allowed unit are: 'px', 'rem', 'em', or '%'. Defaults to `0px`.",
-=======
       "description": "Grid specification to place chart/components on the [`Page`][vizro.models.Page].\n\nArgs:\n    type (Literal[\"grid\"]): Defaults to `\"grid\"`.\n    grid (list[list[int]]): Grid specification to arrange components on screen.\n    row_gap (str): Specifies the gap between rows. Allowed units: 'px', 'rem', 'em', or '%'. Defaults to `24px`.\n    col_gap (str): Specifies the gap between columns. Allowed units: 'px', 'rem', 'em', or '%'. Defaults to `24px`.\n    row_min_height (str): Minimum row height in px. Allowed units: 'px', 'rem', 'em', or '%'. Defaults to `0px`.\n    col_min_width (str): Minimum column width in px. Allowed unit are: 'px', 'rem', 'em', or '%'. Defaults to `0px`.",
->>>>>>> cc15d548
-      "properties": {
-        "id": {
-          "default": "",
-          "description": "ID to identify model. Must be unique throughout the whole dashboard.When no ID is chosen, ID will be automatically generated.",
-          "title": "Id",
-          "type": "string"
-        },
-        "type": {
-<<<<<<< HEAD
-          "const": "layout",
-          "default": "layout",
-=======
+      "properties": {
+        "id": {
+          "default": "",
+          "description": "ID to identify model. Must be unique throughout the whole dashboard.When no ID is chosen, ID will be automatically generated.",
+          "title": "Id",
+          "type": "string"
+        },
+        "type": {
           "const": "grid",
           "default": "grid",
->>>>>>> cc15d548
           "title": "Type",
           "type": "string"
         },
