{
  "$defs": {
    "Accordion": {
      "additionalProperties": false,
      "description": "Accordion to be used as `nav_selector` in [`Navigation`][vizro.models.Navigation].\n\nAbstract: Usage documentation\n    [How to use an accordion](../user-guides/navigation.md/#group-pages)\n\nArgs:\n    pages (dict[str, list[ModelID]]): Mapping from name of a pages group to a list of page IDs/titles.\n        Defaults to `{}`.",
      "properties": {
        "id": {
          "description": "ID to identify model. Must be unique throughout the whole dashboard. When no ID is chosen, ID will be automatically generated.",
          "title": "Id",
          "type": "string"
        },
        "type": {
          "const": "accordion",
          "default": "accordion",
          "title": "Type",
          "type": "string"
        },
        "pages": {
          "additionalProperties": {
            "items": {
              "type": "string"
            },
            "type": "array"
          },
          "default": {},
          "description": "Mapping from name of a pages group to a list of page IDs/titles.",
          "title": "Pages",
          "type": "object"
        }
      },
      "title": "Accordion",
      "type": "object"
    },
    "Action": {
      "additionalProperties": false,
      "description": "Custom action to be inserted into `actions` of source component.\n\nAbstract: Usage documentation\n    [How to create custom actions](../user-guides/custom-actions.md)\n\nArgs:\n    function (CapturedCallable): Custom action function.\n    inputs (list[str]): List of inputs provided to the action function. Each input can be specified as\n        `<model_id>` or `<model_id>.<argument_name>` or `<component_id>.<property>`. Defaults to `[]`.\n        \u2757Deprecated: `inputs` is deprecated and [will not exist in Vizro 0.2.0](\n        deprecations.md#action-model-inputs-argument).\n    outputs (OutputsType): See [`OutputsType`][vizro.models.types.OutputsType].",
      "properties": {
        "id": {
          "description": "ID to identify model. Must be unique throughout the whole dashboard. When no ID is chosen, ID will be automatically generated.",
          "title": "Id",
          "type": "string"
        },
        "outputs": {
          "anyOf": [
            {
              "items": {
                "type": "string"
              },
              "type": "array"
            },
            {
              "additionalProperties": {
                "type": "string"
              },
              "type": "object"
            }
          ],
          "default": [],
          "title": "Outputs"
        },
        "type": {
          "const": "action",
          "default": "action",
          "title": "Type",
          "type": "string"
        },
        "inputs": {
          "default": [],
          "description": "List of inputs provided to the action function. Each input can be specified as\n            `<model_id>` or `<model_id>.<argument_name>` or `<component_id>.<property>`. Defaults to `[]`.\n            \u2757Deprecated: `inputs` is deprecated and [will not exist in Vizro 0.2.0](\n            deprecations.md#action-model-inputs-argument).",
          "items": {
            "type": "string"
          },
          "title": "Inputs",
          "type": "array"
        }
      },
      "title": "Action",
      "type": "object"
    },
    "AgGrid": {
      "additionalProperties": false,
      "description": "Wrapper for `dash_ag_grid.AgGrid` to visualize grids in dashboard.\n\nAbstract: Usage documentation\n    [How to use an AgGrid](../user-guides/table.md/#ag-grid)\n\nArgs:\n    figure (CapturedCallable): Function that returns a Dash AgGrid. See [`vizro.tables`][vizro.tables].\n    title (str): Title of the `AgGrid`. Defaults to `\"\"`.\n    header (str): Markdown text positioned below the `AgGrid.title`. Follows the CommonMark specification.\n        Ideal for adding supplementary information such as subtitles, descriptions, or additional context.\n        Defaults to `\"\"`.\n    footer (str): Markdown text positioned below the `AgGrid`. Follows the CommonMark specification.\n        Ideal for providing further details such as sources, disclaimers, or additional notes. Defaults to `\"\"`.\n    description (Tooltip | None): Optional markdown string that adds an icon next to the title.\n        Hovering over the icon shows a tooltip with the provided description. Defaults to `None`.\n    actions (ActionsType): See [`ActionsType`][vizro.models.types.ActionsType].",
      "properties": {
        "id": {
          "description": "ID to identify model. Must be unique throughout the whole dashboard. When no ID is chosen, ID will be automatically generated.",
          "title": "Id",
          "type": "string"
        },
        "type": {
          "const": "ag_grid",
          "default": "ag_grid",
          "title": "Type",
          "type": "string"
        },
        "title": {
          "default": "",
          "description": "Title of the `AgGrid`.",
          "title": "Title",
          "type": "string"
        },
        "header": {
          "default": "",
          "description": "Markdown text positioned below the `AgGrid.title`. Follows the CommonMark specification. Ideal for adding supplementary information such as subtitles, descriptions, or additional context.",
          "title": "Header",
          "type": "string"
        },
        "footer": {
          "default": "",
          "description": "Markdown text positioned below the `AgGrid`. Follows the CommonMark specification. Ideal for providing further details such as sources, disclaimers, or additional notes.",
          "title": "Footer",
          "type": "string"
        },
        "description": {
          "anyOf": [
            {
              "$ref": "#/$defs/Tooltip"
            },
            {
              "type": "null"
            }
          ],
          "default": null,
          "description": "Optional markdown string that adds an icon next to the title.\n            Hovering over the icon shows a tooltip with the provided description. Defaults to `None`."
        },
        "actions": {
          "default": [],
          "items": {
            "description": "Action.",
            "oneOf": [
              {
                "$ref": "#/$defs/Action"
              },
              {
                "$ref": "#/$defs/export_data"
              },
              {
                "$ref": "#/$defs/filter_interaction"
              },
              {
                "$ref": "#/$defs/set_control"
              },
              {
                "$ref": "#/$defs/show_notification"
              },
              {
                "$ref": "#/$defs/update_notification"
              }
            ]
          },
          "title": "Actions",
          "type": "array"
        }
      },
      "title": "AgGrid",
      "type": "object"
    },
    "Button": {
      "additionalProperties": false,
      "description": "Button that can trigger actions or navigate.\n\nAbstract: Usage documentation\n    [How to use buttons](../user-guides/button.md)\n\nArgs:\n    icon (str): Icon name from [Google Material icons library](https://fonts.google.com/icons). Defaults to `\"\"`.\n    text (str): Text to be displayed on button. Defaults to `\"Click me!\"`.\n    href (str): URL (relative or absolute) to navigate to. Defaults to `\"\"`.\n    actions (ActionsType): See [`ActionsType`][vizro.models.types.ActionsType].\n    variant (Literal[\"plain\", \"filled\", \"outlined\"]): Predefined styles to choose from. Options are `plain`,\n        `filled` or `outlined`. Defaults to `filled`.\n    description (Tooltip | None): Optional markdown string that adds an icon next to the button text.\n        Hovering over the icon shows a tooltip with the provided description. Defaults to `None`.\n    extra (dict[str, Any]): Extra keyword arguments that are passed to `dbc.Button` and overwrite any\n        defaults chosen by the Vizro team. This may have unexpected behavior.\n        Visit the [dbc documentation](https://www.dash-bootstrap-components.com/docs/components/button/)\n        to see all available arguments. [Not part of the official Vizro schema](../explanation/schema.md) and the\n        underlying component may change in the future. Defaults to `{}`.",
      "properties": {
        "id": {
          "description": "ID to identify model. Must be unique throughout the whole dashboard. When no ID is chosen, ID will be automatically generated.",
          "title": "Id",
          "type": "string"
        },
        "type": {
          "const": "button",
          "default": "button",
          "title": "Type",
          "type": "string"
        },
        "icon": {
          "default": "",
          "description": "Icon name from Google Material icons library.",
          "title": "Icon",
          "type": "string"
        },
        "text": {
          "default": "Click me!",
          "description": "Text to be displayed on button.",
          "title": "Text",
          "type": "string"
        },
        "href": {
          "default": "",
          "description": "URL (relative or absolute) to navigate to.",
          "title": "Href",
          "type": "string"
        },
        "actions": {
          "default": [],
          "items": {
            "description": "Action.",
            "oneOf": [
              {
                "$ref": "#/$defs/Action"
              },
              {
                "$ref": "#/$defs/export_data"
              },
              {
                "$ref": "#/$defs/filter_interaction"
              },
              {
                "$ref": "#/$defs/set_control"
              },
              {
                "$ref": "#/$defs/show_notification"
              },
              {
                "$ref": "#/$defs/update_notification"
              }
            ]
          },
          "title": "Actions",
          "type": "array"
        },
        "variant": {
          "default": "filled",
          "description": "Predefined styles to choose from. Options are `plain`, `filled` or `outlined`.Defaults to `filled`.",
          "enum": ["plain", "filled", "outlined"],
          "title": "Variant",
          "type": "string"
        },
        "description": {
          "anyOf": [
            {
              "$ref": "#/$defs/Tooltip"
            },
            {
              "type": "null"
            }
          ],
          "default": null,
          "description": "Optional markdown string that adds an icon next to the button text.\n            Hovering over the icon shows a tooltip with the provided description. Defaults to `None`."
        }
      },
      "title": "Button",
      "type": "object"
    },
    "Card": {
      "additionalProperties": false,
      "description": "Card based on Markdown syntax.\n\nAbstract: Usage documentation\n    [How to use cards](../user-guides/card.md)\n\nArgs:\n    text (str): Markdown string to create card title/text that should adhere to the CommonMark Spec.\n    header (str): Markdown text positioned above the card text. Follows the CommonMark specification.\n        Ideal for adding supplementary information. Defaults to `\"\"`.\n    footer (str): Markdown text positioned at the bottom of the `Card`. Follows the CommonMark specification.\n        Ideal for providing further details such as sources, disclaimers, or additional notes. Defaults to `\"\"`.\n    href (str): URL (relative or absolute) to navigate to. If not provided the Card serves as a text card\n        only. Defaults to `\"\"`.\n    description (Tooltip | None): Optional markdown string that adds an icon in the top-right corner of the Card.\n        Hovering over the icon shows a tooltip with the provided description. Defaults to `None`.\n    extra (dict[str, Any]): Extra keyword arguments that are passed to `dbc.Card` and overwrite any\n        defaults chosen by the Vizro team. This may have unexpected behavior.\n        Visit the [dbc documentation](https://www.dash-bootstrap-components.com/docs/components/card/)\n        to see all available arguments. [Not part of the official Vizro schema](../explanation/schema.md) and the\n        underlying component may change in the future. Defaults to `{}`.\n    actions (ActionsType): See [`ActionsType`][vizro.models.types.ActionsType].",
      "properties": {
        "id": {
          "description": "ID to identify model. Must be unique throughout the whole dashboard. When no ID is chosen, ID will be automatically generated.",
          "title": "Id",
          "type": "string"
        },
        "type": {
          "const": "card",
          "default": "card",
          "title": "Type",
          "type": "string"
        },
        "text": {
          "description": "Markdown string to create card title/text that should adhere to the CommonMark Spec.",
          "title": "Text",
          "type": "string"
        },
        "header": {
          "default": "",
          "description": "Markdown text positioned above the card text. Follows the CommonMark specification. Ideal for\n        adding supplementary information.",
          "title": "Header",
          "type": "string"
        },
        "footer": {
          "default": "",
          "description": "Markdown text positioned at the bottom of the `Card`. Follows the CommonMark specification.\n        Ideal for providing further details such as sources, disclaimers, or additional notes.",
          "title": "Footer",
          "type": "string"
        },
        "href": {
          "default": "",
          "description": "URL (relative or absolute) to navigate to. If not provided the Card serves as a text card only.",
          "title": "Href",
          "type": "string"
        },
        "description": {
          "anyOf": [
            {
              "$ref": "#/$defs/Tooltip"
            },
            {
              "type": "null"
            }
          ],
          "default": null,
          "description": "Optional markdown string that adds an icon in the top-right corner of the Card.\n            Hovering over the icon shows a tooltip with the provided description. Defaults to `None`."
        },
        "actions": {
          "default": [],
          "items": {
            "description": "Action.",
            "oneOf": [
              {
                "$ref": "#/$defs/Action"
              },
              {
                "$ref": "#/$defs/export_data"
              },
              {
                "$ref": "#/$defs/filter_interaction"
              },
              {
                "$ref": "#/$defs/set_control"
              },
              {
                "$ref": "#/$defs/show_notification"
              },
              {
                "$ref": "#/$defs/update_notification"
              }
            ]
          },
          "title": "Actions",
          "type": "array"
        }
      },
      "required": ["text"],
      "title": "Card",
      "type": "object"
    },
    "Checklist": {
      "additionalProperties": false,
      "description": "Categorical multi-option selector.\n\nCan be provided to [`Filter`][vizro.models.Filter] or [`Parameter`][vizro.models.Parameter].\n\nAbstract: Usage documentation\n    [How to use categorical selectors](../user-guides/selectors.md#categorical-selectors)\n\nArgs:\n    options (OptionsType): See [`OptionsType`][vizro.models.types.OptionsType]. Defaults to `[]`.\n    value (MultiValueType | None): See [`MultiValueType`][vizro.models.types.MultiValueType]. Defaults to\n        `None`.\n    title (str): Title to be displayed. Defaults to `\"\"`.\n    show_select_all (bool): Whether to display the 'Select All' option that allows users to select or\n        deselect all available options with a single click. Defaults to `True`.\n    description (Tooltip | None): Optional markdown string that adds an icon next to the title.\n        Hovering over the icon shows a tooltip with the provided description. Defaults to `None`.\n    actions (ActionsType): See [`ActionsType`][vizro.models.types.ActionsType].\n    extra (dict[str, Any]): Extra keyword arguments that are passed to `dbc.Checklist` and overwrite any\n        defaults chosen by the Vizro team. This may have unexpected behavior.\n        Visit the [dbc documentation](https://www.dash-bootstrap-components.com/docs/components/input/)\n        to see all available arguments. [Not part of the official Vizro schema](../explanation/schema.md) and the\n        underlying component may change in the future. Defaults to `{}`.",
      "properties": {
        "id": {
          "description": "ID to identify model. Must be unique throughout the whole dashboard. When no ID is chosen, ID will be automatically generated.",
          "title": "Id",
          "type": "string"
        },
        "type": {
          "const": "checklist",
          "default": "checklist",
          "title": "Type",
          "type": "string"
        },
        "options": {
          "anyOf": [
            {
              "items": {
                "type": "boolean"
              },
              "type": "array"
            },
            {
              "items": {
                "type": "number"
              },
              "type": "array"
            },
            {
              "items": {
                "type": "string"
              },
              "type": "array"
            },
            {
              "items": {
                "format": "date",
                "type": "string"
              },
              "type": "array"
            },
            {
              "items": {
                "$ref": "#/$defs/_OptionsDictType"
              },
              "type": "array"
            }
          ],
          "default": [],
          "title": "Options"
        },
        "value": {
          "anyOf": [
            {
              "items": {
                "type": "boolean"
              },
              "type": "array"
            },
            {
              "items": {
                "type": "number"
              },
              "type": "array"
            },
            {
              "items": {
                "type": "string"
              },
              "type": "array"
            },
            {
              "items": {
                "format": "date",
                "type": "string"
              },
              "type": "array"
            },
            {
              "type": "null"
            }
          ],
          "default": null,
          "title": "Value"
        },
        "title": {
          "default": "",
          "description": "Title to be displayed",
          "title": "Title",
          "type": "string"
        },
        "show_select_all": {
          "default": true,
          "description": "Whether to display the 'Select All' option that allows users to select or deselect all available options with a single click.",
          "title": "Show Select All",
          "type": "boolean"
        },
        "description": {
          "anyOf": [
            {
              "$ref": "#/$defs/Tooltip"
            },
            {
              "type": "null"
            }
          ],
          "default": null,
          "description": "Optional markdown string that adds an icon next to the title.\n            Hovering over the icon shows a tooltip with the provided description. Defaults to `None`."
        },
        "actions": {
          "default": [],
          "items": {
            "description": "Action.",
            "oneOf": [
              {
                "$ref": "#/$defs/Action"
              },
              {
                "$ref": "#/$defs/export_data"
              },
              {
                "$ref": "#/$defs/filter_interaction"
              },
              {
                "$ref": "#/$defs/set_control"
              },
              {
                "$ref": "#/$defs/show_notification"
              },
              {
                "$ref": "#/$defs/update_notification"
              }
            ]
          },
          "title": "Actions",
          "type": "array"
        }
      },
      "title": "Checklist",
      "type": "object"
    },
    "Container": {
      "additionalProperties": false,
      "description": "Container to group together a set of components on a page.\n\nAbstract: Usage documentation\n    [How to use containers](../user-guides/container.md)\n\nArgs:\n    components (list[ComponentType]): See [ComponentType][vizro.models.types.ComponentType]. At least one component\n        has to be provided.\n    title (str): Title of the `Container`. Defaults to `\"\"`.\n    layout (LayoutType | None): Layout to place components in. Defaults to `None`.\n    collapsed (bool | None): Boolean flag that determines whether the container is collapsed on initial load.\n        Set to `True` for a collapsed state, `False` for an expanded state. Defaults to `None`, meaning the\n        container is not collapsible.\n    variant (Literal[\"plain\", \"filled\", \"outlined\"] | None): Predefined styles to choose from. Options are\n        `plain`, `filled` or `outlined`. Defaults to `plain` (or `outlined` for collapsible container).\n    description (Tooltip | None): Optional markdown string that adds an icon next to the title.\n        Hovering over the icon shows a tooltip with the provided description. Defaults to `None`.\n    controls (list[ControlType]): See [ControlType][vizro.models.types.ControlType]. Defaults to `[]`.\n    extra (dict[str, Any]): Extra keyword arguments that are passed to `dbc.Container` and overwrite any\n        defaults chosen by the Vizro team. This may have unexpected behavior.\n        Visit the [dbc documentation](https://www.dash-bootstrap-components.com/docs/components/layout/)\n        to see all available arguments. [Not part of the official Vizro schema](../explanation/schema.md) and the\n        underlying component may change in the future. Defaults to `{}`.",
      "properties": {
        "id": {
          "description": "ID to identify model. Must be unique throughout the whole dashboard. When no ID is chosen, ID will be automatically generated.",
          "title": "Id",
          "type": "string"
        },
        "type": {
          "const": "container",
          "default": "container",
          "title": "Type",
          "type": "string"
        },
        "components": {
          "items": {
            "description": "Component that makes up part of the layout on the page.",
            "discriminator": {
              "mapping": {
                "ag_grid": "#/$defs/AgGrid",
                "button": "#/$defs/Button",
                "card": "#/$defs/Card",
                "container": "#/$defs/Container",
                "figure": "#/$defs/Figure",
                "graph": "#/$defs/Graph",
                "table": "#/$defs/Table",
                "tabs": "#/$defs/Tabs",
                "text": "#/$defs/Text"
              },
              "propertyName": "type"
            },
            "oneOf": [
              {
                "$ref": "#/$defs/AgGrid"
              },
              {
                "$ref": "#/$defs/Button"
              },
              {
                "$ref": "#/$defs/Card"
              },
              {
                "$ref": "#/$defs/Container"
              },
              {
                "$ref": "#/$defs/Figure"
              },
              {
                "$ref": "#/$defs/Graph"
              },
              {
                "$ref": "#/$defs/Text"
              },
              {
                "$ref": "#/$defs/Table"
              },
              {
                "$ref": "#/$defs/Tabs"
              }
            ]
          },
          "minItems": 1,
          "title": "Components",
          "type": "array"
        },
        "title": {
          "default": "",
          "description": "Title of the `Container`",
          "title": "Title",
          "type": "string"
        },
        "layout": {
          "anyOf": [
            {
              "description": "Type of layout to place components on the page.",
              "oneOf": [
                {
                  "$ref": "#/$defs/Grid"
                },
                {
                  "$ref": "#/$defs/Flex"
                },
                {
                  "$ref": "#/$defs/Layout"
                }
              ]
            },
            {
              "type": "null"
            }
          ],
          "default": null,
          "title": "Layout"
        },
        "collapsed": {
          "anyOf": [
            {
              "type": "boolean"
            },
            {
              "type": "null"
            }
          ],
          "default": null,
          "description": "Boolean flag that determines whether the container is collapsed on initial load. Set to `True` for a collapsed state, `False` for an expanded state. Defaults to `None`, meaning the container is not collapsible.",
          "title": "Collapsed"
        },
        "variant": {
          "anyOf": [
            {
              "enum": ["plain", "filled", "outlined"],
              "type": "string"
            },
            {
              "type": "null"
            }
          ],
          "default": null,
          "description": "Predefined styles to choose from. Options are `plain`, `filled` or `outlined`.Defaults to `plain` (or `outlined` for collapsible container).",
          "title": "Variant"
        },
        "description": {
          "anyOf": [
            {
              "$ref": "#/$defs/Tooltip"
            },
            {
              "type": "null"
            }
          ],
          "default": null,
          "description": "Optional markdown string that adds an icon next to the title.\n            Hovering over the icon shows a tooltip with the provided description. Defaults to `None`."
        },
        "controls": {
          "default": [],
          "items": {
            "description": "Control that affects components on the page.",
            "discriminator": {
              "mapping": {
                "filter": "#/$defs/Filter",
                "parameter": "#/$defs/Parameter"
              },
              "propertyName": "type"
            },
            "oneOf": [
              {
                "$ref": "#/$defs/Filter"
              },
              {
                "$ref": "#/$defs/Parameter"
              }
            ]
          },
          "title": "Controls",
          "type": "array"
        }
      },
      "required": ["components"],
      "title": "Container",
      "type": "object"
    },
    "DatePicker": {
      "additionalProperties": false,
      "description": "Temporal single/range option selector.\n\nCan be provided to [`Filter`][vizro.models.Filter] or [`Parameter`][vizro.models.Parameter].\n\nAbstract: Usage documentation\n    [How to use temporal selectors](../user-guides/selectors.md#temporal-selectors)\n\nArgs:\n    min (date | None): Start date for date picker. Defaults to `None`.\n    max (date | None): End date for date picker. Defaults to `None`.\n    value (list[date] | date | None): Default date/dates for date picker. Defaults to `None`.\n    title (str): Title to be displayed. Defaults to `\"\"`.\n    range (bool): Boolean flag for displaying range picker. Defaults to `True`.\n    description (Tooltip | None): Optional markdown string that adds an icon next to the title.\n        Hovering over the icon shows a tooltip with the provided description. Defaults to `None`.\n    actions (ActionsType): See [`ActionsType`][vizro.models.types.ActionsType].\n\n    extra (dict[str, Any]): Extra keyword arguments that are passed to `dmc.DatePickerInput` and overwrite\n        any defaults chosen by the Vizro team. This may have unexpected behavior.\n        Visit the [dmc documentation](https://www.dash-mantine-components.com/components/datepicker)\n        to see all available arguments. [Not part of the official Vizro schema](../explanation/schema.md) and the\n        underlying component may change in the future. Defaults to `{}`.",
      "properties": {
        "id": {
          "description": "ID to identify model. Must be unique throughout the whole dashboard. When no ID is chosen, ID will be automatically generated.",
          "title": "Id",
          "type": "string"
        },
        "type": {
          "const": "date_picker",
          "default": "date_picker",
          "title": "Type",
          "type": "string"
        },
        "min": {
          "anyOf": [
            {
              "format": "date",
              "type": "string"
            },
            {
              "type": "null"
            }
          ],
          "default": null,
          "description": "Start date for date picker.",
          "title": "Min"
        },
        "max": {
          "anyOf": [
            {
              "format": "date",
              "type": "string"
            },
            {
              "type": "null"
            }
          ],
          "default": null,
          "description": "End date for date picker.",
          "title": "Max"
        },
        "value": {
          "anyOf": [
            {
              "items": {
                "format": "date",
                "type": "string"
              },
              "type": "array"
            },
            {
              "format": "date",
              "type": "string"
            },
            {
              "type": "null"
            }
          ],
          "default": null,
          "description": "Default date/dates for date picker.",
          "title": "Value"
        },
        "title": {
          "default": "",
          "description": "Title to be displayed.",
          "title": "Title",
          "type": "string"
        },
        "range": {
          "default": true,
          "description": "Boolean flag for displaying range picker.",
          "title": "Range",
          "type": "boolean"
        },
        "description": {
          "anyOf": [
            {
              "$ref": "#/$defs/Tooltip"
            },
            {
              "type": "null"
            }
          ],
          "default": null,
          "description": "Optional markdown string that adds an icon next to the title.\n            Hovering over the icon shows a tooltip with the provided description. Defaults to `None`."
        },
        "actions": {
          "default": [],
          "items": {
            "description": "Action.",
            "oneOf": [
              {
                "$ref": "#/$defs/Action"
              },
              {
                "$ref": "#/$defs/export_data"
              },
              {
                "$ref": "#/$defs/filter_interaction"
              },
              {
                "$ref": "#/$defs/set_control"
              },
              {
                "$ref": "#/$defs/show_notification"
              },
              {
                "$ref": "#/$defs/update_notification"
              }
            ]
          },
          "title": "Actions",
          "type": "array"
        }
      },
      "title": "DatePicker",
      "type": "object"
    },
    "Dropdown": {
      "additionalProperties": false,
      "description": "Categorical single/multi-option selector.\n\nCan be provided to [`Filter`][vizro.models.Filter] or\n[`Parameter`][vizro.models.Parameter].\n\nAbstract: Usage documentation\n    [How to use categorical selectors](../user-guides/selectors.md#categorical-selectors)\n\nArgs:\n    options (OptionsType): See [`OptionsType`][vizro.models.types.OptionsType]. Defaults to `[]`.\n    value (SingleValueType | MultiValueType | None): See\n        [`SingleValueType`][vizro.models.types.SingleValueType] and\n        [`MultiValueType`][vizro.models.types.MultiValueType]. Defaults to `None`.\n    multi (bool): Whether to allow selection of multiple values. Defaults to `True`.\n    title (str): Title to be displayed. Defaults to `\"\"`.\n    description (Tooltip | None): Optional markdown string that adds an icon next to the title.\n        Hovering over the icon shows a tooltip with the provided description. Defaults to `None`.\n    actions (ActionsType): See [`ActionsType`][vizro.models.types.ActionsType].\n    extra (dict[str, Any]): Extra keyword arguments that are passed to `dcc.Dropdown` and overwrite any\n        defaults chosen by the Vizro team. This may have unexpected behavior.\n        Visit the [dcc documentation](https://dash.plotly.com/dash-core-components/dropdown)\n        to see all available arguments. [Not part of the official Vizro schema](../explanation/schema.md) and the\n        underlying component may change in the future. Defaults to `{}`.",
      "properties": {
        "id": {
          "description": "ID to identify model. Must be unique throughout the whole dashboard. When no ID is chosen, ID will be automatically generated.",
          "title": "Id",
          "type": "string"
        },
        "type": {
          "const": "dropdown",
          "default": "dropdown",
          "title": "Type",
          "type": "string"
        },
        "options": {
          "anyOf": [
            {
              "items": {
                "type": "boolean"
              },
              "type": "array"
            },
            {
              "items": {
                "type": "number"
              },
              "type": "array"
            },
            {
              "items": {
                "type": "string"
              },
              "type": "array"
            },
            {
              "items": {
                "format": "date",
                "type": "string"
              },
              "type": "array"
            },
            {
              "items": {
                "$ref": "#/$defs/_OptionsDictType"
              },
              "type": "array"
            }
          ],
          "default": [],
          "title": "Options"
        },
        "value": {
          "anyOf": [
            {
              "type": "boolean"
            },
            {
              "type": "number"
            },
            {
              "type": "string"
            },
            {
              "format": "date",
              "type": "string"
            },
            {
              "items": {
                "type": "boolean"
              },
              "type": "array"
            },
            {
              "items": {
                "type": "number"
              },
              "type": "array"
            },
            {
              "items": {
                "type": "string"
              },
              "type": "array"
            },
            {
              "items": {
                "format": "date",
                "type": "string"
              },
              "type": "array"
            },
            {
              "type": "null"
            }
          ],
          "default": null,
          "title": "Value"
        },
        "multi": {
          "default": true,
          "description": "Whether to allow selection of multiple values",
          "title": "Multi",
          "type": "boolean"
        },
        "title": {
          "default": "",
          "description": "Title to be displayed",
          "title": "Title",
          "type": "string"
        },
        "description": {
          "anyOf": [
            {
              "$ref": "#/$defs/Tooltip"
            },
            {
              "type": "null"
            }
          ],
          "default": null,
          "description": "Optional markdown string that adds an icon next to the title.\n            Hovering over the icon shows a tooltip with the provided description. Defaults to `None`."
        },
        "actions": {
          "default": [],
          "items": {
            "description": "Action.",
            "oneOf": [
              {
                "$ref": "#/$defs/Action"
              },
              {
                "$ref": "#/$defs/export_data"
              },
              {
                "$ref": "#/$defs/filter_interaction"
              },
              {
                "$ref": "#/$defs/set_control"
              },
              {
                "$ref": "#/$defs/show_notification"
              },
              {
                "$ref": "#/$defs/update_notification"
              }
            ]
          },
          "title": "Actions",
          "type": "array"
        }
      },
      "title": "Dropdown",
      "type": "object"
    },
    "Figure": {
      "additionalProperties": false,
      "description": "Object that is reactive to controls, for example a KPI card.\n\nAbstract: Usage documentation\n    [How to use figures](../user-guides/figure.md)\n\nArgs:\n    figure (CapturedCallable): Function that returns a figure-like object. See [`vizro.figures`][vizro.figures].\n    actions (ActionsType): See [`ActionsType`][vizro.models.types.ActionsType].",
      "properties": {
        "id": {
          "description": "ID to identify model. Must be unique throughout the whole dashboard. When no ID is chosen, ID will be automatically generated.",
          "title": "Id",
          "type": "string"
        },
        "type": {
          "const": "figure",
          "default": "figure",
          "title": "Type",
          "type": "string"
        },
        "actions": {
          "default": [],
          "items": {
            "description": "Action.",
            "oneOf": [
              {
                "$ref": "#/$defs/Action"
              },
              {
                "$ref": "#/$defs/export_data"
              },
              {
                "$ref": "#/$defs/filter_interaction"
              },
              {
                "$ref": "#/$defs/set_control"
              },
              {
                "$ref": "#/$defs/show_notification"
              },
              {
                "$ref": "#/$defs/update_notification"
              }
            ]
          },
          "title": "Actions",
          "type": "array"
        }
      },
      "title": "Figure",
      "type": "object"
    },
    "Filter": {
      "additionalProperties": false,
      "description": "Filter the data supplied to `targets`.\n\nAbstract: Usage documentation\n    [How to use filters](../user-guides/filters.md)\n\nArgs:\n    column (str): Column of `DataFrame` to filter.\n    targets (list[ModelID]): Target component to be affected by filter. If none are given then target all components\n        on the page that use `column`. Defaults to `[]`.\n    selector (SelectorType | None): See [SelectorType][vizro.models.types.SelectorType]. Defaults to `None`.\n    show_in_url (bool): Whether the filter should be included in the URL query string. Defaults to `False`.\n        Useful for bookmarking or sharing dashboards with specific filter values pre-set.\n    visible (bool): Whether the filter should be visible. Defaults to `True`.\n\nExample:\n    ```python\n    import vizro.models as vm\n\n    vm.Filter(column=\"species\")\n    ```",
      "properties": {
        "id": {
          "description": "ID to identify model. Must be unique throughout the whole dashboard. When no ID is chosen, ID will be automatically generated.",
          "title": "Id",
          "type": "string"
        },
        "type": {
          "const": "filter",
          "default": "filter",
          "title": "Type",
          "type": "string"
        },
        "column": {
          "description": "Column of DataFrame to filter.",
          "title": "Column",
          "type": "string"
        },
        "targets": {
          "default": [],
          "description": "Target component to be affected by filter. If none are given then target all components on the page that use `column`.",
          "items": {
            "type": "string"
          },
          "title": "Targets",
          "type": "array"
        },
        "selector": {
          "anyOf": [
            {
              "description": "Selectors to be used inside a control.",
              "discriminator": {
                "mapping": {
                  "checklist": "#/$defs/Checklist",
                  "date_picker": "#/$defs/DatePicker",
                  "dropdown": "#/$defs/Dropdown",
                  "radio_items": "#/$defs/RadioItems",
                  "range_slider": "#/$defs/RangeSlider",
                  "slider": "#/$defs/Slider",
                  "switch": "#/$defs/Switch"
                },
                "propertyName": "type"
              },
              "oneOf": [
                {
                  "$ref": "#/$defs/Checklist"
                },
                {
                  "$ref": "#/$defs/DatePicker"
                },
                {
                  "$ref": "#/$defs/Dropdown"
                },
                {
                  "$ref": "#/$defs/RadioItems"
                },
                {
                  "$ref": "#/$defs/RangeSlider"
                },
                {
                  "$ref": "#/$defs/Slider"
                },
                {
                  "$ref": "#/$defs/Switch"
                }
              ]
            },
            {
              "type": "null"
            }
          ],
          "default": null,
          "title": "Selector"
        },
        "show_in_url": {
          "default": false,
          "description": "Whether the filter should be included in the URL query string. Defaults to `False`. Useful for bookmarking or sharing dashboards with specific filter values pre-set.",
          "title": "Show In Url",
          "type": "boolean"
        },
        "visible": {
          "default": true,
          "description": "Whether the filter should be visible. Defaults to `True`.",
          "title": "Visible",
          "type": "boolean"
        }
      },
      "required": ["column"],
      "title": "Filter",
      "type": "object"
    },
    "Flex": {
      "additionalProperties": false,
      "description": "Flex layout for components on a [`Page`][vizro.models.Page] or in a [`Container`][vizro.models.Container].\n\nAbstract: Usage documentation\n    [How to use the Flex layout](../user-guides/layouts.md#flex-layout)\n\nArgs:\n    direction (Literal[\"row\", \"column\"]): Sets the direction of the flex items inside the container. Options are\n        `row` or `column`. Defaults to `column`.\n    gap (str): Specifies the gap between rows and columns. Allowed units: 'px', 'rem', 'em', or '%'.\n        Defaults to `24px`.\n    wrap (bool): Determines whether flex items are forced onto a single line or can wrap onto multiple lines.\n        If `False`, all items will be on one line. If `True`, items will wrap onto multiple lines.\n        Defaults to `False`.",
      "properties": {
        "id": {
          "description": "ID to identify model. Must be unique throughout the whole dashboard. When no ID is chosen, ID will be automatically generated.",
          "title": "Id",
          "type": "string"
        },
        "type": {
          "const": "flex",
          "default": "flex",
          "title": "Type",
          "type": "string"
        },
        "direction": {
          "default": "column",
          "description": "Sets the direction of the flex items inside the container. Options are `row` or `column`.Defaults to `column`.",
          "enum": ["row", "column"],
          "title": "Direction",
          "type": "string"
        },
        "gap": {
          "default": "24px",
          "description": "Specifies the gap between rows and columns. Allowed units: 'px', 'rem', 'em', or '%'. Defaults to `24px`.",
          "pattern": "^\\d+(px|rem|em|%)$",
          "title": "Gap",
          "type": "string"
        },
        "wrap": {
          "default": false,
          "description": "Determines whether flex items are forced onto a single line or can wrap onto multiple lines. If `False`, all items will be on one line. If `True`, items will wrap onto multiple lines. Defaults to `False`.",
          "title": "Wrap",
          "type": "boolean"
        }
      },
      "title": "Flex",
      "type": "object"
    },
    "Graph": {
      "additionalProperties": false,
      "description": "Wrapper for `dcc.Graph` to visualize charts.\n\nAbstract: Usage documentation\n    [How to use graphs](../user-guides/graph.md)\n\nArgs:\n    figure (CapturedCallable): Function that returns a graph. Either use\n        [`vizro.plotly.express`](../user-guides/graph.md) or see\n        [`CapturedCallable`][vizro.models.types.CapturedCallable].\n    title (str): Title of the `Graph`. Defaults to `\"\"`.\n    header (str): Markdown text positioned below the `Graph.title`. Follows the CommonMark specification.\n        Ideal for adding supplementary information such as subtitles, descriptions, or additional context.\n        Defaults to `\"\"`.\n    footer (str): Markdown text positioned below the `Graph`. Follows the CommonMark specification.\n        Ideal for providing further details such as sources, disclaimers, or additional notes. Defaults to `\"\"`.\n    description (Tooltip | None): Optional markdown string that adds an icon next to the title.\n        Hovering over the icon shows a tooltip with the provided description. Defaults to `None`.\n    actions (ActionsType): See [`ActionsType`][vizro.models.types.ActionsType].\n    extra (dict[str, Any]): Extra keyword arguments that are passed to `dcc.Graph` and overwrite any\n        defaults chosen by the Vizro team. This may have unexpected behavior.\n        Visit the [dcc documentation](https://dash.plotly.com/dash-core-components/graph#graph-properties)\n        to see all available arguments. [Not part of the official Vizro schema](../explanation/schema.md) and the\n        underlying component may change in the future. Defaults to `{}`.",
      "properties": {
        "id": {
          "description": "ID to identify model. Must be unique throughout the whole dashboard. When no ID is chosen, ID will be automatically generated.",
          "title": "Id",
          "type": "string"
        },
        "type": {
          "const": "graph",
          "default": "graph",
          "title": "Type",
          "type": "string"
        },
        "title": {
          "default": "",
          "description": "Title of the `Graph`",
          "title": "Title",
          "type": "string"
        },
        "header": {
          "default": "",
          "description": "Markdown text positioned below the `Graph.title`. Follows the CommonMark specification. Ideal for adding supplementary information such as subtitles, descriptions, or additional context.",
          "title": "Header",
          "type": "string"
        },
        "footer": {
          "default": "",
          "description": "Markdown text positioned below the `Graph`. Follows the CommonMark specification. Ideal for providing further details such as sources, disclaimers, or additional notes.",
          "title": "Footer",
          "type": "string"
        },
        "description": {
          "anyOf": [
            {
              "$ref": "#/$defs/Tooltip"
            },
            {
              "type": "null"
            }
          ],
          "default": null,
          "description": "Optional markdown string that adds an icon next to the title.\n            Hovering over the icon shows a tooltip with the provided description. Defaults to `None`."
        },
        "actions": {
          "default": [],
          "items": {
            "description": "Action.",
            "oneOf": [
              {
                "$ref": "#/$defs/Action"
              },
              {
                "$ref": "#/$defs/export_data"
              },
              {
                "$ref": "#/$defs/filter_interaction"
              },
              {
                "$ref": "#/$defs/set_control"
              },
              {
                "$ref": "#/$defs/show_notification"
              },
              {
                "$ref": "#/$defs/update_notification"
              }
            ]
          },
          "title": "Actions",
          "type": "array"
        }
      },
      "title": "Graph",
      "type": "object"
    },
    "Grid": {
      "additionalProperties": false,
      "description": "Grid layout for components on a [`Page`][vizro.models.Page] or in a [`Container`][vizro.models.Container].\n\nAbstract: Usage documentation\n    [How to use the Grid layout](../user-guides/layouts.md#grid-layout)\n\nArgs:\n    grid (list[list[int]]): Grid specification to arrange components on screen.\n    row_gap (str): Specifies the gap between rows. Allowed units: 'px', 'rem', 'em', or '%'. Defaults to `24px`.\n    col_gap (str): Specifies the gap between columns. Allowed units: 'px', 'rem', 'em', or '%'. Defaults to `24px`.\n    row_min_height (str): Minimum row height in px. Allowed units: 'px', 'rem', 'em', or '%'. Defaults to `0px`.\n    col_min_width (str): Minimum column width in px. Allowed unit are: 'px', 'rem', 'em', or '%'. Defaults to `0px`.",
      "properties": {
        "id": {
          "description": "ID to identify model. Must be unique throughout the whole dashboard. When no ID is chosen, ID will be automatically generated.",
          "title": "Id",
          "type": "string"
        },
        "type": {
          "const": "grid",
          "default": "grid",
          "title": "Type",
          "type": "string"
        },
        "grid": {
          "description": "Grid specification to arrange components on screen.",
          "items": {
            "items": {
              "type": "integer"
            },
            "type": "array"
          },
          "title": "Grid",
          "type": "array"
        },
        "row_gap": {
          "default": "24px",
          "description": "Specifies the gap between rows. Allowed units: 'px', 'rem', 'em', or '%'. Defaults to `24px`.",
          "pattern": "^\\d+(px|rem|em|%)$",
          "title": "Row Gap",
          "type": "string"
        },
        "col_gap": {
          "default": "24px",
          "description": "Specifies the gap between columns. Allowed units: 'px', 'rem', 'em', or '%'. Defaults to `24px`.",
          "pattern": "^\\d+(px|rem|em|%)$",
          "title": "Col Gap",
          "type": "string"
        },
        "row_min_height": {
          "default": "0px",
          "description": "Minimum row height in px. Allowed units: 'px', 'rem', 'em', or '%'. Defaults to `0px`.",
          "pattern": "^\\d+(px|rem|em|%)$",
          "title": "Row Min Height",
          "type": "string"
        },
        "col_min_width": {
          "default": "0px",
          "description": "Minimum column width in px. Allowed units: 'px', 'rem', 'em', or '%'. Defaults to `0px`.",
          "pattern": "^\\d+(px|rem|em|%)$",
          "title": "Col Min Width",
          "type": "string"
        }
      },
      "required": ["grid"],
      "title": "Grid",
      "type": "object"
    },
    "JsonValue": {},
    "Layout": {
      "additionalProperties": false,
      "deprecated": true,
      "properties": {
        "id": {
          "description": "ID to identify model. Must be unique throughout the whole dashboard. When no ID is chosen, ID will be automatically generated.",
          "title": "Id",
          "type": "string"
        },
        "type": {
          "const": "legacy_layout",
          "default": "legacy_layout",
          "title": "Type",
          "type": "string"
        },
        "grid": {
          "description": "Grid specification to arrange components on screen.",
          "items": {
            "items": {
              "type": "integer"
            },
            "type": "array"
          },
          "title": "Grid",
          "type": "array"
        },
        "row_gap": {
          "default": "24px",
          "description": "Specifies the gap between rows. Allowed units: 'px', 'rem', 'em', or '%'. Defaults to `24px`.",
          "pattern": "^\\d+(px|rem|em|%)$",
          "title": "Row Gap",
          "type": "string"
        },
        "col_gap": {
          "default": "24px",
          "description": "Specifies the gap between columns. Allowed units: 'px', 'rem', 'em', or '%'. Defaults to `24px`.",
          "pattern": "^\\d+(px|rem|em|%)$",
          "title": "Col Gap",
          "type": "string"
        },
        "row_min_height": {
          "default": "0px",
          "description": "Minimum row height in px. Allowed units: 'px', 'rem', 'em', or '%'. Defaults to `0px`.",
          "pattern": "^\\d+(px|rem|em|%)$",
          "title": "Row Min Height",
          "type": "string"
        },
        "col_min_width": {
          "default": "0px",
          "description": "Minimum column width in px. Allowed units: 'px', 'rem', 'em', or '%'. Defaults to `0px`.",
          "pattern": "^\\d+(px|rem|em|%)$",
          "title": "Col Min Width",
          "type": "string"
        }
      },
      "required": ["grid"],
      "title": "Layout",
      "type": "object"
    },
    "NavBar": {
      "additionalProperties": false,
      "description": "Navigation bar to be used as a `nav_selector` for `Navigation`.\n\nAbstract: Usage documentation\n    [How to use the navigation bar](../user-guides/navigation.md#use-a-navigation-bar-with-icons)\n\nArgs:\n    pages (dict[str, list[ModelID]]): Mapping from name of a pages group to a list of page IDs/titles.\n        Defaults to `{}`.\n    items (list[NavLink]): See [`NavLink`][vizro.models.NavLink]. Defaults to `[]`.",
      "properties": {
        "id": {
          "description": "ID to identify model. Must be unique throughout the whole dashboard. When no ID is chosen, ID will be automatically generated.",
          "title": "Id",
          "type": "string"
        },
        "type": {
          "const": "nav_bar",
          "default": "nav_bar",
          "title": "Type",
          "type": "string"
        },
        "pages": {
          "additionalProperties": {
            "items": {
              "type": "string"
            },
            "type": "array"
          },
          "default": {},
          "description": "Mapping from name of a pages group to a list of page IDs/titles.",
          "title": "Pages",
          "type": "object"
        },
        "items": {
          "default": [],
          "items": {
            "$ref": "#/$defs/NavLink"
          },
          "title": "Items",
          "type": "array"
        }
      },
      "title": "NavBar",
      "type": "object"
    },
    "NavLink": {
      "additionalProperties": false,
      "description": "Icon that serves as a navigation link to be used in a [`NavBar`][vizro.models.NavBar].\n\nAbstract: Usage documentation\n    [How to customize the NavBar icons](../user-guides/navigation.md#change-icons)\n\nArgs:\n    pages (NavPagesType): See [`NavPagesType`][vizro.models.types.NavPagesType]. Defaults to `[]`.\n    label (str): Text description of the icon for use in tooltip.\n    icon (str): Icon name from [Google Material icons library](https://fonts.google.com/icons). Defaults to `\"\"`.",
      "properties": {
        "id": {
          "description": "ID to identify model. Must be unique throughout the whole dashboard. When no ID is chosen, ID will be automatically generated.",
          "title": "Id",
          "type": "string"
        },
        "pages": {
          "anyOf": [
            {
              "items": {
                "type": "string"
              },
              "type": "array"
            },
            {
              "additionalProperties": {
                "items": {
                  "type": "string"
                },
                "type": "array"
              },
              "type": "object"
            }
          ],
          "default": [],
          "title": "Pages"
        },
        "label": {
          "description": "Text description of the icon for use in tooltip.",
          "title": "Label",
          "type": "string"
        },
        "icon": {
          "default": "",
          "description": "Icon name from Google Material icons library.",
          "title": "Icon",
          "type": "string"
        }
      },
      "required": ["label"],
      "title": "NavLink",
      "type": "object"
    },
    "Navigation": {
      "additionalProperties": false,
      "description": "Navigation to arrange hierarchy of [`Pages`][vizro.models.Page].\n\nAbstract: Usage documentation\n    [How to customize the navigation](../user-guides/navigation.md)\n\nArgs:\n    pages (NavPagesType): See [`NavPagesType`][vizro.models.types.NavPagesType]. Defaults to `[]`.\n    nav_selector (NavSelectorType | None): See [`NavSelectorType`][vizro.models.types.NavSelectorType].\n        Defaults to `None`.",
      "properties": {
        "id": {
          "description": "ID to identify model. Must be unique throughout the whole dashboard. When no ID is chosen, ID will be automatically generated.",
          "title": "Id",
          "type": "string"
        },
        "pages": {
          "anyOf": [
            {
              "items": {
                "type": "string"
              },
              "type": "array"
            },
            {
              "additionalProperties": {
                "items": {
                  "type": "string"
                },
                "type": "array"
              },
              "type": "object"
            }
          ],
          "default": [],
          "title": "Pages"
        },
        "nav_selector": {
          "anyOf": [
            {
              "description": "Component for rendering navigation.",
              "discriminator": {
                "mapping": {
                  "accordion": "#/$defs/Accordion",
                  "nav_bar": "#/$defs/NavBar"
                },
                "propertyName": "type"
              },
              "oneOf": [
                {
                  "$ref": "#/$defs/Accordion"
                },
                {
                  "$ref": "#/$defs/NavBar"
                }
              ]
            },
            {
              "type": "null"
            }
          ],
          "default": null,
          "title": "Nav Selector"
        }
      },
      "title": "Navigation",
      "type": "object"
    },
    "Page": {
      "additionalProperties": false,
      "description": "A page in [`Dashboard`][vizro.models.Dashboard] with its own URL path and place in the `Navigation`.\n\nAbstract: Usage documentation\n    [How to make dashboard pages](../user-guides/pages.md)\n\nArgs:\n    components (list[ComponentType]): See [ComponentType][vizro.models.types.ComponentType]. At least one component\n        has to be provided.\n    title (str): Title of the `Page`.\n    layout (LayoutType | None): Layout to place components in. Defaults to `None`.\n    description (Tooltip | None): Optional markdown string that adds an icon next to the title.\n        Hovering over the icon shows a tooltip with the provided description. This also sets the page's meta\n        tags. Defaults to `None`.\n    controls (list[ControlType]): See [ControlType][vizro.models.types.ControlType]. Defaults to `[]`.\n    path (str): Path to navigate to page. Defaults to `\"\"`.\n    actions (ActionsType): See [`ActionsType`][vizro.models.types.ActionsType].",
      "properties": {
        "id": {
          "description": "ID to identify model. Must be unique throughout the whole dashboard. When no ID is chosen, ID will be automatically generated.",
          "title": "Id",
          "type": "string"
        },
        "components": {
          "items": {
            "description": "Component that makes up part of the layout on the page.",
            "discriminator": {
              "mapping": {
                "ag_grid": "#/$defs/AgGrid",
                "button": "#/$defs/Button",
                "card": "#/$defs/Card",
                "container": "#/$defs/Container",
                "figure": "#/$defs/Figure",
                "graph": "#/$defs/Graph",
                "table": "#/$defs/Table",
                "tabs": "#/$defs/Tabs",
                "text": "#/$defs/Text"
              },
              "propertyName": "type"
            },
            "oneOf": [
              {
                "$ref": "#/$defs/AgGrid"
              },
              {
                "$ref": "#/$defs/Button"
              },
              {
                "$ref": "#/$defs/Card"
              },
              {
                "$ref": "#/$defs/Container"
              },
              {
                "$ref": "#/$defs/Figure"
              },
              {
                "$ref": "#/$defs/Graph"
              },
              {
                "$ref": "#/$defs/Text"
              },
              {
                "$ref": "#/$defs/Table"
              },
              {
                "$ref": "#/$defs/Tabs"
              }
            ]
          },
          "minItems": 1,
          "title": "Components",
          "type": "array"
        },
        "title": {
          "description": "Title of the `Page`",
          "title": "Title",
          "type": "string"
        },
        "layout": {
          "anyOf": [
            {
              "description": "Type of layout to place components on the page.",
              "oneOf": [
                {
                  "$ref": "#/$defs/Grid"
                },
                {
                  "$ref": "#/$defs/Flex"
                },
                {
                  "$ref": "#/$defs/Layout"
                }
              ]
            },
            {
              "type": "null"
            }
          ],
          "default": null,
          "title": "Layout"
        },
        "description": {
          "anyOf": [
            {
              "$ref": "#/$defs/Tooltip"
            },
            {
              "type": "null"
            }
          ],
          "default": null,
          "description": "Optional markdown string that adds an icon next to the title.\n            Hovering over the icon shows a tooltip with the provided description. This also sets the page's meta\n            tags. Defaults to `None`."
        },
        "controls": {
          "default": [],
          "items": {
            "description": "Control that affects components on the page.",
            "discriminator": {
              "mapping": {
                "filter": "#/$defs/Filter",
                "parameter": "#/$defs/Parameter"
              },
              "propertyName": "type"
            },
            "oneOf": [
              {
                "$ref": "#/$defs/Filter"
              },
              {
                "$ref": "#/$defs/Parameter"
              }
            ]
          },
          "title": "Controls",
          "type": "array"
        },
        "path": {
          "default": "",
          "description": "Path to navigate to page.",
          "title": "Path",
          "type": "string"
        },
        "actions": {
          "default": [],
          "items": {
            "description": "Action.",
            "oneOf": [
              {
                "$ref": "#/$defs/Action"
              },
              {
                "$ref": "#/$defs/export_data"
              },
              {
                "$ref": "#/$defs/filter_interaction"
              },
              {
                "$ref": "#/$defs/set_control"
              },
              {
                "$ref": "#/$defs/show_notification"
              },
              {
                "$ref": "#/$defs/update_notification"
              }
            ]
          },
          "title": "Actions",
          "type": "array"
        }
      },
      "required": ["components", "title"],
      "title": "Page",
      "type": "object"
    },
    "Parameter": {
      "additionalProperties": false,
      "description": "Alter the arguments supplied to any `targets`.\n\nAbstract: Usage documentation\n    [How to use parameters](../user-guides/parameters.md)\n\nExample:\n    ```python\n    import vizro.models as vm\n\n    vm.Parameter(targets=[\"scatter.x\"], selector=vm.Slider(min=0, max=1, default=0.8, title=\"Bubble opacity\"))\n    ```\n\nArgs:\n    targets (list[str]): Targets in the form of `<target_component>.<target_argument>`.\n    selector (SelectorType): See [SelectorType][vizro.models.types.SelectorType]. Converts selector value\n        `\"NONE\"` into `None` to allow optional parameters.\n    show_in_url (bool): Whether the parameter should be included in the URL query string. Defaults to `False`.\n        Useful for bookmarking or sharing dashboards with specific parameter values pre-set.\n    visible (bool): Whether the parameter should be visible. Defaults to `True`.",
      "properties": {
        "id": {
          "description": "ID to identify model. Must be unique throughout the whole dashboard. When no ID is chosen, ID will be automatically generated.",
          "title": "Id",
          "type": "string"
        },
        "type": {
          "const": "parameter",
          "default": "parameter",
          "title": "Type",
          "type": "string"
        },
        "targets": {
          "items": {
            "description": "Targets in the form of `<target_component>.<target_argument>`.",
            "type": "string"
          },
          "title": "Targets",
          "type": "array"
        },
        "selector": {
          "description": "Selectors to be used inside a control.",
          "discriminator": {
            "mapping": {
              "checklist": "#/$defs/Checklist",
              "date_picker": "#/$defs/DatePicker",
              "dropdown": "#/$defs/Dropdown",
              "radio_items": "#/$defs/RadioItems",
              "range_slider": "#/$defs/RangeSlider",
              "slider": "#/$defs/Slider",
              "switch": "#/$defs/Switch"
            },
            "propertyName": "type"
          },
          "oneOf": [
            {
              "$ref": "#/$defs/Checklist"
            },
            {
              "$ref": "#/$defs/DatePicker"
            },
            {
              "$ref": "#/$defs/Dropdown"
            },
            {
              "$ref": "#/$defs/RadioItems"
            },
            {
              "$ref": "#/$defs/RangeSlider"
            },
            {
              "$ref": "#/$defs/Slider"
            },
            {
              "$ref": "#/$defs/Switch"
            }
          ],
          "title": "Selector"
        },
        "show_in_url": {
          "default": false,
          "description": "Whether the parameter should be included in the URL query string. Defaults to `False`. Useful for bookmarking or sharing dashboards with specific parameter values pre-set.",
          "title": "Show In Url",
          "type": "boolean"
        },
        "visible": {
          "default": true,
          "description": "Whether the parameter should be visible. Defaults to `True`.",
          "title": "Visible",
          "type": "boolean"
        }
      },
      "required": ["targets", "selector"],
      "title": "Parameter",
      "type": "object"
    },
    "RadioItems": {
      "additionalProperties": false,
      "description": "Categorical single-option selector.\n\nCan be provided to [`Filter`][vizro.models.Filter] or\n[`Parameter`][vizro.models.Parameter].\n\nAbstract: Usage documentation\n    [How to use categorical selectors](../user-guides/selectors.md/#categorical-selectors)\n\nArgs:\n    options (OptionsType): See [`OptionsType`][vizro.models.types.OptionsType]. Defaults to `[]`.\n    value (SingleValueType | None): See [`SingleValueType`][vizro.models.types.SingleValueType].\n        Defaults to `None`.\n    title (str): Title to be displayed. Defaults to `\"\"`.\n    description (Tooltip | None): Optional markdown string that adds an icon next to the title.\n        Hovering over the icon shows a tooltip with the provided description. Defaults to `None`.\n    actions (ActionsType): See [`ActionsType`][vizro.models.types.ActionsType].\n    extra (dict[str, Any]): Extra keyword arguments that are passed to `dbc.RadioItems` and overwrite any\n        defaults chosen by the Vizro team. This may have unexpected behavior.\n        Visit the [dbc documentation](https://www.dash-bootstrap-components.com/docs/components/input/)\n        to see all available arguments. [Not part of the official Vizro schema](../explanation/schema.md) and the\n        underlying component may change in the future. Defaults to `{}`.",
      "properties": {
        "id": {
          "description": "ID to identify model. Must be unique throughout the whole dashboard. When no ID is chosen, ID will be automatically generated.",
          "title": "Id",
          "type": "string"
        },
        "type": {
          "const": "radio_items",
          "default": "radio_items",
          "title": "Type",
          "type": "string"
        },
        "options": {
          "anyOf": [
            {
              "items": {
                "type": "boolean"
              },
              "type": "array"
            },
            {
              "items": {
                "type": "number"
              },
              "type": "array"
            },
            {
              "items": {
                "type": "string"
              },
              "type": "array"
            },
            {
              "items": {
                "format": "date",
                "type": "string"
              },
              "type": "array"
            },
            {
              "items": {
                "$ref": "#/$defs/_OptionsDictType"
              },
              "type": "array"
            }
          ],
          "default": [],
          "title": "Options"
        },
        "value": {
          "anyOf": [
            {
              "type": "boolean"
            },
            {
              "type": "number"
            },
            {
              "type": "string"
            },
            {
              "format": "date",
              "type": "string"
            },
            {
              "type": "null"
            }
          ],
          "default": null,
          "title": "Value"
        },
        "title": {
          "default": "",
          "description": "Title to be displayed",
          "title": "Title",
          "type": "string"
        },
        "description": {
          "anyOf": [
            {
              "$ref": "#/$defs/Tooltip"
            },
            {
              "type": "null"
            }
          ],
          "default": null,
          "description": "Optional markdown string that adds an icon next to the title.\n            Hovering over the icon shows a tooltip with the provided description. Defaults to `None`."
        },
        "actions": {
          "default": [],
          "items": {
            "description": "Action.",
            "oneOf": [
              {
                "$ref": "#/$defs/Action"
              },
              {
                "$ref": "#/$defs/export_data"
              },
              {
                "$ref": "#/$defs/filter_interaction"
              },
              {
                "$ref": "#/$defs/set_control"
              },
              {
                "$ref": "#/$defs/show_notification"
              },
              {
                "$ref": "#/$defs/update_notification"
              }
            ]
          },
          "title": "Actions",
          "type": "array"
        }
      },
      "title": "RadioItems",
      "type": "object"
    },
    "RangeSlider": {
      "additionalProperties": false,
      "description": "Numeric multi-option selector.\n\nCan be provided to [`Filter`][vizro.models.Filter] or\n[`Parameter`][vizro.models.Parameter].\n\nAbstract: Usage documentation\n    [How to use numerical selectors](../user-guides/selectors.md/#numerical-selectors)\n\nArgs:\n    min (float | None): Start value for slider. Defaults to `None`.\n    max (float | None): End value for slider. Defaults to `None`.\n    step (float | None): Step-size for marks on slider. Defaults to `None`.\n    marks (dict[float, str]): Marks to be displayed on slider. Defaults to `{}`.\n    value (list[float] | None): Default start and end value for slider. Must be 2 items. Defaults to `None`.\n    title (str): Title to be displayed. Defaults to `\"\"`.\n    description (Tooltip | None): Optional markdown string that adds an icon next to the title.\n        Hovering over the icon shows a tooltip with the provided description. Defaults to `None`.\n    actions (ActionsType): See [`ActionsType`][vizro.models.types.ActionsType].\n    extra (dict[str, Any]): Extra keyword arguments that are passed to `dcc.RangeSlider` and overwrite any\n        defaults chosen by the Vizro team. This may have unexpected behavior.\n        Visit the [dcc documentation](https://dash.plotly.com/dash-core-components/rangeslider)\n        to see all available arguments. [Not part of the official Vizro schema](../explanation/schema.md) and the\n        underlying component may change in the future. Defaults to `{}`.",
      "properties": {
        "id": {
          "description": "ID to identify model. Must be unique throughout the whole dashboard. When no ID is chosen, ID will be automatically generated.",
          "title": "Id",
          "type": "string"
        },
        "type": {
          "const": "range_slider",
          "default": "range_slider",
          "title": "Type",
          "type": "string"
        },
        "min": {
          "anyOf": [
            {
              "type": "number"
            },
            {
              "type": "null"
            }
          ],
          "default": null,
          "description": "Start value for slider.",
          "title": "Min"
        },
        "max": {
          "anyOf": [
            {
              "type": "number"
            },
            {
              "type": "null"
            }
          ],
          "default": null,
          "description": "End value for slider.",
          "title": "Max"
        },
        "step": {
          "anyOf": [
            {
              "type": "number"
            },
            {
              "type": "null"
            }
          ],
          "default": null,
          "description": "Step-size for marks on slider.",
          "title": "Step"
        },
        "marks": {
          "anyOf": [
            {
              "additionalProperties": {
                "type": "string"
              },
              "type": "object"
            },
            {
              "type": "null"
            }
          ],
          "default": {},
          "description": "Marks to be displayed on slider.",
          "title": "Marks"
        },
        "value": {
          "anyOf": [
            {
              "items": {
                "type": "number"
              },
              "maxItems": 2,
              "minItems": 2,
              "type": "array"
            },
            {
              "type": "null"
            }
          ],
          "default": null,
          "title": "Value"
        },
        "title": {
          "default": "",
          "description": "Title to be displayed.",
          "title": "Title",
          "type": "string"
        },
        "description": {
          "anyOf": [
            {
              "$ref": "#/$defs/Tooltip"
            },
            {
              "type": "null"
            }
          ],
          "default": null,
          "description": "Optional markdown string that adds an icon next to the title.\n            Hovering over the icon shows a tooltip with the provided description. Defaults to `None`."
        },
        "actions": {
          "default": [],
          "items": {
            "description": "Action.",
            "oneOf": [
              {
                "$ref": "#/$defs/Action"
              },
              {
                "$ref": "#/$defs/export_data"
              },
              {
                "$ref": "#/$defs/filter_interaction"
              },
              {
                "$ref": "#/$defs/set_control"
              },
              {
                "$ref": "#/$defs/show_notification"
              },
              {
                "$ref": "#/$defs/update_notification"
              }
            ]
          },
          "title": "Actions",
          "type": "array"
        }
      },
      "title": "RangeSlider",
      "type": "object"
    },
    "Slider": {
      "additionalProperties": false,
      "description": "Numeric single-option selector.\n\nCan be provided to [`Filter`][vizro.models.Filter] or\n[`Parameter`][vizro.models.Parameter].\n\nAbstract: Usage documentation\n    [How to use numerical selectors](../user-guides/selectors.md/#numerical-selectors)\n\nArgs:\n    min (float | None): Start value for slider. Defaults to `None`.\n    max (float | None): End value for slider. Defaults to `None`.\n    step (float | None): Step-size for marks on slider. Defaults to `None`.\n    marks (dict[float, str]): Marks to be displayed on slider. Defaults to `{}`.\n    value (float | None): Default value for slider. Defaults to `None`.\n    title (str): Title to be displayed. Defaults to `\"\"`.\n    description (Tooltip | None): Optional markdown string that adds an icon next to the title.\n        Hovering over the icon shows a tooltip with the provided description. Defaults to `None`.\n    actions (ActionsType): See [`ActionsType`][vizro.models.types.ActionsType].\n    extra (dict[str, Any]): Extra keyword arguments that are passed to `dcc.Slider` and overwrite any\n        defaults chosen by the Vizro team. This may have unexpected behavior.\n        Visit the [dcc documentation](https://dash.plotly.com/dash-core-components/slider)\n        to see all available arguments. [Not part of the official Vizro schema](../explanation/schema.md) and the\n        underlying component may change in the future. Defaults to `{}`.",
      "properties": {
        "id": {
          "description": "ID to identify model. Must be unique throughout the whole dashboard. When no ID is chosen, ID will be automatically generated.",
          "title": "Id",
          "type": "string"
        },
        "type": {
          "const": "slider",
          "default": "slider",
          "title": "Type",
          "type": "string"
        },
        "min": {
          "anyOf": [
            {
              "type": "number"
            },
            {
              "type": "null"
            }
          ],
          "default": null,
          "description": "Start value for slider.",
          "title": "Min"
        },
        "max": {
          "anyOf": [
            {
              "type": "number"
            },
            {
              "type": "null"
            }
          ],
          "default": null,
          "description": "End value for slider.",
          "title": "Max"
        },
        "step": {
          "anyOf": [
            {
              "type": "number"
            },
            {
              "type": "null"
            }
          ],
          "default": null,
          "description": "Step-size for marks on slider.",
          "title": "Step"
        },
        "marks": {
          "anyOf": [
            {
              "additionalProperties": {
                "type": "string"
              },
              "type": "object"
            },
            {
              "type": "null"
            }
          ],
          "default": {},
          "description": "Marks to be displayed on slider.",
          "title": "Marks"
        },
        "value": {
          "anyOf": [
            {
              "type": "number"
            },
            {
              "type": "null"
            }
          ],
          "default": null,
          "description": "Default value for slider.",
          "title": "Value"
        },
        "title": {
          "default": "",
          "description": "Title to be displayed.",
          "title": "Title",
          "type": "string"
        },
        "description": {
          "anyOf": [
            {
              "$ref": "#/$defs/Tooltip"
            },
            {
              "type": "null"
            }
          ],
          "default": null,
          "description": "Optional markdown string that adds an icon next to the title.\n            Hovering over the icon shows a tooltip with the provided description. Defaults to `None`."
        },
        "actions": {
          "default": [],
          "items": {
            "description": "Action.",
            "oneOf": [
              {
                "$ref": "#/$defs/Action"
              },
              {
                "$ref": "#/$defs/export_data"
              },
              {
                "$ref": "#/$defs/filter_interaction"
              },
              {
                "$ref": "#/$defs/set_control"
              },
              {
                "$ref": "#/$defs/show_notification"
              },
              {
                "$ref": "#/$defs/update_notification"
              }
            ]
          },
          "title": "Actions",
          "type": "array"
        }
      },
      "title": "Slider",
      "type": "object"
    },
    "Switch": {
      "additionalProperties": false,
      "description": "Boolean single-option selector.\n\nCan be provided to [`Filter`][vizro.models.Filter] or [`Parameter`][vizro.models.Parameter].\n\nAbstract: Usage documentation\n    [How to use boolean selectors](../user-guides/selectors.md/#boolean-selectors)\n\nArgs:\n    value (bool): Initial state of the switch. When `True`, the switch is \"on\".\n        When `False`, the switch is \"off\". Defaults to `False`.\n    title (str): Title/Label to be displayed to the right of the switch. Defaults to `\"\"`.\n    description (Tooltip | None): Optional markdown string that adds an icon next to the title.\n        Hovering over the icon shows a tooltip with the provided description. Defaults to `None`.\n    actions (ActionsType): See [`ActionsType`][vizro.models.types.ActionsType].\n    extra (dict[str, Any]): Extra keyword arguments that are passed to `dbc.Switch` and overwrite any\n        defaults chosen by the Vizro team. This may have unexpected behavior.\n        Visit the [dbc documentation](https://www.dash-bootstrap-components.com/docs/components/input/)\n        to see all available arguments. [Not part of the official Vizro schema](../explanation/schema.md) and the\n        underlying component may change in the future. Defaults to `{}`.",
      "properties": {
        "id": {
          "description": "ID to identify model. Must be unique throughout the whole dashboard. When no ID is chosen, ID will be automatically generated.",
          "title": "Id",
          "type": "string"
        },
        "type": {
          "const": "switch",
          "default": "switch",
          "title": "Type",
          "type": "string"
        },
        "value": {
          "default": false,
          "description": "Initial state of the switch. When `True`, the switch is enabled/on.\n        When `False`, the switch is disabled/off. Defaults to `False`.",
          "title": "Value",
          "type": "boolean"
        },
        "title": {
          "default": "",
          "description": "Title/Label to be displayed to the right of the switch.",
          "title": "Title",
          "type": "string"
        },
        "description": {
          "anyOf": [
            {
              "$ref": "#/$defs/Tooltip"
            },
            {
              "type": "null"
            }
          ],
          "default": null,
          "description": "Optional markdown string that adds an icon next to the title.\n            Hovering over the icon shows a tooltip with the provided description. Defaults to `None`."
        },
        "actions": {
          "default": [],
          "items": {
            "description": "Action.",
            "oneOf": [
              {
                "$ref": "#/$defs/Action"
              },
              {
                "$ref": "#/$defs/export_data"
              },
              {
                "$ref": "#/$defs/filter_interaction"
              },
              {
                "$ref": "#/$defs/set_control"
              },
              {
                "$ref": "#/$defs/show_notification"
              },
              {
                "$ref": "#/$defs/update_notification"
              }
            ]
          },
          "title": "Actions",
          "type": "array"
        }
      },
      "title": "Switch",
      "type": "object"
    },
    "Table": {
      "additionalProperties": false,
      "description": "Wrapper for `dash_table.DataTable` to visualize tables in dashboard.\n\nAbstract: Usage documentation\n    [How to use tables](../user-guides/table.md)\n\nArgs:\n    figure (CapturedCallable): Function that returns a Dash DataTable. See [`vizro.tables`][vizro.tables].\n    title (str): Title of the `Table`. Defaults to `\"\"`.\n    header (str): Markdown text positioned below the `Table.title`. Follows the CommonMark specification.\n        Ideal for adding supplementary information such as subtitles, descriptions, or additional context.\n        Defaults to `\"\"`.\n    footer (str): Markdown text positioned below the `Table`. Follows the CommonMark specification.\n        Ideal for providing further details such as sources, disclaimers, or additional notes. Defaults to `\"\"`.\n    description (Tooltip | None): Optional markdown string that adds an icon next to the title.\n        Hovering over the icon shows a tooltip with the provided description. Defaults to `None`.\n    actions (ActionsType): See [`ActionsType`][vizro.models.types.ActionsType].",
      "properties": {
        "id": {
          "description": "ID to identify model. Must be unique throughout the whole dashboard. When no ID is chosen, ID will be automatically generated.",
          "title": "Id",
          "type": "string"
        },
        "type": {
          "const": "table",
          "default": "table",
          "title": "Type",
          "type": "string"
        },
        "title": {
          "default": "",
          "description": "Title of the `Table`",
          "title": "Title",
          "type": "string"
        },
        "header": {
          "default": "",
          "description": "Markdown text positioned below the `Table.title`. Follows the CommonMark specification. Ideal for adding supplementary information such as subtitles, descriptions, or additional context.",
          "title": "Header",
          "type": "string"
        },
        "footer": {
          "default": "",
          "description": "Markdown text positioned below the `Table`. Follows the CommonMark specification. Ideal for providing further details such as sources, disclaimers, or additional notes.",
          "title": "Footer",
          "type": "string"
        },
        "description": {
          "anyOf": [
            {
              "$ref": "#/$defs/Tooltip"
            },
            {
              "type": "null"
            }
          ],
          "default": null,
          "description": "Optional markdown string that adds an icon next to the title.\n            Hovering over the icon shows a tooltip with the provided description. Defaults to `None`."
        },
        "actions": {
          "default": [],
          "items": {
            "description": "Action.",
            "oneOf": [
              {
                "$ref": "#/$defs/Action"
              },
              {
                "$ref": "#/$defs/export_data"
              },
              {
                "$ref": "#/$defs/filter_interaction"
              },
              {
                "$ref": "#/$defs/set_control"
              },
              {
                "$ref": "#/$defs/show_notification"
              },
              {
                "$ref": "#/$defs/update_notification"
              }
            ]
          },
          "title": "Actions",
          "type": "array"
        }
      },
      "title": "Table",
      "type": "object"
    },
    "Tabs": {
      "additionalProperties": false,
      "description": "Tabs to group together a set of [`Containers`][vizro.models.Container].\n\nAbstract: Usage documentation\n    [How to use tabs](../user-guides/tabs.md)\n\nArgs:\n    tabs (list[Container]): See [`Container`][vizro.models.Container].\n    title (str): Title displayed above Tabs. Defaults to `\"\"`.\n    description (Tooltip | None): Optional markdown string that adds an icon next to the title.\n        Hovering over the icon shows a tooltip with the provided description. Defaults to `None`.",
      "properties": {
        "id": {
          "description": "ID to identify model. Must be unique throughout the whole dashboard. When no ID is chosen, ID will be automatically generated.",
          "title": "Id",
          "type": "string"
        },
        "type": {
          "const": "tabs",
          "default": "tabs",
          "title": "Type",
          "type": "string"
        },
        "tabs": {
          "items": {
            "$ref": "#/$defs/Container"
          },
          "minItems": 1,
          "title": "Tabs",
          "type": "array"
        },
        "title": {
          "default": "",
          "description": "Title displayed above Tabs.",
          "title": "Title",
          "type": "string"
        },
        "description": {
          "anyOf": [
            {
              "$ref": "#/$defs/Tooltip"
            },
            {
              "type": "null"
            }
          ],
          "default": null,
          "description": "Optional markdown string that adds an icon next to the title.\n            Hovering over the icon shows a tooltip with the provided description. Defaults to `None`."
        }
      },
      "required": ["tabs"],
      "title": "Tabs",
      "type": "object"
    },
    "Text": {
      "additionalProperties": false,
      "description": "Text based on Markdown syntax.\n\nAbstract: Usage documentation\n    [How to add text to your page](../user-guides/text.md)\n\nArgs:\n    text (str): Markdown string to create text that should adhere to the CommonMark Spec.\n    extra (dict[str, Any]): Extra keyword arguments that are passed to `dcc.Markdown` and overwrite any\n        defaults chosen by the Vizro team. This may have unexpected behavior.\n        Visit the [dcc documentation](https://dash.plotly.com/dash-core-components/markdown/)\n        to see all available arguments. [Not part of the official Vizro schema](../explanation/schema.md) and the\n        underlying component may change in the future. Defaults to `{}`.",
      "properties": {
        "id": {
          "description": "ID to identify model. Must be unique throughout the whole dashboard. When no ID is chosen, ID will be automatically generated.",
          "title": "Id",
          "type": "string"
        },
        "type": {
          "const": "text",
          "default": "text",
          "title": "Type",
          "type": "string"
        },
        "text": {
          "description": "Markdown string to create text that should adhere to the CommonMark Spec.",
          "title": "Text",
          "type": "string"
        }
      },
      "required": ["text"],
      "title": "Text",
      "type": "object"
    },
    "Tooltip": {
      "additionalProperties": false,
      "description": "A tooltip that displays text when hovering over an icon.\n\nAbstract: Usage documentation\n    Read more about usage in the guides on [dashboards](../user-guides/dashboard.md#add-a-dashboard-tooltip),\n    [pages](../user-guides/pages.md#add-a-tooltip),\n    [containers](../user-guides/container.md#add-a-tooltip),\n    [graphs](../user-guides/graph.md#add-a-tooltip),\n    [tables](../user-guides/table.md#add-a-tooltip), [tabs](../user-guides/tabs.md#add-a-tooltip),\n    [selectors](../user-guides/selectors.md#add-a-tooltip) and\n    [buttons](../user-guides/button.md#add-a-tooltip).\n\nArgs:\n    text (str): Markdown string for text shown when hovering over the icon. Should adhere to the CommonMark Spec.\n    icon (str): Icon name from [Google Material icons library](https://fonts.google.com/icons).\n    extra (dict[str, Any]): Extra keyword arguments that are passed to `dbc.Tooltip` and overwrite any\n        chosen by the Vizro team. This may have unexpected behavior. Visit the\n        [dbc documentation](https://www.dash-bootstrap-components.com/docs/components/tooltip/)\n        to see all available arguments. [Not part of the official Vizro schema](../explanation/schema.md) and the\n        underlying component may change in the future. Defaults to `{}`.\n\nExample: `Tooltip` on a [`Checklist`][vizro.models.Checklist] selector\n    ```python\n    import vizro.models as vm\n\n    vm.Checklist(\n        title=\"Select Species\",\n        description=vm.Tooltip(text=\"Select something\", icon=\"start\"),\n    )\n    ```",
      "properties": {
        "id": {
          "description": "ID to identify model. Must be unique throughout the whole dashboard. When no ID is chosen, ID will be automatically generated.",
          "title": "Id",
          "type": "string"
        },
        "text": {
          "description": "Markdown string for text shown when hovering over the icon. Should adhere to the CommonMark Spec.",
          "title": "Text",
          "type": "string"
        },
        "icon": {
          "description": "Icon name from Google Material icons library.",
          "title": "Icon",
          "type": "string"
        }
      },
      "required": ["text", "icon"],
      "title": "Tooltip",
      "type": "object"
    },
    "_OptionsDictType": {
      "additionalProperties": false,
      "description": "Permissible sub-type for OptionsType. Needs to be in the format of {\"label\": XXX, \"value\": XXX}.",
      "properties": {
        "label": {
          "title": "Label",
          "type": "string"
        },
        "value": {
          "anyOf": [
            {
              "type": "boolean"
            },
            {
              "type": "number"
            },
            {
              "type": "string"
            },
            {
              "format": "date",
              "type": "string"
            }
          ],
          "title": "Value"
        }
      },
      "required": ["label", "value"],
      "title": "_OptionsDictType",
      "type": "object"
    },
    "export_data": {
      "additionalProperties": false,
      "description": "Exports data of target charts, tables and figures.\n\nAbstract: Usage documentation\n    [How to export data](../user-guides/data-actions.md#export-data)\n\nArgs:\n    targets (list[ModelID]): List of target component ids for which to download data. If none are given then\n        download data from all components on the page.\n    file_format (Literal[\"csv\", \"xlsx\"]): Format of downloaded files. Defaults to `\"csv\"`.\n\nExample:\n    ```python\n    import vizro.actions as va\n\n    vm.Button(\n        text=\"Export data\",\n        actions=va.export_data(targets=[\"graph_id\", \"table_id\"], file_format=\"xlsx\"),\n    )\n    ```",
      "properties": {
        "id": {
          "description": "ID to identify model. Must be unique throughout the whole dashboard. When no ID is chosen, ID will be automatically generated.",
          "title": "Id",
          "type": "string"
        },
        "type": {
          "const": "export_data",
          "default": "export_data",
          "title": "Type",
          "type": "string"
        },
        "targets": {
          "default": [],
          "description": "List of target component ids for which to download data. If none are given then download data from all components on the page.",
          "items": {
            "type": "string"
          },
          "title": "Targets",
          "type": "array"
        },
        "file_format": {
          "default": "csv",
          "description": "Format of downloaded files. Defaults to `'csv'`.",
          "enum": ["csv", "xlsx"],
          "title": "File Format",
          "type": "string"
        }
      },
      "title": "export_data",
      "type": "object"
    },
    "filter_interaction": {
      "additionalProperties": false,
      "deprecated": true,
      "description": "Filters targeted graph, tables and figures when a source graph or table is clicked.\n\nArgs:\n    targets (list[ModelID]): Target component to be affected by filter. If none are given then target all\n        valid components on the page.",
      "properties": {
        "id": {
          "description": "ID to identify model. Must be unique throughout the whole dashboard. When no ID is chosen, ID will be automatically generated.",
          "title": "Id",
          "type": "string"
        },
        "type": {
          "const": "filter_interaction",
          "default": "filter_interaction",
          "title": "Type",
          "type": "string"
        },
        "targets": {
          "default": [],
          "description": "Target component IDs.",
          "items": {
            "type": "string"
          },
          "title": "Targets",
          "type": "array"
        }
      },
      "title": "filter_interaction",
      "type": "object"
    },
    "set_control": {
      "additionalProperties": false,
      "description": "Sets the value of a control, which then updates its targets.\n\nAbstract: Usage documentation\n    [Graph and table interactions](../user-guides/graph-table-actions.md)\n\nThe following Vizro models can be a source of `set_control`:\n\n* [`AgGrid`][vizro.models.AgGrid]: triggers `set_control` when user clicks on a row in the table. `value` is string\nspecifying which column in the clicked row is used to set `control`.\n* [`Graph`][vizro.models.Graph]: triggers `set_control` when user clicks on data in the graph. `value` is string\nthat can be used in two ways to specify how to set `control`:\n\n    * Column from which to take the value. This requires you to set `custom_data` in the graph's `figure` function.\n    * String to [traverse a Box](https://github.com/cdgriffith/Box/wiki/Types-of-Boxes#box-dots) that contains the\n    trigger data [`clickData[\"points\"][0]`](https://dash.plotly.com/interactive-graphing). This is typically\n    useful for a positional variable, for example `\"x\"`, and does not require setting `custom_data`.\n\n* [`Figure`][vizro.models.Figure]: triggers `set_control` when user clicks on the figure. `value` specifies a\nliteral value to set `control` to.\n* [`Button`][vizro.models.Button]: triggers `set_control` when user clicks on the button. `value` specifies a\nliteral value to set `control` to.\n* [`Card`][vizro.models.Card]: triggers `set_control` when user clicks on the card. `value` specifies a\nliteral value to set `control` to.\n\nArgs:\n    control (ModelID): Control whose value is set. If this is on a different page from the trigger then it must have\n        `show_in_url=True`. The control's selector must be categorical (e.g. Dropdown, RadioItems, Checklist).\n    value (JsonValue): Value taken from trigger to set `control`. Format depends on the source model that triggers\n        `set_control`.\n\nExample: `AgGrid` as trigger\n    ```python\n    import vizro.actions as va\n\n    vm.AgGrid(\n        figure=dash_ag_grid(iris),\n        actions=va.set_control(control=\"target_control\", value=\"species\"),\n    )\n    ```\n\nExample: `Graph` as trigger with `custom_data`\n    ```python\n    import vizro.actions as va\n\n    vm.Graph(\n        figure=px.scatter(iris, x=\"sepal_width\", y=\"sepal_length\", custom_data=\"species\"),\n        actions=va.set_control(control=\"target_control\", value=\"species\"),\n    )\n    ```\n\nExample: `Graph` as trigger without `custom_data`\n    ```python\n    import vizro.actions as va\n\n    vm.Graph(\n        figure=px.box(iris, x=\"species\", y=\"sepal_length\"),\n        actions=va.set_control(control=\"target_control\", value=\"x\"),\n    )\n    ```\n\nExample: `Figure` as trigger\n    ```python\n    import vizro.actions as va\n    from vizro.figures import kpi_card\n\n    vm.Figure(\n        figure=kpi_card(tips, value_column=\"tip\", title=\"Click KPI to set control to A\"),\n        actions=va.set_control(control=\"target_control\", value=\"A\"),\n    )\n    ```\n\nExample: `Button` as trigger\n    ```python\n    import vizro.actions as va\n\n    vm.Button(\n        text=\"Click to set control to A\",\n        actions=va.set_control(control=\"target_control\", value=\"A\"),\n    )\n    ```\n\nExample: `Card` as trigger\n    ```python\n    import vizro.actions as va\n\n    vm.Card(\n        title=\"Click Card to set control to A\",\n        actions=va.set_control(control=\"target_control\", value=\"A\"),\n    )\n    ```",
      "properties": {
        "id": {
          "description": "ID to identify model. Must be unique throughout the whole dashboard. When no ID is chosen, ID will be automatically generated.",
          "title": "Id",
          "type": "string"
        },
        "type": {
          "const": "set_control",
          "default": "set_control",
          "title": "Type",
          "type": "string"
        },
        "control": {
          "description": "Filter or Parameter component id to be affected by the trigger.If the control is on a different page to the trigger then it must have `show_in_url=True`.",
          "title": "Control",
          "type": "string"
        },
        "value": {
          "$ref": "#/$defs/JsonValue",
          "description": "Value to take from trigger and send to the `target`. Format depends on the model that triggers `set_control`."
        }
      },
      "required": ["control", "value"],
      "title": "set_control",
      "type": "object"
    },
    "show_notification": {
      "additionalProperties": false,
<<<<<<< HEAD
      "description": "Shows a notification message.\n\nAbstract: Usage documentation\n    [Notifications](../user-guides/notification-actions.md)\n\nArgs:\n    text (str): Markdown text for the main notification message. Follows the CommonMark specification.\n    variant (Literal[\"info\", \"success\", \"warning\", \"error\", \"progress\"]): Variant that determines color and\n        default icon. If `progress`, the notification will show a loading spinner instead of an icon.\n        Defaults to \"info\".\n    title (str): Notification title. Defaults to the capitalized variant name, for example `\"Info\"` for\n        `variant=\"info\"`. Set to `\"\"` to hide the title.\n    icon (str): Icon name from the [Google Material Icon Library](https://fonts.google.com/icons). Defaults\n        to the variant-specific icon, for example 'info' for 'info' variant. Ignored if `variant=\"progress\"`.\n    auto_close (bool | int): Auto-close duration in milliseconds. Set to `False` to keep the notification\n        open until the user closes it manually. Default value depends on variant: `4000` for\n        info/success/warning/error, `False` for progress.\n\nExample:\n    ```python\n    import vizro.actions as va\n    import vizro.models as vm\n\n    vm.Button(\n        text=\"Save\",\n        actions=va.show_notification(\n            title=\"Useful information\",\n            text=\"This is some useful information that you should know.\",\n        ),\n    )\n    ```",
=======
      "description": "Shows a notification message.\n\nAbstract: Usage documentation\n    [Notifications](../user-guides/notification-actions.md)\n\nArgs:\n    text (str): Markdown text for the main notification message. Follows the CommonMark specification.\n    variant (Literal[\"info\", \"success\", \"warning\", \"error\", \"progress\"]): Variant that determines color and\n        default icon. If `progress`, the notification will show a loading spinner instead of an icon.\n        Defaults to \"info\".\n    title (str): Notification title. Set to `\"\"` to hide the title. Defaults to the capitalized variant name,\n        for example `\"Info\"` for `variant=\"info\"`.\n    icon (str): Icon name from the [Google Material Icon Library](https://fonts.google.com/icons). Ignored if\n        `variant=\"progress\"`. Defaults to the variant-specific icon, for example 'info' for 'info' variant.\n    auto_close (bool | int): Auto-close duration in milliseconds. Set to `False` to keep the notification\n        open until the user closes it manually. Default value depends on variant: `4000` for\n        info/success/warning/error, `False` for progress.\n\nExample:\n    ```python\n    import vizro.actions as va\n    import vizro.models as vm\n\n    vm.Button(\n        text=\"Save\",\n        actions=va.show_notification(\n            title=\"Useful information\",\n            text=\"This is some useful information that you should know.\",\n        ),\n    )\n    ```",
>>>>>>> a9ed563c
      "properties": {
        "id": {
          "description": "ID to identify model. Must be unique throughout the whole dashboard. When no ID is chosen, ID will be automatically generated.",
          "title": "Id",
          "type": "string"
        },
        "type": {
          "const": "show_notification",
          "default": "show_notification",
          "title": "Type",
          "type": "string"
        },
        "text": {
          "description": "Markdown text for the main notification message. Follows the CommonMark specification.",
          "title": "Text",
          "type": "string"
        },
        "variant": {
          "default": "info",
          "description": "Variant that determines color and default icon.\n        If `progress`, the notification will show a loading spinner instead of an icon.",
          "enum": ["info", "success", "warning", "error", "progress"],
          "title": "Variant",
          "type": "string"
        },
        "title": {
          "default": "",
<<<<<<< HEAD
          "description": "Notification title. Defaults to the capitalized variant name, for example\n            `\"Info\"` for `variant=\"info\"`. Set to `\"\"` to hide the title.",
=======
          "description": "Notification title. Set to `\"\"` to hide the title. Defaults to the capitalized\n            variant name, for example `\"Info\"` for `variant=\"info\"`",
>>>>>>> a9ed563c
          "title": "Title",
          "type": "string"
        },
        "icon": {
          "default": "",
<<<<<<< HEAD
          "description": "Icon name from Google Material icons library. Defaults to variant-specific icon.\n            Ignored if `variant=\"progress\"`.",
=======
          "description": "Icon name from the [Google Material Icon Library](https://fonts.google.com/icons).\n            Ignored if `variant=\"progress\"`. Defaults to the variant-specific icon, for example\n            'info' for 'info' variant.",
>>>>>>> a9ed563c
          "title": "Icon",
          "type": "string"
        },
        "auto_close": {
          "anyOf": [
            {
              "type": "boolean"
            },
            {
              "type": "integer"
            }
          ],
          "default": 4000,
          "description": "Auto-close duration in milliseconds. Set to `False` to keep the notification\n            open until the user closes it manually. Default value depends on variant: `4000` for\n            info/success/warning/error, `False` for progress.",
          "title": "Auto Close"
        }
      },
      "required": ["text"],
      "title": "show_notification",
      "type": "object"
    },
    "update_notification": {
      "additionalProperties": false,
<<<<<<< HEAD
      "description": "Updates an existing notification message.\n\nThis action updates notifications that were previously created with\n[`show_notification`][vizro.actions.show_notification]. `notification` must match the `id` of the original\n`show_notification` action.\n\nAbstract: Usage documentation\n    [Update notification](../user-guides/notification-actions.md#update-existing-notification)\n\nArgs:\n    notification (ModelID): Notification to update. Must match the id of the original `show_notification` action.\n    text (str): Markdown text for the main notification message. Follows the CommonMark specification.\n    variant (Literal[\"info\", \"success\", \"warning\", \"error\", \"progress\"]): Variant that determines color and\n        default icon. If `progress`, the notification will show a loading spinner instead of an icon.\n        Defaults to \"info\".\n    title (str): Notification title. Defaults to capitalized variant name if not provided, for example\n        'Info' for 'info' variant.\n    icon (str): Icon name from the [Google Material Icon Library](https://fonts.google.com/icons). Defaults\n        to the variant-specific icon, for example 'info' for 'info' variant. Ignored if `variant=\"progress\"`.\n    auto_close (bool | int): Auto-close duration in milliseconds. Set to `False` to keep the notification\n        open until the user closes it manually. Default value depends on variant: `4000` for\n        info/success/warning/error, `False` for progress.\n\nExample:\n    ```python\n    import vizro.actions as va\n    import vizro.models as vm\n\n    vm.Button(\n        text=\"Save\",\n        actions=[\n            va.show_notification(id=\"save_notification\", text=\"Saving data...\", variant=\"progress\"),\n            va.export_data(),\n            va.update_notification(\n                notification=\"save_notification\", text=\"Data saved successfully!\", variant=\"success\"\n            ),\n        ],\n    )\n```",
=======
      "description": "Updates an existing notification message.\n\nThis action updates notifications that were previously created with\n[`show_notification`][vizro.actions.show_notification]. `notification` must match the `id` of the original\n`show_notification` action.\n\nAbstract: Usage documentation\n    [Update notification](../user-guides/notification-actions.md#update-existing-notification)\n\nArgs:\n    notification (ModelID): Notification to update. Must match the id of the original `show_notification` action.\n    text (str): Markdown text for the main notification message. Follows the CommonMark specification.\n    variant (Literal[\"info\", \"success\", \"warning\", \"error\", \"progress\"]): Variant that determines color and\n        default icon. If `progress`, the notification will show a loading spinner instead of an icon.\n        Defaults to \"info\".\n    title (str): Notification title. Set to `\"\"` to hide the title. Defaults to the capitalized variant name,\n        for example `\"Info\"` for `variant=\"info\"`.\n    icon (str): Icon name from the [Google Material Icon Library](https://fonts.google.com/icons). Ignored if\n        `variant=\"progress\"`. Defaults to the variant-specific icon, for example 'info' for 'info' variant.\n    auto_close (bool | int): Auto-close duration in milliseconds. Set to `False` to keep the notification\n        open until the user closes it manually. Default value depends on variant: `4000` for\n        info/success/warning/error, `False` for progress.\n\nExample:\n    ```python\n    import vizro.actions as va\n    import vizro.models as vm\n\n    vm.Button(\n        text=\"Save\",\n        actions=[\n            va.show_notification(id=\"save_notification\", text=\"Saving data...\", variant=\"progress\"),\n            va.export_data(),\n            va.update_notification(\n                notification=\"save_notification\", text=\"Data saved successfully!\", variant=\"success\"\n            ),\n        ],\n    )\n```",
>>>>>>> a9ed563c
      "properties": {
        "id": {
          "description": "ID to identify model. Must be unique throughout the whole dashboard. When no ID is chosen, ID will be automatically generated.",
          "title": "Id",
          "type": "string"
        },
        "type": {
          "const": "update_notification",
          "default": "update_notification",
          "title": "Type",
          "type": "string"
        },
        "text": {
          "description": "Markdown text for the main notification message. Follows the CommonMark specification.",
          "title": "Text",
          "type": "string"
        },
        "variant": {
          "default": "info",
          "description": "Variant that determines color and default icon.\n        If `progress`, the notification will show a loading spinner instead of an icon.",
          "enum": ["info", "success", "warning", "error", "progress"],
          "title": "Variant",
          "type": "string"
        },
        "title": {
          "default": "",
<<<<<<< HEAD
          "description": "Notification title. Defaults to the capitalized variant name, for example\n            `\"Info\"` for `variant=\"info\"`. Set to `\"\"` to hide the title.",
=======
          "description": "Notification title. Set to `\"\"` to hide the title. Defaults to the capitalized\n            variant name, for example `\"Info\"` for `variant=\"info\"`",
>>>>>>> a9ed563c
          "title": "Title",
          "type": "string"
        },
        "icon": {
          "default": "",
<<<<<<< HEAD
          "description": "Icon name from Google Material icons library. Defaults to variant-specific icon.\n            Ignored if `variant=\"progress\"`.",
=======
          "description": "Icon name from the [Google Material Icon Library](https://fonts.google.com/icons).\n            Ignored if `variant=\"progress\"`. Defaults to the variant-specific icon, for example\n            'info' for 'info' variant.",
>>>>>>> a9ed563c
          "title": "Icon",
          "type": "string"
        },
        "auto_close": {
          "anyOf": [
            {
              "type": "boolean"
            },
            {
              "type": "integer"
            }
          ],
          "default": 4000,
          "description": "Auto-close duration in milliseconds. Set to `False` to keep the notification\n            open until the user closes it manually. Default value depends on variant: `4000` for\n            info/success/warning/error, `False` for progress.",
          "title": "Auto Close"
        },
        "notification": {
          "description": "Notification to update. Must match the id of the original `show_notification` action.",
          "title": "Notification",
          "type": "string"
        }
      },
      "required": ["text", "notification"],
      "title": "update_notification",
      "type": "object"
    }
  },
  "additionalProperties": false,
  "description": "Dashboard that is supplied to [`Vizro.build`][vizro.Vizro.build].\n\nAbstract: Usage documentation\n    [How to create a dashboard](../user-guides/dashboard.md)\n\nArgs:\n    pages (list[Page]): See [`Page`][vizro.models.Page].\n    theme (Literal[\"vizro_dark\", \"vizro_light\"]): Layout theme to be applied across dashboard.\n        Defaults to `vizro_dark`.\n    navigation (Navigation): See [`Navigation`][vizro.models.Navigation]. Defaults to `None`.\n    title (str): Dashboard title to appear on every page on top left-side. Defaults to `\"\"`.\n    description (Tooltip | None): Optional markdown string that adds an icon next to the title.\n        Hovering over the icon shows a tooltip with the provided description. This also sets the page's meta\n        tags. Defaults to `None`.",
  "properties": {
    "id": {
      "description": "ID to identify model. Must be unique throughout the whole dashboard. When no ID is chosen, ID will be automatically generated.",
      "title": "Id",
      "type": "string"
    },
    "pages": {
      "items": {
        "$ref": "#/$defs/Page"
      },
      "title": "Pages",
      "type": "array"
    },
    "theme": {
      "default": "vizro_dark",
      "description": "Theme to be applied across dashboard. Defaults to `vizro_dark`.",
      "enum": ["vizro_dark", "vizro_light"],
      "title": "Theme",
      "type": "string"
    },
    "navigation": {
      "anyOf": [
        {
          "$ref": "#/$defs/Navigation"
        },
        {
          "type": "null"
        }
      ],
      "default": null
    },
    "title": {
      "default": "",
      "description": "Dashboard title to appear on every page on top left-side.",
      "title": "Title",
      "type": "string"
    },
    "description": {
      "anyOf": [
        {
          "$ref": "#/$defs/Tooltip"
        },
        {
          "type": "null"
        }
      ],
      "default": null,
      "description": "Optional markdown string that adds an icon next to the title.\n            Hovering over the icon shows a tooltip with the provided description. This also sets the page's meta\n            tags. Defaults to `None`."
    }
  },
  "required": ["pages"],
  "title": "Dashboard",
  "type": "object"
}<|MERGE_RESOLUTION|>--- conflicted
+++ resolved
@@ -2425,11 +2425,7 @@
     },
     "show_notification": {
       "additionalProperties": false,
-<<<<<<< HEAD
-      "description": "Shows a notification message.\n\nAbstract: Usage documentation\n    [Notifications](../user-guides/notification-actions.md)\n\nArgs:\n    text (str): Markdown text for the main notification message. Follows the CommonMark specification.\n    variant (Literal[\"info\", \"success\", \"warning\", \"error\", \"progress\"]): Variant that determines color and\n        default icon. If `progress`, the notification will show a loading spinner instead of an icon.\n        Defaults to \"info\".\n    title (str): Notification title. Defaults to the capitalized variant name, for example `\"Info\"` for\n        `variant=\"info\"`. Set to `\"\"` to hide the title.\n    icon (str): Icon name from the [Google Material Icon Library](https://fonts.google.com/icons). Defaults\n        to the variant-specific icon, for example 'info' for 'info' variant. Ignored if `variant=\"progress\"`.\n    auto_close (bool | int): Auto-close duration in milliseconds. Set to `False` to keep the notification\n        open until the user closes it manually. Default value depends on variant: `4000` for\n        info/success/warning/error, `False` for progress.\n\nExample:\n    ```python\n    import vizro.actions as va\n    import vizro.models as vm\n\n    vm.Button(\n        text=\"Save\",\n        actions=va.show_notification(\n            title=\"Useful information\",\n            text=\"This is some useful information that you should know.\",\n        ),\n    )\n    ```",
-=======
       "description": "Shows a notification message.\n\nAbstract: Usage documentation\n    [Notifications](../user-guides/notification-actions.md)\n\nArgs:\n    text (str): Markdown text for the main notification message. Follows the CommonMark specification.\n    variant (Literal[\"info\", \"success\", \"warning\", \"error\", \"progress\"]): Variant that determines color and\n        default icon. If `progress`, the notification will show a loading spinner instead of an icon.\n        Defaults to \"info\".\n    title (str): Notification title. Set to `\"\"` to hide the title. Defaults to the capitalized variant name,\n        for example `\"Info\"` for `variant=\"info\"`.\n    icon (str): Icon name from the [Google Material Icon Library](https://fonts.google.com/icons). Ignored if\n        `variant=\"progress\"`. Defaults to the variant-specific icon, for example 'info' for 'info' variant.\n    auto_close (bool | int): Auto-close duration in milliseconds. Set to `False` to keep the notification\n        open until the user closes it manually. Default value depends on variant: `4000` for\n        info/success/warning/error, `False` for progress.\n\nExample:\n    ```python\n    import vizro.actions as va\n    import vizro.models as vm\n\n    vm.Button(\n        text=\"Save\",\n        actions=va.show_notification(\n            title=\"Useful information\",\n            text=\"This is some useful information that you should know.\",\n        ),\n    )\n    ```",
->>>>>>> a9ed563c
       "properties": {
         "id": {
           "description": "ID to identify model. Must be unique throughout the whole dashboard. When no ID is chosen, ID will be automatically generated.",
@@ -2456,21 +2452,13 @@
         },
         "title": {
           "default": "",
-<<<<<<< HEAD
-          "description": "Notification title. Defaults to the capitalized variant name, for example\n            `\"Info\"` for `variant=\"info\"`. Set to `\"\"` to hide the title.",
-=======
           "description": "Notification title. Set to `\"\"` to hide the title. Defaults to the capitalized\n            variant name, for example `\"Info\"` for `variant=\"info\"`",
->>>>>>> a9ed563c
           "title": "Title",
           "type": "string"
         },
         "icon": {
           "default": "",
-<<<<<<< HEAD
-          "description": "Icon name from Google Material icons library. Defaults to variant-specific icon.\n            Ignored if `variant=\"progress\"`.",
-=======
           "description": "Icon name from the [Google Material Icon Library](https://fonts.google.com/icons).\n            Ignored if `variant=\"progress\"`. Defaults to the variant-specific icon, for example\n            'info' for 'info' variant.",
->>>>>>> a9ed563c
           "title": "Icon",
           "type": "string"
         },
@@ -2494,11 +2482,7 @@
     },
     "update_notification": {
       "additionalProperties": false,
-<<<<<<< HEAD
-      "description": "Updates an existing notification message.\n\nThis action updates notifications that were previously created with\n[`show_notification`][vizro.actions.show_notification]. `notification` must match the `id` of the original\n`show_notification` action.\n\nAbstract: Usage documentation\n    [Update notification](../user-guides/notification-actions.md#update-existing-notification)\n\nArgs:\n    notification (ModelID): Notification to update. Must match the id of the original `show_notification` action.\n    text (str): Markdown text for the main notification message. Follows the CommonMark specification.\n    variant (Literal[\"info\", \"success\", \"warning\", \"error\", \"progress\"]): Variant that determines color and\n        default icon. If `progress`, the notification will show a loading spinner instead of an icon.\n        Defaults to \"info\".\n    title (str): Notification title. Defaults to capitalized variant name if not provided, for example\n        'Info' for 'info' variant.\n    icon (str): Icon name from the [Google Material Icon Library](https://fonts.google.com/icons). Defaults\n        to the variant-specific icon, for example 'info' for 'info' variant. Ignored if `variant=\"progress\"`.\n    auto_close (bool | int): Auto-close duration in milliseconds. Set to `False` to keep the notification\n        open until the user closes it manually. Default value depends on variant: `4000` for\n        info/success/warning/error, `False` for progress.\n\nExample:\n    ```python\n    import vizro.actions as va\n    import vizro.models as vm\n\n    vm.Button(\n        text=\"Save\",\n        actions=[\n            va.show_notification(id=\"save_notification\", text=\"Saving data...\", variant=\"progress\"),\n            va.export_data(),\n            va.update_notification(\n                notification=\"save_notification\", text=\"Data saved successfully!\", variant=\"success\"\n            ),\n        ],\n    )\n```",
-=======
       "description": "Updates an existing notification message.\n\nThis action updates notifications that were previously created with\n[`show_notification`][vizro.actions.show_notification]. `notification` must match the `id` of the original\n`show_notification` action.\n\nAbstract: Usage documentation\n    [Update notification](../user-guides/notification-actions.md#update-existing-notification)\n\nArgs:\n    notification (ModelID): Notification to update. Must match the id of the original `show_notification` action.\n    text (str): Markdown text for the main notification message. Follows the CommonMark specification.\n    variant (Literal[\"info\", \"success\", \"warning\", \"error\", \"progress\"]): Variant that determines color and\n        default icon. If `progress`, the notification will show a loading spinner instead of an icon.\n        Defaults to \"info\".\n    title (str): Notification title. Set to `\"\"` to hide the title. Defaults to the capitalized variant name,\n        for example `\"Info\"` for `variant=\"info\"`.\n    icon (str): Icon name from the [Google Material Icon Library](https://fonts.google.com/icons). Ignored if\n        `variant=\"progress\"`. Defaults to the variant-specific icon, for example 'info' for 'info' variant.\n    auto_close (bool | int): Auto-close duration in milliseconds. Set to `False` to keep the notification\n        open until the user closes it manually. Default value depends on variant: `4000` for\n        info/success/warning/error, `False` for progress.\n\nExample:\n    ```python\n    import vizro.actions as va\n    import vizro.models as vm\n\n    vm.Button(\n        text=\"Save\",\n        actions=[\n            va.show_notification(id=\"save_notification\", text=\"Saving data...\", variant=\"progress\"),\n            va.export_data(),\n            va.update_notification(\n                notification=\"save_notification\", text=\"Data saved successfully!\", variant=\"success\"\n            ),\n        ],\n    )\n```",
->>>>>>> a9ed563c
       "properties": {
         "id": {
           "description": "ID to identify model. Must be unique throughout the whole dashboard. When no ID is chosen, ID will be automatically generated.",
@@ -2525,21 +2509,13 @@
         },
         "title": {
           "default": "",
-<<<<<<< HEAD
-          "description": "Notification title. Defaults to the capitalized variant name, for example\n            `\"Info\"` for `variant=\"info\"`. Set to `\"\"` to hide the title.",
-=======
           "description": "Notification title. Set to `\"\"` to hide the title. Defaults to the capitalized\n            variant name, for example `\"Info\"` for `variant=\"info\"`",
->>>>>>> a9ed563c
           "title": "Title",
           "type": "string"
         },
         "icon": {
           "default": "",
-<<<<<<< HEAD
-          "description": "Icon name from Google Material icons library. Defaults to variant-specific icon.\n            Ignored if `variant=\"progress\"`.",
-=======
           "description": "Icon name from the [Google Material Icon Library](https://fonts.google.com/icons).\n            Ignored if `variant=\"progress\"`. Defaults to the variant-specific icon, for example\n            'info' for 'info' variant.",
->>>>>>> a9ed563c
           "title": "Icon",
           "type": "string"
         },
