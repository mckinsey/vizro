--- conflicted
+++ resolved
@@ -167,11 +167,7 @@
     },
     "Button": {
       "additionalProperties": false,
-<<<<<<< HEAD
-      "description": "Component provided to `Page` to trigger any defined `action` in `Page`.\n\nArgs:\n    type (Literal[\"button\"]): Defaults to `\"button\"`.\n    text (str): Text to be displayed on button. Defaults to `\"Click me!\"`.\n    href (str): URL (relative or absolute) to navigate to. Defaults to `\"\"`.\n    actions (list[ActionType]): See [`ActionType`][vizro.models.types.ActionType]. Defaults to `[]`.\n    extra (Optional[dict[str, Any]]): Extra keyword arguments that are passed to `dbc.Button` and overwrite any\n        defaults chosen by the Vizro team. This may have unexpected behavior.\n        Visit the [dbc documentation](https://dash-bootstrap-components.opensource.faculty.ai/docs/components/button/)\n        to see all available arguments. [Not part of the official Vizro schema](../explanation/schema.md) and the\n        underlying component may change in the future. Defaults to `{}`.",
-=======
       "description": "Component provided to `Page` to trigger any defined `action` in `Page`.\n\nArgs:\n    type (Literal[\"button\"]): Defaults to `\"button\"`.\n    text (str): Text to be displayed on button. Defaults to `\"Click me!\"`.\n    href (str): URL (relative or absolute) to navigate to. Defaults to `\"\"`.\n    actions (list[ActionType]): See [`ActionType`][vizro.models.types.ActionType]. Defaults to `[]`.\n    variant (Literal[\"plain\", \"filled\", \"outlined\"]): Predefined styles to choose from. Options are `plain`,\n        `filled` or `outlined`. Defaults to `filled`.\n    extra (Optional[dict[str, Any]]): Extra keyword arguments that are passed to `dbc.Button` and overwrite any\n        defaults chosen by the Vizro team. This may have unexpected behavior.\n        Visit the [dbc documentation](https://dash-bootstrap-components.opensource.faculty.ai/docs/components/button/)\n        to see all available arguments. [Not part of the official Vizro schema](../explanation/schema.md) and the\n        underlying component may change in the future. Defaults to `{}`.",
->>>>>>> db16c7be
       "properties": {
         "id": {
           "default": "",
