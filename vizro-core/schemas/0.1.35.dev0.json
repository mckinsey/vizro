--- conflicted
+++ resolved
@@ -316,11 +316,7 @@
     },
     "Container": {
       "additionalProperties": false,
-<<<<<<< HEAD
       "description": "Container to group together a set of components on a page.\n\nArgs:\n    type (Literal[\"container\"]): Defaults to `\"container\"`.\n    components (list[ComponentType]): See [ComponentType][vizro.models.types.ComponentType]. At least one component\n        has to be provided.\n    title (str): Title to be displayed.\n    layout (Optional[Layout]): Layout to place components in. Defaults to `None`.\n    extra (Optional[dict[str, Any]]): Extra keyword arguments that are passed to `dbc.Container` and overwrite any\n        defaults chosen by the Vizro team. This may have unexpected behavior if the defaults change.\n        Visit the [dbc documentation](https://dash-bootstrap-components.opensource.faculty.ai/docs/components/layout/)\n        to see all available arguments. [Not part of the official Vizro schema](../explanation/schema.md) and may\n        not be supported in the future. Defaults to `{}`.",
-=======
-      "description": "Container to group together a set of components on a page.\n\nArgs:\n    type (Literal[\"container\"]): Defaults to `\"container\"`.\n    components (list[ComponentType]): See [ComponentType][vizro.models.types.ComponentType]. At least one component\n        has to be provided.\n    title (str): Title to be displayed.\n    layout (Optional[Layout]): Layout to place components in. Defaults to `None`.\n    variant (Literal[\"plain\", \"filled\", \"outlined\"]): Predefined styles to choose from. Options are `plain`,\n        `filled` or `outlined`. Defaults to `plain`.",
->>>>>>> 0d66cd74
       "properties": {
         "id": {
           "default": "",
