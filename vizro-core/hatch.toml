[envs.all]

[[envs.all.matrix]]
python = ["3.9", "3.10", "3.11", "3.12", "3.13"]

[envs.changelog]
dependencies = ["scriv"]
detached = true
installer = "uv"
scripts = {add = "scriv create --add", collect = ["scriv collect --add", "- pre-commit run --files=CHANGELOG.md > /dev/null"]}

[envs.default]
dependencies = [
  "devtools[pygments]",
  "coverage[toml]>=6.5",
  "pytest",
  "pytest-mock",
  "pytest-rerunfailures",
  "pytest-split",
  "pytest-json-ctrf",
  "pytest-order",
  "freezegun>=1.5.0",
  "dash[testing]",
  "chromedriver-autoinstaller>=0.6.4",
  "toml",
  "pyyaml",
  "openpyxl",
  "jupyter",
  "pre-commit",
  "PyGithub",
  "pyhamcrest",
  "gunicorn",
  "pixelmatch",
  "playwright"
]
features = ["kedro"]
installer = "uv"

[envs.default.env-vars]
PYTHONPATH = "tests/e2e/vizro/dashboards/default:tests/e2e/vizro/dashboards/yaml:tests/tests_utils:tests/e2e/vizro/custom_components"

[envs.default.scripts]
download-static-files = "python tools/download_static_files.py"
example = "hatch run examples:example {args:scratch_dev}"  # shortcut script to underlying example environment script.
lint = "pre-commit run {args} --all-files"
pip = '"{env:HATCH_UV}" pip {args}'
prep-release = [
  "hatch version release",
  "hatch run changelog:collect",
  "hatch run changelog:add",
  "rm -rf schemas/*json",
  "schema",
  "git add schemas",
  'echo "Now raise a PR to merge into main with title: [Release] Release of vizro $(hatch version)"'
]
pypath = "python -c 'import sys; print(sys.executable)'"
# Only run pre-commit hooks when schema is generated, not when it's checked. This keeps the check fast in CI.
schema = ["python schemas/generate.py", '- pre-commit run --files="schemas/$(hatch version).json" > /dev/null']
schema-check = ["python schemas/generate.py --check"]
templates = [
  "python src/vizro/_themes/generate_plotly_templates.py",
  '- pre-commit run --files src/vizro/_themes/vizro_dark.json src/vizro/_themes/vizro_light.json > /dev/null'
]
templates-check = ["python src/vizro/_themes/generate_plotly_templates.py --check"]
# Note `hatch run test` currently fails due to interference between integration tests and unit tests. Ideally we would
# fix this, but we don't actually use `hatch run test` anywhere right now.
# See comments added in https://github.com/mckinsey/vizro/pull/444.
test = "pytest tests --headless {args}"
test-e2e-component-library = "pytest -vs tests/e2e/component_library/test_component_library.py --headless {args}"
test-e2e-vizro-dom-elements = [
  "gunicorn dashboard:app -b 0.0.0.0:5002 -w 1 --timeout 90 &",
  "gunicorn dashboard_yaml:app -b 0.0.0.0:5007 -w 1 --timeout 90 &",
  "tests/tests_utils/e2e/vizro/dashboards/wait-for-it.sh 127.0.0.1:5002 -t 30",
  "tests/tests_utils/e2e/vizro/dashboards/wait-for-it.sh 127.0.0.1:5007 -t 30",
  "pytest -vs --reruns 1 --ctrf ../.ctrf/ctrf-report.json tests/e2e/vizro/test_dom_elements --headless {args}"
]
test-e2e-vizro-screenshots = [
  "gunicorn dashboard:app -b 0.0.0.0:5002 -w 1 --timeout 90 &",
  "gunicorn dashboard_one_page:app -b 0.0.0.0:5003 -w 1 --timeout 90 &",
  "gunicorn dashboard_navbar_accordions:app -b 0.0.0.0:5004 -w 1 --timeout 90 &",
  "gunicorn dashboard_navbar_pages:app -b 0.0.0.0:5005 -w 1 --timeout 90 &",
  "gunicorn dashboard_navbar_navlink:app -b 0.0.0.0:5006 -w 1 --timeout 90 &",
  "tests/tests_utils/e2e/vizro/dashboards/wait-for-it.sh 127.0.0.1:5002 -t 30",
  "tests/tests_utils/e2e/vizro/dashboards/wait-for-it.sh 127.0.0.1:5003 -t 30",
  "tests/tests_utils/e2e/vizro/dashboards/wait-for-it.sh 127.0.0.1:5004 -t 30",
  "tests/tests_utils/e2e/vizro/dashboards/wait-for-it.sh 127.0.0.1:5005 -t 30",
  "tests/tests_utils/e2e/vizro/dashboards/wait-for-it.sh 127.0.0.1:5006 -t 30",
  "pytest -vs --reruns 1 --ctrf ../.ctrf/ctrf-report.json tests/e2e/vizro/test_screenshots/ --headless {args}"
]
test-integration = "pytest --ctrf ../.ctrf/ctrf-report.json tests/integration --headless {args}"
test-js = "./tools/run_jest.sh {args}"
test-unit = "pytest tests/unit {args}"
test-unit-coverage = [
  "coverage run -m pytest tests/unit {args}",
  "- coverage combine",
  "coverage report"
]

[envs.docs]
dependencies = [
  "mkdocs>=1.6",
  "mkdocs-material",
  "mkdocs-git-revision-date-localized-plugin>=1.2.5",
  "mkdocstrings[python]",
  "linkchecker",
  "mkdocs-pycafe",
<<<<<<< HEAD
  "griffe-pydantic"
=======
  "PyGithub",
  "playwright"
>>>>>>> a5b7bda7
]
installer = "uv"
template = "docs"  # Can't be detached = true since griffe_extensions:DynamicallyInspect needs vizro to be importable.

[envs.docs.scripts]
build = "mkdocs build --strict"
# Disable warnings on the linkcheck so that HTTP redirects are accepted. We could ignore only that warning and specify
# more advanced settings using a linkcheckerrc config file.
link-check = "linkchecker site --check-extern --no-warnings --ignore=404.html --ignore-url=127.0.0.1 --ignore-url=https://vizro.readthedocs.io/ --ignore-url=https://platform.ploomber.io/register --ignore-url=https://huggingface.co/join --ignore-url=https://www.ag-grid.com/"
# Check if link to QB logo is not deleted from the docs.
logo-check = "grep -q 'logo_watermark_extended.svg' docs/pages/user-guides/install.md"
pip = '"{env:HATCH_UV}" pip {args}'
pycafe-links = "../tools/pycafe/docs_links_filtering.sh"
serve = "mkdocs serve --open"

[envs.examples]
# TODO: once the visual-vocabulary dashboard has moved out of this repo, this environment should be removed fully and
# examples should just run in the default environment like they used to so that there's only one Python interpreter
# used while debugging. Remember to update devcontainer hatch run command to not use examples environment then.
dependencies = [
  "pyyaml",
  "openpyxl",
  # black, autoflake and isort required to run the example visual-vocabulary. This is completely independent of the
  # tools used in linting our code. When this moves to HuggingFace we can remove the requirement from here.
  "autoflake==2.3.1",
  "black==24.4.2",
  "isort==5.13.2",
  "plotly==6.0.0"  # to leverage new MapLibre features in visual-vocabulary,
]
installer = "uv"
scripts = {example = "cd examples/{args:scratch_dev}; python app.py"}
# This environment doesn't inherit from default but does install Vizro.
template = "examples"

[envs.examples.env-vars]
DASH_DEBUG = "true"
VIZRO_LOG_LEVEL = "DEBUG"

[envs.lower-bounds]
extra-dependencies = [
  "dash==3.1.1",
  "dash-bootstrap-components==2.0.0",
  "dash-ag-grid==31.3.1",
  "dash-mantine-components==1.0.0",
  "plotly==5.24.0",
  "pydantic==2.7.0",
  "pandas==2.0.0",
  "numpy==1.23.0",  # Need numpy<2 to work with pandas==2.0.0. See https://stackoverflow.com/questions/78634235/.
  "kedro==0.19.0"  # Includes kedro-datasets as a dependency.
]
python = "3.9"

[publish.index]
disable = true

[version]
path = "src/vizro/__init__.py"<|MERGE_RESOLUTION|>--- conflicted
+++ resolved
@@ -104,12 +104,9 @@
   "mkdocstrings[python]",
   "linkchecker",
   "mkdocs-pycafe",
-<<<<<<< HEAD
   "griffe-pydantic"
-=======
   "PyGithub",
   "playwright"
->>>>>>> a5b7bda7
 ]
 installer = "uv"
 template = "docs"  # Can't be detached = true since griffe_extensions:DynamicallyInspect needs vizro to be importable.
