[envs.all]

[[envs.all.matrix]]
python = ["3.9", "3.10", "3.11", "3.12", "3.13"]

[envs.all.overrides]
# Kedro is currently not compatible with Python 3.13 and returns exceptions when trying to run the unit tests on
# Python 3.13. These exceptions turned out to be difficult to ignore: https://github.com/mckinsey/vizro/pull/216
matrix.python.features = [
  {value = "kedro", if = ["3.9", "3.10", "3.11", "3.12"]}
]

[envs.changelog]
dependencies = ["scriv"]
detached = true
installer = "uv"
scripts = {add = "scriv create --add", collect = ["scriv collect --add", "- pre-commit run --files=CHANGELOG.md > /dev/null"]}

[envs.default]
dependencies = [
  "devtools[pygments]",
  "coverage[toml]>=6.5",
  "pytest",
  "pytest-mock",
  "freezegun>=1.5.0",
  "dash[testing]",
  "chromedriver-autoinstaller>=0.6.4",
  "toml",
  "pyyaml",
  "openpyxl",
  "jupyter",
  "pre-commit",
  "PyGithub",
  "imutils",
  "opencv-python",
  "pyhamcrest"
]
installer = "uv"

[envs.default.scripts]
example = "hatch run examples:example {args:scratch_dev}"  # shortcut script to underlying example environment script.
lint = "pre-commit run {args} --all-files"
pip = '"{env:HATCH_UV}" pip {args}'
prep-release = [
  "hatch version release",
  "hatch run changelog:collect",
  "hatch run changelog:add",
  "rm -rf schemas/*json",
  "schema",
  "git add schemas",
  'echo "Now raise a PR to merge into main with title: [Release] Release of vizro $(hatch version)"'
]
pypath = "python -c 'import sys; print(sys.executable)'"
# Only run pre-commit hooks when schema is generated, not when it's checked. This keeps the check fast in CI.
schema = ["python schemas/generate.py", '- pre-commit run --files="schemas/$(hatch version).json" > /dev/null']
schema-check = ["python schemas/generate.py --check"]
# Note `hatch run test` currently fails due to interference between integration tests and unit tests. Ideally we would
# fix this, but we don't actually use `hatch run test` anywhere right now.
# See comments added in https://github.com/mckinsey/vizro/pull/444.
test = "pytest tests --headless {args}"
<<<<<<< HEAD
test-component-library = "pytest tests/component_library --headless {args}"
=======
test-e2e-component-library = "pytest tests/e2e/test_component_library.py --headless {args}"
>>>>>>> bc62e7bc
test-integration = "pytest tests/integration --headless {args}"
test-js = "./tools/run_jest.sh {args}"
test-unit = "pytest tests/unit {args}"
test-unit-coverage = [
  "coverage run -m pytest tests/unit {args}",
  "- coverage combine",
  "coverage report"
]

[envs.docs]
dependencies = [
  "mkdocs>=1.6",
  "mkdocs-material",
  "mkdocs-git-revision-date-localized-plugin>=1.2.5",
  "mkdocstrings[python]",
  "linkchecker",
  "mkdocs-pycafe"
]
detached = true
installer = "uv"

[envs.docs.scripts]
build = "mkdocs build --strict"
# Disable warnings on the linkcheck so that HTTP redirects are accepted. We could ignore only that warning and specify
# more advanced settings using a linkcheckerrc config file.
link-check = "linkchecker site --check-extern --no-warnings --ignore=404.html --ignore-url=127.0.0.1 --ignore-url=https://vizro.readthedocs.io/"
pip = '"{env:HATCH_UV}" pip {args}'
serve = "mkdocs serve --open"

[envs.examples]
# TODO: once the visual-vocabulary dashboard has moved out of this repo, this environment should be removed fully and
# examples should just run in the default environment like they used to so that there's only one Python interpreter
# used while debugging. Remember to update devcontainer hatch run command to not use examples environment then.
dependencies = [
  "pyyaml",
  "openpyxl",
  # black, autoflake and isort required to run the example visual-vocabulary. This is completely independent of the
  # tools used in linting our code. When this moves to HuggingFace we can remove the requirement from here.
  "autoflake==2.3.1",
  "black==24.4.2",
  "isort==5.13.2",
  "plotly==5.24.1"  # to leverage new MapLibre features in visual-vocabulary
]
installer = "uv"
scripts = {example = "cd examples/{args:scratch_dev}; python app.py"}
# This environment doesn't inherit from default but does install Vizro.
template = "examples"

[envs.examples.env-vars]
DASH_DEBUG = "true"
VIZRO_LOG_LEVEL = "DEBUG"

[envs.lower-bounds]
extra-dependencies = [
  "pydantic==1.10.16",
  "dash==2.18.0",
  "plotly==5.12.0",
  "pandas==2.0.0",
  "numpy==1.23.0"  # Need numpy<2 to work with pandas==2.0.0. See https://stackoverflow.com/questions/78634235/.
]
features = ["kedro"]
python = "3.9"

[envs.tests]
extra-dependencies = [
  "imutils",
  "opencv-python",
  "pyhamcrest"
]
python = "3.12"

[publish.index]
disable = true

[version]
path = "src/vizro/__init__.py"<|MERGE_RESOLUTION|>--- conflicted
+++ resolved
@@ -58,11 +58,7 @@
 # fix this, but we don't actually use `hatch run test` anywhere right now.
 # See comments added in https://github.com/mckinsey/vizro/pull/444.
 test = "pytest tests --headless {args}"
-<<<<<<< HEAD
-test-component-library = "pytest tests/component_library --headless {args}"
-=======
 test-e2e-component-library = "pytest tests/e2e/test_component_library.py --headless {args}"
->>>>>>> bc62e7bc
 test-integration = "pytest tests/integration --headless {args}"
 test-js = "./tools/run_jest.sh {args}"
 test-unit = "pytest tests/unit {args}"
@@ -126,14 +122,6 @@
 features = ["kedro"]
 python = "3.9"
 
-[envs.tests]
-extra-dependencies = [
-  "imutils",
-  "opencv-python",
-  "pyhamcrest"
-]
-python = "3.12"
-
 [publish.index]
 disable = true
 
