--- conflicted
+++ resolved
@@ -10,20 +10,11 @@
   {value = "kedro", if = ["3.9", "3.10", "3.11", "3.12"]}
 ]
 
-<<<<<<< HEAD
-[envs."all.py3.11".scripts]
-# Ideally schema would work best as a Python script with the Python version pinned, but in Hatch it's not possible to
-# specify the current vizro as a dependency in a Python script (this is possible with uv project management). Instead
-# you'd need to add the path of vizro *and all its dependencies* in the file's add `sys.path`, which is not nice.
-schema = ["python schemas/generate.py {args}", '- pre-commit run --files="schemas/$(hatch version).json" > /dev/null']
-
-=======
->>>>>>> 916cc7d2
 [envs.changelog]
 dependencies = ["scriv"]
 detached = true
 installer = "uv"
-scripts = {add = "scriv create --add", collect = ["scriv collect --add", "- pre-commit run --files=CHANGELOG.md > /dev/null"]}
+scripts = {add = "scriv create --add", collect = ["scriv collect --add", "- SKIP=gitleaks pre-commit run --files=CHANGELOG.md > /dev/null"]}
 
 [envs.default]
 dependencies = [
@@ -44,7 +35,7 @@
 
 [envs.default.scripts]
 example = "hatch run examples:example {args:scratch_dev}"  # shortcut script to underlying example environment script.
-lint = "pre-commit run {args} --all-files"
+lint = "SKIP=gitleaks pre-commit run {args} --all-files"
 pip = "'{env:HATCH_UV}' pip {args}"
 prep-release = [
   "hatch version release",
@@ -56,17 +47,10 @@
   'echo "Now raise a PR to merge into main with title: [Release] Release of vizro $(hatch version)"'
 ]
 pypath = "python -c 'import sys; print(sys.executable)'"
-<<<<<<< HEAD
-# Ideally just doing hatch run schema would be fine, but the schema slightly depends on Python version (Python 3.8 vs.
-# Python 3.11 give different results), even for the same pydantic version. So we point to a script that runs
-# specifically on Python 3.11.
-schema = "hatch run all.py3.11:schema {args}"
-=======
 # Only run pre-commit hooks when schema is generated, not when it's checked. This keeps the check fast in CI.
 schema = ["python schemas/generate.py", 'SKIP=gitleaks pre-commit run --files="schemas/$(hatch version).json" > /dev/null']
 schema-check = ["python schemas/generate.py --check"]
 secrets = "pre-commit run gitleaks --all-files"
->>>>>>> 916cc7d2
 # Note `hatch run test` currently fails due to interference between integration tests and unit tests. Ideally we would
 # fix this, but we don't actually use `hatch run test` anywhere right now.
 # See comments added in https://github.com/mckinsey/vizro/pull/444.
