--- conflicted
+++ resolved
@@ -27,12 +27,8 @@
   "ipython>=8.10.0",  # not directly required, pinned by Snyk to avoid a vulnerability: https://app.snyk.io/vuln/SNYK-PYTHON-IPYTHON-3318382
   "numpy>=1.22.2",  # not directly required, pinned by Snyk to avoid a vulnerability: https://security.snyk.io/vuln/SNYK-PYTHON-NUMPY-2321970
   "tornado>=6.3.2",  # not directly required, pinned by Snyk to avoid a vulnerability: https://security.snyk.io/vuln/SNYK-PYTHON-TORNADO-5537286
-<<<<<<< HEAD
-  "setuptools>=65.5.1"  # not directly required, pinned by Snyk to avoid a vulnerability: https://security.snyk.io/vuln/SNYK-PYTHON-SETUPTOOLS-3180412
-=======
   "setuptools>=65.5.1",  # not directly required, pinned by Snyk to avoid a vulnerability: https://security.snyk.io/vuln/SNYK-PYTHON-SETUPTOOLS-3180412
   "MarkupSafe"  # required to sanitize user input
->>>>>>> f391d062
 ]
 description = "Vizro is a package to facilitate visual analytics."
 dynamic = ["version"]
