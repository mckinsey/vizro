--- conflicted
+++ resolved
@@ -21,11 +21,7 @@
   "pandas>=2",
   "plotly>=5.12.0",
   "pydantic>=1.10.16",  # must be synced with pre-commit mypy hook manually
-<<<<<<< HEAD
-  "dash_mantine_components==0.15.1",  # 0.13.0 is not compatible with 0.12,
-=======
   "dash_mantine_components~=0.15.1",
->>>>>>> c7cb04dc
   "flask_caching>=2",
   "wrapt>=1",
   "black",
