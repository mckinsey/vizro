--- conflicted
+++ resolved
@@ -79,11 +79,7 @@
   "ignore:HTTPResponse.getheader():DeprecationWarning",
   # ignore this warning for firefox screenshot tests
   "ignore:get_logs always return None with webdrivers other than Chrome",
-<<<<<<< HEAD
-  # igone kedro deprecation warning
-=======
-  # ignone kedro deprecation warning
->>>>>>> b22d76ea
+  # ignore kedro deprecation warning
   "ignore:`KedroDataCatalog` is currently an experimental feature:kedro.KedroDeprecationWarning"
 ]
 markers = [
