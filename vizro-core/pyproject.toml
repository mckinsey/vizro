# THIS IS NOT DESCRIBING A PACKAGE, but the DEV environment of this mono-repo
# In order to install the packages of this mono-repo from source, refer to the pyproject.toml in the relevant folder

[build-system]
build-backend = "hatchling.build"
requires = ["hatchling"]

[project]
authors = [
  {name = "Vizro Team"}
]
classifiers = [
  "Programming Language :: Python",
  "Programming Language :: Python :: 3.8",
  "Programming Language :: Python :: 3.9",
  "Programming Language :: Python :: 3.10",
  "Programming Language :: Python :: 3.11"
]
dependencies = [
  "dash>=2.11",  # Needed to support https://dash.plotly.com/duplicate-callback-outputs#setting-allow_duplicate-on-duplicate-outputs.
  # 2.11 needed for https://dash.plotly.com/dash-in-jupyter
  "dash_bootstrap_components",
  "pandas",
  "pydantic>=1.10.13, <2",  # must be synced with pre-commit mypy hook
  "dash_daq",
  "ipython>=8.10.0",  # not directly required, pinned by Snyk to avoid a vulnerability: https://app.snyk.io/vuln/SNYK-PYTHON-IPYTHON-3318382
  "numpy>=1.22.2",  # not directly required, pinned by Snyk to avoid a vulnerability: https://security.snyk.io/vuln/SNYK-PYTHON-NUMPY-2321970
  "tornado>=6.3.2",  # not directly required, pinned by Snyk to avoid a vulnerability: https://security.snyk.io/vuln/SNYK-PYTHON-TORNADO-5537286
  "setuptools>=65.5.1",  # not directly required, pinned by Snyk to avoid a vulnerability: https://security.snyk.io/vuln/SNYK-PYTHON-SETUPTOOLS-3180412
  "MarkupSafe"  # required to sanitise user input
]
description = "Vizro is a package to facilitate visual analytics."
dynamic = ["version"]
license-files = {paths = ["LICENSE.txt"]}
name = "vizro"
readme = "README.md"
requires-python = ">=3.8"

[project.optional-dependencies]
kedro = [
  "kedro>=0.17.3",
  "wheel>=0.38.0"  # not directly required, pinned by Snyk to avoid a vulnerability: https://security.snyk.io/vuln/SNYK-PYTHON-WHEEL-3180413
]

[project.urls]
Documentation = "https://github.com/mckinsey/vizro#readme"
Issues = "https://github.com/mckinsey/vizro/issues"
Source = "https://github.com/mckinsey/vizro"

[tool.coverage.paths]
vizro = ["src/vizro"]  # omit tests for clarity, although this can be useful to see what test lines DID NOT run

[tool.coverage.report]
exclude_lines = [
  "no cov",
  "if __name__ == .__main__.:",
  "if TYPE_CHECKING:"
]
<<<<<<< HEAD
# TODO: Increase the fail_under again after merging unit tests for the action model
fail_under = 91
=======
fail_under = 86
>>>>>>> 572ace5e
show_missing = true
skip_covered = true

[tool.coverage.run]
branch = true
parallel = true
source_pkgs = ["vizro"]<|MERGE_RESOLUTION|>--- conflicted
+++ resolved
@@ -56,12 +56,7 @@
   "if __name__ == .__main__.:",
   "if TYPE_CHECKING:"
 ]
-<<<<<<< HEAD
-# TODO: Increase the fail_under again after merging unit tests for the action model
 fail_under = 91
-=======
-fail_under = 86
->>>>>>> 572ace5e
 show_missing = true
 skip_covered = true
 
