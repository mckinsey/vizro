--- conflicted
+++ resolved
@@ -12,14 +12,9 @@
 In general, any arbitrarily granular layout can already be achieved using [`Page.layout`](layouts.md) alone and is our
 recommended approach if you just want to arrange components on a page with consistent row and/or column spacing.
 
-<<<<<<< HEAD
-The `Page.layout` provides a grid, while the `Container` enables you to insert a `grid` into the component space on that page, allowing for more granular control by
-breaking the overall page grid into subgrids.
-=======
 `Page.layout` has a `grid` argument that sets the overall layout of the page.
 `Container.layout` also has a `grid` argument. This enables you to insert a further `grid` into a component's space on the page,
 allowing for more granular control by breaking the overall page grid into subgrids.
->>>>>>> 8a101eb1
 
 Here are a few cases where you might want to use a `Container` instead of `Page.layout`:
 
@@ -98,12 +93,8 @@
         Vizro().build(dashboard).run()
         ```
 
-<<<<<<< HEAD
-        1.  Note that the `Page.layout` argument is not specified here and will therefore default to `[[0], [1]]`, meaning the containers will be stacked in rows.
-=======
         1. Note that the `Page.layout` argument is not specified here and will therefore defaults to `[[0], [1]]`, meaning the containers will be **vertically stacked** down the page in one column.
         2. **Horizontally stack** the components side-by-side inside this `Container` in one row.
->>>>>>> 8a101eb1
 
     === "app.yaml"
         ```yaml
@@ -152,10 +143,6 @@
 
     [Container]: ../../assets/user_guides/components/containers.png
 
-<<<<<<< HEAD
-=======
-
->>>>>>> 8a101eb1
 !!! note
 
     Note that an almost identical layout can also be achieved using solely the [`Page.layout`](layouts.md)
@@ -177,13 +164,4 @@
         )
     ]
 )
-<<<<<<< HEAD
-```
-
-
-An alternative way for displaying multiple containers on one page is to place them inside [Tabs](tabs.md).
-[`Tabs`][vizro.models.Tabs] organize and separate groups of related content in a dashboard, letting users switch between different sections or views.
-They are essentially a way of stacking multiple containers on top of each other, and letting the user switch between them.
-=======
-```
->>>>>>> 8a101eb1
+```