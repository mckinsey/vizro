--- conflicted
+++ resolved
@@ -43,14 +43,8 @@
         page = vm.Page(
             title="Example of a Dash DataTable",
             components=[
-<<<<<<< HEAD
-                vm.Table(id="table", title="Dash DataTable", figure=dash_data_table(data_frame=df)),
-            ]
-=======
                 vm.Table(title="Dash DataTable", figure=dash_data_table(data_frame=df)),
             ],
-            controls=[vm.Filter(column="continent")],
->>>>>>> 76e76793
         )
         dashboard = vm.Dashboard(pages=[page])
 
