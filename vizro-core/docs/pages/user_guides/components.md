--- conflicted
+++ resolved
@@ -10,11 +10,7 @@
 
     ---
 
-<<<<<<< HEAD
-    Use graphs to visualize your data with any Plotly chart in the dashboard.
-=======
     Use graphs to visualize your data with any Plotly chart.
->>>>>>> 1608de72
 
     [:octicons-arrow-right-24: View User Guide](graph.md)
 
@@ -22,11 +18,7 @@
 
     ---
 
-<<<<<<< HEAD
-    Use tables to visualize your tabular data in the dashboard.
-=======
     Use tables to visualize your tabular data.
->>>>>>> 1608de72
 
     [:octicons-arrow-right-24: View User Guide](table.md)
 
@@ -34,11 +26,7 @@
 
     ---
 
-<<<<<<< HEAD
-    Use cards and buttons to visualize text, navigate to different URLs or attach any custom action.
-=======
     Use cards and buttons to visualize text, navigate to different URLs or attach any [action](actions.md).
->>>>>>> 1608de72
 
     [:octicons-arrow-right-24: View User Guide](card_button.md)
 
@@ -46,8 +34,7 @@
 
     ---
 
-<<<<<<< HEAD
-    Use containers to organize your page components into subsections inside the dashboard.
+    Use containers to group your page components into sections and subsections.
 
     [:octicons-arrow-right-24: View User Guide](container.md)
 
@@ -55,14 +42,8 @@
 
     ---
 
-    Use tabs to organize your containers into subsections inside the dashboard.
+    Use tabs to group your containers and navigate between them.
 
     [:octicons-arrow-right-24: View User Guide](tabs.md)
 
-=======
-    Use containers to group your page components into sections and subsections.
-
-    [:octicons-arrow-right-24: View User Guide](container.md)
-
->>>>>>> 1608de72
 </div>