# Components

The [`Page`][vizro.models.Page] model accepts the `components` argument, where you can enter any of the components
listed below to fill your dashboard with visuals.


<div class="grid cards" markdown>

- :octicons-graph-16:{ .lg .middle } __Graph__

    ---

    Use graphs to visualize your data with any Plotly chart.

    [:octicons-arrow-right-24: View User Guide](graph.md)

- :material-table-large:{ .lg .middle } __Table__

    ---

    Use tables to visualize your tabular data.

    [:octicons-arrow-right-24: View User Guide](table.md)

- :material-cards-outline:{ .lg .middle } __Card & Button__

    ---

    Use cards and buttons to visualize text, navigate to different URLs or attach any [action](actions.md).

    [:octicons-arrow-right-24: View User Guide](card_button.md)

- :octicons-table-16:{ .lg .middle } __Container__

    ---

    Use containers to group your page components into sections and subsections.

    [:octicons-arrow-right-24: View User Guide](container.md)

<<<<<<< HEAD
                         Fugiat iusto fuga praesentium option, eaque rerum! Provident similique accusantium nemo autem.

                         Obcaecati tenetur iure eius earum ut molestias architecto voluptate aliquam nihil, eveniet aliquid.

                         Culpa officia aut! Impedit sit sunt quaerat, odit, tenetur error, harum nesciunt ipsum debitis quas.
                    """,
                ),
                vm.Card(
                    text="""
                        ### Block Quotes

                        >
                        > A block quote is a long quotation, indented to create a separate block of text.
                        >
                    """,
                ),
                vm.Card(
                    text="""
                        ### Lists

                        * Item A
                            * Sub Item 1
                            * Sub Item 2
                        * Item B
                    """,
                ),
                vm.Card(
                    text="""
                        ### Emphasis

                        This word will be *italic*

                        This word will be **bold**

                        This word will be _**bold and italic**_
                    """,
                ),
            ],
        )

        dashboard = vm.Dashboard(pages=[page])

        Vizro().build(dashboard).run()
        ```
    === "app.yaml"
        ```yaml
        # Still requires a .py to register data connector in Data Manager and parse yaml configuration
        # See yaml_version example
        pages:
        - components:
          - text: |
              # Header level 1 <h1>

              ## Header level 2 <h2>

              ### Header level 3 <h3>

              #### Header level 4 <h4>
            type: card
          - text: |
              ### Paragraphs

              Commodi repudiandae consequuntur voluptatum laborum numquam blanditiis harum quisquam eius sed odit.

              Fugiat iusto fuga praesentium option, eaque rerum! Provident similique accusantium nemo autem.

              Obcaecati tenetur iure eius earum ut molestias architecto voluptate aliquam nihil, eveniet aliquid.

              Culpa officia aut! Impedit sit sunt quaerat, odit, tenetur error, harum nesciunt ipsum debitis quas.
            type: card
          - text: |
              ### Block Quotes

              >
              > A block quote is a long quotation, indented to create a separate block of text.
              >
            type: card
          - text: |
              ### Lists

              * Item A
                * Sub Item 1
                * Sub Item 2
              * Item B
            type: card
          - text: |
              ### Emphasis

              This word will be *italic*

              This word will be **bold**

              This word will be _**bold and italic**_
            type: card
          title: Customizing Text
        ```
    === "Result"
        [![CardText]][CardText]

    [CardText]: ../../assets/user_guides/components/card_text.png

### Placing images

Images can be added to the `text` parameter by using the standard markdown syntax:

`![Image ALT text](Image URL)`

An image ALT text provides a description to your image and serves e.g. as a text placeholder or to improve the
accessibility of your app. Providing an image ALT text is optional.

1. To use a relative Image URL, place an image of your choice into your `assets` folder first
2. Use markdown to render your image by using one of the following syntax:
    - Relative Image URL: `![Image ALT text](/path/to/image.png)`
    - Absolute Image URL: `![Image ALT text](https://XXXXXX)`

!!! example "Card with image"
    === "app.py"
        ```py
        import vizro.models as vm
        from vizro import Vizro

        page = vm.Page(
                title="Placing Images",
                components=[
                    vm.Card(
                        text="""
                        ### My card with image!

                        ![continent](assets/images/continents/africa.svg)

                         Commodi repudiandae consequuntur voluptatum laborum numquam blanditiis harum quisquam eius sed odit.

                         Fugiat iusto fuga praesentium option, eaque rerum! Provident similique accusantium nemo autem.

                         Obcaecati tenetur iure eius earum ut molestias architecto voluptate aliquam nihil, eveniet aliquid.
                    """,
                    ),
                ],
            )

        dashboard = vm.Dashboard(pages=[page])
        Vizro().build(dashboard).run()
        ```
    === "app.yaml"
        ```yaml
        # Still requires a .py to register data connector in Data Manager and parse yaml configuration
        # See yaml_version example
        pages:
        - components:
            - text: |
                ![continent](assets/images/continents/africa.svg)

                Commodi repudiandae consequuntur voluptatum laborum numquam blanditiis harum quisquam eius sed odit.

                Fugiat iusto fuga praesentium option, eaque rerum! Provident similique accusantium nemo autem.

                Obcaecati tenetur iure eius earum ut molestias architecto voluptate aliquam nihil, eveniet aliquid.
              title: My card with image!
              type: card
          title: Placing Images
        ```
    === "Result"
         [![CardImageDefault]][CardImageDefault]

    [CardImageDefault]: ../../assets/user_guides/components/card_image_default.png

!!! note

    Note that inserting images using html is by default turned off by the `dcc.Markdown` to prevent users being exposed
    to cross-site scripting attacks. If you need to turn it on, a custom component would have to be created.

You might notice that the image is quite large, find out how to style images (e.g. position and size) in the next section!

### Styling images

To change the styling of the image (e.g. size or position), add a URL hash to your image like this:

`![Image ALT text](Image URL#my-image)`

Note the added URL hash `#my-image`. Now create a CSS file placed in your `assets` folder
and provide an attribute selector to select images with that matching URL hash.

!!! example "Card with styled image"
    === "images.css"
    ```css
    img[src*="#my-image"] {
      width: 120px;
      height: 120px;
    }
    ```
    === "app.py"
        ```py
        import vizro.models as vm
        from vizro import Vizro

        page = vm.Page(
                title="Styling Images",
                components=[
                    vm.Card(
                        text="""
                        ### My card with image!

                        ![](assets/images/continents/africa.svg#my-image)

                         Commodi repudiandae consequuntur voluptatum laborum numquam blanditiis harum quisquam eius sed odit.

                         Fugiat iusto fuga praesentium option, eaque rerum! Provident similique accusantium nemo autem.

                         Obcaecati tenetur iure eius earum ut molestias architecto voluptate aliquam nihil, eveniet aliquid.
                    """,
                    ),
                ],
            )

        dashboard = vm.Dashboard(pages=[page])

        Vizro().build(dashboard).run()
        ```
    === "app.yaml"
        ```yaml
        # Still requires a .py to register data connector in Data Manager and parse yaml configuration
        # See yaml_version example
        pages:
        - components:
            - text: |
                ![](assets/images/continents/africa.svg#my-image)

                Commodi repudiandae consequuntur voluptatum laborum numquam blanditiis harum quisquam eius sed odit.

                Fugiat iusto fuga praesentium option, eaque rerum! Provident similique accusantium nemo autem.

                Obcaecati tenetur iure eius earum ut molestias architecto voluptate aliquam nihil, eveniet aliquid.
              title: My card with image!
              type: card
          title: Styling Images
        ```
    === "Result"
         [![CardImageStyled]][CardImageStyled]

    [CardImageStyled]: ../../assets/user_guides/components/card_image_styled.png

???+ tip

    Use the following pre-defined URL hashes in your image path to have the image float next to the text:

    - floating-left: `![](my_image.png#floating-left)`
    - floating-right: `![](my_image.png#floating-right)`
    - floating-center: `![](my_image.png#floating-center)`

!!! example "Card with floating image"
    === "app.py"
        ```py
        import vizro.models as vm
        from vizro import Vizro

        page = vm.Page(
                title="Floating Images",
                components=[
                    vm.Card(
                        text="""
                        ### My card with image!

                        ![](assets/images/continents/africa.svg#my-image#floating-right)

                         Commodi repudiandae consequuntur voluptatum laborum numquam blanditiis harum quisquam eius sed odit.

                         Fugiat iusto fuga praesentium option, eaque rerum! Provident similique accusantium nemo autem.

                         Obcaecati tenetur iure eius earum ut molestias architecto voluptate aliquam nihil, eveniet aliquid.

                         Culpa officia aut! Impedit sit sunt quaerat, odit, tenetur error, harum nesciunt ipsum debitis quas.

                         Obcaecati tenetur iure eius earum ut molestias architecto voluptate aliquam nihil, eveniet aliquid.

                        Culpa officia aut! Impedit sit sunt quaerat, odit, tenetur error, harum nesciunt ipsum debitis quas.
                    """,
                    ),
                ],
            )

        dashboard = vm.Dashboard(pages=[page])

        Vizro().build(dashboard).run()
        ```
    === "app.yaml"
        ```yaml
        # Still requires a .py to register data connector in Data Manager and parse yaml configuration
        # See yaml_version example
        pages:
        - components:
            - text: |
                ![](assets/images/continents/africa.svg#my-image#floating-right)

                Commodi repudiandae consequuntur voluptatum laborum numquam blanditiis harum quisquam eius sed odit.

                Fugiat iusto fuga praesentium option, eaque rerum! Provident similique accusantium nemo autem.

                Obcaecati tenetur iure eius earum ut molestias architecto voluptate aliquam nihil, eveniet aliquid.

                Culpa officia aut! Impedit sit sunt quaerat, odit, tenetur error, harum nesciunt ipsum debitis quas.

                Obcaecati tenetur iure eius earum ut molestias architecto voluptate aliquam nihil, eveniet aliquid.

                Culpa officia aut! Impedit sit sunt quaerat, odit, tenetur error, harum nesciunt ipsum debitis quas.
              title: My card with image!
              type: card
          title: Floating Images
        ```
    === "Result"
         [![CardImageFloating]][CardImageFloating]

    [CardImageFloating]: ../../assets/user_guides/components/card_image_floating.png

### Creating navigation

!!! note

    This section describes how to use the [`Card`][vizro.models.Card] component to create a navigation
    card. To configure the navigation panel on the left hand side of the screen, refer to the
    [guide on navigation](navigation.md).


A navigation card allows you to navigate to a different page via a click on the card area.
To create a navigation card, do the following:

- Insert the [`Card`][vizro.models.Card] into the `components` argument of the [`Page`][vizro.models.Page]
- Provide the `text` parameter with a title and some description
- Provide the `href` parameter (relative or absolute URL)

!!! example "Navigation Card"
    === "app.py"
        ```py
        import vizro.models as vm
        import vizro.plotly.express as px
        from vizro import Vizro

        iris = px.data.iris()

        page_1 = vm.Page(
            title="Homepage",
            components=[
                vm.Card(
                    text="""
                    ### Filters and parameters

                    Leads to the first page on click.
                    """,
                    href="/filters-and-parameters",
                ),
                vm.Card(
                    text="""
                    ### Google - External Link

                    Leads to an external link on click.
                    """,
                    href="https://google.com",
                ),
            ],
        )

        page_2 = vm.Page(
            title="Filters and parameters",
            path="filters-and-parameters",
            components=[
                vm.Graph(id="scatter", figure=px.scatter(iris, x="sepal_length", y="petal_width", color="sepal_width")),
            ],
        )

        dashboard = vm.Dashboard(pages=[page_1, page_2])

        Vizro().build(dashboard).run()
        ```
    === "app.yaml"
        ```yaml
        # Still requires a .py to register data connector in Data Manager and parse yaml configuration
        # See yaml_version example
        pages:
        - components:
            - text: |
                ### Filters and parameters

                Leads to the first page on click
              href: /filters-and-parameters
              type: card
            - text: |
                ### Google - External Link

                Leads to an external link on click.
              href: https://google.com
              type: card
          title: Homepage
        - components:
            - figure:
                _target_: scatter
                color: sepal_width
                data_frame: iris
                x: sepal_length
                y: petal_width
              id: scatter
              type: graph
          title: Filters and parameters
        ```
    === "Result"
           [![NavCard]][NavCard]

       [NavCard]: ../../assets/user_guides/components/nav_card.png

If you now click on the card area, you should automatically be redirected to the relevant `href`.

???+ note

    When using the [`Card`][vizro.models.Card], keep the following considerations in mind:

    - If the href provided is a relative URL, it should match the `path` of the [`Page`][vizro.models.Page] that the [`Card`][vizro.models.Card] should navigate to.
    - If the href provided is an absolute link, it should start with `https://` or an equivalent protocol.

### Adding an icon
If you want to add an icon to your card, just add your image as described in the [previous section](#placing-images)
If you use the image URL hash `icon-top`, the image will be styled according to our default icon styling.

!!! example "Navigation Card with Icon"
    === "app.py"
        ```py hl_lines="12 23"
        import vizro.models as vm
        import vizro.plotly.express as px
        from vizro import Vizro

        iris = px.data.iris()

        page_1 = vm.Page(
            title="Homepage",
            components=[
                vm.Card(
                    text="""
                    ![](assets/images/icons/content/hypotheses.svg#icon-top)

                    ### Filters and parameters

                    Leads to the first page on click.
                    """,
                    href="/filters-and-parameters",
                ),

                vm.Card(
                    text="""
                    ![](assets/images/icons/content/features.svg#icon-top)

                    ### Google - External Link

                    Leads to an external link on click.
                    """,
                    href="https://google.com",
                ),
            ],
        )

        page_2 = vm.Page(
            title="Filters and parameters",
            path="filters-and-parameters",
            components=[
                vm.Graph(id="scatter", figure=px.scatter(iris, x="sepal_length", y="petal_width", color="sepal_width")),
            ],
        )

        dashboard = vm.Dashboard(pages=[page_1, page_2])

        Vizro().build(dashboard).run()
        ```
    === "app.yaml"
        ```yaml hl_lines="5 13"
        # Still requires a .py to register data connector in Data Manager and parse yaml configuration
        # See yaml_version example
        pages:
        - components:
            - text: |
                ![](assets/images/icons/content/hypotheses.svg#icon-top)

                ### Filters and parameters

                Leads to the first page on click
              href: /filters-and-parameters
              type: card
            - text: |
                ![](assets/images/icons/content/features.svg#icon-top)

                ### Google - External Link

                Leads to an external link on click.
              href: https://google.com
              type: card
          title: Homepage
        - components:
            - figure:
                _target_: scatter
                color: sepal_width
                data_frame: iris
                x: sepal_length
                y: petal_width
              id: scatter
              type: graph
          title: Filters and parameters
        ```
    === "Result"
           [![NavCardIcon]][NavCardIcon]

       [NavCardIcon]: ../../assets/user_guides/components/nav_card_icon.png

Note that in the above example the first [`Card`][vizro.models.Card] navigates to an existing [`Page`][vizro.models.Page]
in the app with `path = filters-and-parameters` and the second one to an external link.

## Button

To enhance dashboard interactions, you can use the [`Button`][vizro.models.Button] component to trigger any pre-defined
action functions such as e.g. exporting chart data. Please refer to the [user guide][vizro.actions] on
[`Actions`][vizro.models.Action] for currently available options.

To add a [`Button`][vizro.models.Button], simply insert it into the `components` argument of the
[`Page`][vizro.models.Page].

You can configure the `text` argument to alter the display text of the [`Button`][vizro.models.Button] and the
`actions` argument to define which action function should be executed on button click.

In the below example we show how to configure a button to export the filtered data of a target chart using
[export_data][vizro.actions.export_data], a pre-defined action function.


!!! example "Button"
    === "app.py"
        ```py
        import vizro.models as vm
        import vizro.plotly.express as px
        from vizro import Vizro
        from vizro.actions import export_data

        df = px.data.iris()

        page = vm.Page(
            title="My first page",
            layout=vm.Layout(grid=[[0], [0], [0], [0], [1]]),
            components=[
                vm.Graph(
                    id="scatter_chart",
                    figure=px.scatter(
                        df,
                        x="sepal_width",
                        y="sepal_length",
                        color="species",
                        size="petal_length",
                    ),
                ),
                vm.Button(
                    text="Export data",
                    actions=[vm.Action(function=export_data(targets=["scatter_chart"]))],
                ),
            ],
        )

        dashboard = vm.Dashboard(pages=[page])

        Vizro().build(dashboard).run()
        ```
    === "app.yaml"
        ```yaml
        # Still requires a .py to register data connector in Data Manager and parse yaml configuration
        # See yaml_version example
        pages:
          - components:
            - figure:
                _target_: scatter
                x: sepal_width
                y: sepal_length
                color: species
                size: petal_length
                data_frame: iris
              id: scatter_chart
              type: graph
            - type: button
              text: Export data
              id: export_data
              actions:
                - function:
                    _target_: export_data
                    targets:
                      - scatter_chart
            layout:
              grid:
                - [0]
                - [0]
                - [0]
                - [0]
                - [1]
            title: My first page
        ```
    === "Result"
        [![Button]][Button]

    [Button]: ../../assets/user_guides/components/button.png

The [`Button`][vizro.models.Button] component is currently reserved to be used inside the main panel (right-side) of the dashboard.
However, there might be use cases where one would like to place the `Button` inside the control panel (left-side) with the other controls.

In this case, simply follow the user-guide outlined for [custom components](custom_components.md) and manually add the `Button` as a valid type to the `controls` argument by running the following lines before your dashboard configurations:

```python
from vizro import Vizro
import vizro.models as vm

vm.Page.add_type("controls", vm.Button)

# Add dashboard configurations below
...
```
=======
</div>
>>>>>>> 13db1b8a
<|MERGE_RESOLUTION|>--- conflicted
+++ resolved
@@ -37,620 +37,3 @@
     Use containers to group your page components into sections and subsections.
 
     [:octicons-arrow-right-24: View User Guide](container.md)
-
-<<<<<<< HEAD
-                         Fugiat iusto fuga praesentium option, eaque rerum! Provident similique accusantium nemo autem.
-
-                         Obcaecati tenetur iure eius earum ut molestias architecto voluptate aliquam nihil, eveniet aliquid.
-
-                         Culpa officia aut! Impedit sit sunt quaerat, odit, tenetur error, harum nesciunt ipsum debitis quas.
-                    """,
-                ),
-                vm.Card(
-                    text="""
-                        ### Block Quotes
-
-                        >
-                        > A block quote is a long quotation, indented to create a separate block of text.
-                        >
-                    """,
-                ),
-                vm.Card(
-                    text="""
-                        ### Lists
-
-                        * Item A
-                            * Sub Item 1
-                            * Sub Item 2
-                        * Item B
-                    """,
-                ),
-                vm.Card(
-                    text="""
-                        ### Emphasis
-
-                        This word will be *italic*
-
-                        This word will be **bold**
-
-                        This word will be _**bold and italic**_
-                    """,
-                ),
-            ],
-        )
-
-        dashboard = vm.Dashboard(pages=[page])
-
-        Vizro().build(dashboard).run()
-        ```
-    === "app.yaml"
-        ```yaml
-        # Still requires a .py to register data connector in Data Manager and parse yaml configuration
-        # See yaml_version example
-        pages:
-        - components:
-          - text: |
-              # Header level 1 <h1>
-
-              ## Header level 2 <h2>
-
-              ### Header level 3 <h3>
-
-              #### Header level 4 <h4>
-            type: card
-          - text: |
-              ### Paragraphs
-
-              Commodi repudiandae consequuntur voluptatum laborum numquam blanditiis harum quisquam eius sed odit.
-
-              Fugiat iusto fuga praesentium option, eaque rerum! Provident similique accusantium nemo autem.
-
-              Obcaecati tenetur iure eius earum ut molestias architecto voluptate aliquam nihil, eveniet aliquid.
-
-              Culpa officia aut! Impedit sit sunt quaerat, odit, tenetur error, harum nesciunt ipsum debitis quas.
-            type: card
-          - text: |
-              ### Block Quotes
-
-              >
-              > A block quote is a long quotation, indented to create a separate block of text.
-              >
-            type: card
-          - text: |
-              ### Lists
-
-              * Item A
-                * Sub Item 1
-                * Sub Item 2
-              * Item B
-            type: card
-          - text: |
-              ### Emphasis
-
-              This word will be *italic*
-
-              This word will be **bold**
-
-              This word will be _**bold and italic**_
-            type: card
-          title: Customizing Text
-        ```
-    === "Result"
-        [![CardText]][CardText]
-
-    [CardText]: ../../assets/user_guides/components/card_text.png
-
-### Placing images
-
-Images can be added to the `text` parameter by using the standard markdown syntax:
-
-`![Image ALT text](Image URL)`
-
-An image ALT text provides a description to your image and serves e.g. as a text placeholder or to improve the
-accessibility of your app. Providing an image ALT text is optional.
-
-1. To use a relative Image URL, place an image of your choice into your `assets` folder first
-2. Use markdown to render your image by using one of the following syntax:
-    - Relative Image URL: `![Image ALT text](/path/to/image.png)`
-    - Absolute Image URL: `![Image ALT text](https://XXXXXX)`
-
-!!! example "Card with image"
-    === "app.py"
-        ```py
-        import vizro.models as vm
-        from vizro import Vizro
-
-        page = vm.Page(
-                title="Placing Images",
-                components=[
-                    vm.Card(
-                        text="""
-                        ### My card with image!
-
-                        ![continent](assets/images/continents/africa.svg)
-
-                         Commodi repudiandae consequuntur voluptatum laborum numquam blanditiis harum quisquam eius sed odit.
-
-                         Fugiat iusto fuga praesentium option, eaque rerum! Provident similique accusantium nemo autem.
-
-                         Obcaecati tenetur iure eius earum ut molestias architecto voluptate aliquam nihil, eveniet aliquid.
-                    """,
-                    ),
-                ],
-            )
-
-        dashboard = vm.Dashboard(pages=[page])
-        Vizro().build(dashboard).run()
-        ```
-    === "app.yaml"
-        ```yaml
-        # Still requires a .py to register data connector in Data Manager and parse yaml configuration
-        # See yaml_version example
-        pages:
-        - components:
-            - text: |
-                ![continent](assets/images/continents/africa.svg)
-
-                Commodi repudiandae consequuntur voluptatum laborum numquam blanditiis harum quisquam eius sed odit.
-
-                Fugiat iusto fuga praesentium option, eaque rerum! Provident similique accusantium nemo autem.
-
-                Obcaecati tenetur iure eius earum ut molestias architecto voluptate aliquam nihil, eveniet aliquid.
-              title: My card with image!
-              type: card
-          title: Placing Images
-        ```
-    === "Result"
-         [![CardImageDefault]][CardImageDefault]
-
-    [CardImageDefault]: ../../assets/user_guides/components/card_image_default.png
-
-!!! note
-
-    Note that inserting images using html is by default turned off by the `dcc.Markdown` to prevent users being exposed
-    to cross-site scripting attacks. If you need to turn it on, a custom component would have to be created.
-
-You might notice that the image is quite large, find out how to style images (e.g. position and size) in the next section!
-
-### Styling images
-
-To change the styling of the image (e.g. size or position), add a URL hash to your image like this:
-
-`![Image ALT text](Image URL#my-image)`
-
-Note the added URL hash `#my-image`. Now create a CSS file placed in your `assets` folder
-and provide an attribute selector to select images with that matching URL hash.
-
-!!! example "Card with styled image"
-    === "images.css"
-    ```css
-    img[src*="#my-image"] {
-      width: 120px;
-      height: 120px;
-    }
-    ```
-    === "app.py"
-        ```py
-        import vizro.models as vm
-        from vizro import Vizro
-
-        page = vm.Page(
-                title="Styling Images",
-                components=[
-                    vm.Card(
-                        text="""
-                        ### My card with image!
-
-                        ![](assets/images/continents/africa.svg#my-image)
-
-                         Commodi repudiandae consequuntur voluptatum laborum numquam blanditiis harum quisquam eius sed odit.
-
-                         Fugiat iusto fuga praesentium option, eaque rerum! Provident similique accusantium nemo autem.
-
-                         Obcaecati tenetur iure eius earum ut molestias architecto voluptate aliquam nihil, eveniet aliquid.
-                    """,
-                    ),
-                ],
-            )
-
-        dashboard = vm.Dashboard(pages=[page])
-
-        Vizro().build(dashboard).run()
-        ```
-    === "app.yaml"
-        ```yaml
-        # Still requires a .py to register data connector in Data Manager and parse yaml configuration
-        # See yaml_version example
-        pages:
-        - components:
-            - text: |
-                ![](assets/images/continents/africa.svg#my-image)
-
-                Commodi repudiandae consequuntur voluptatum laborum numquam blanditiis harum quisquam eius sed odit.
-
-                Fugiat iusto fuga praesentium option, eaque rerum! Provident similique accusantium nemo autem.
-
-                Obcaecati tenetur iure eius earum ut molestias architecto voluptate aliquam nihil, eveniet aliquid.
-              title: My card with image!
-              type: card
-          title: Styling Images
-        ```
-    === "Result"
-         [![CardImageStyled]][CardImageStyled]
-
-    [CardImageStyled]: ../../assets/user_guides/components/card_image_styled.png
-
-???+ tip
-
-    Use the following pre-defined URL hashes in your image path to have the image float next to the text:
-
-    - floating-left: `![](my_image.png#floating-left)`
-    - floating-right: `![](my_image.png#floating-right)`
-    - floating-center: `![](my_image.png#floating-center)`
-
-!!! example "Card with floating image"
-    === "app.py"
-        ```py
-        import vizro.models as vm
-        from vizro import Vizro
-
-        page = vm.Page(
-                title="Floating Images",
-                components=[
-                    vm.Card(
-                        text="""
-                        ### My card with image!
-
-                        ![](assets/images/continents/africa.svg#my-image#floating-right)
-
-                         Commodi repudiandae consequuntur voluptatum laborum numquam blanditiis harum quisquam eius sed odit.
-
-                         Fugiat iusto fuga praesentium option, eaque rerum! Provident similique accusantium nemo autem.
-
-                         Obcaecati tenetur iure eius earum ut molestias architecto voluptate aliquam nihil, eveniet aliquid.
-
-                         Culpa officia aut! Impedit sit sunt quaerat, odit, tenetur error, harum nesciunt ipsum debitis quas.
-
-                         Obcaecati tenetur iure eius earum ut molestias architecto voluptate aliquam nihil, eveniet aliquid.
-
-                        Culpa officia aut! Impedit sit sunt quaerat, odit, tenetur error, harum nesciunt ipsum debitis quas.
-                    """,
-                    ),
-                ],
-            )
-
-        dashboard = vm.Dashboard(pages=[page])
-
-        Vizro().build(dashboard).run()
-        ```
-    === "app.yaml"
-        ```yaml
-        # Still requires a .py to register data connector in Data Manager and parse yaml configuration
-        # See yaml_version example
-        pages:
-        - components:
-            - text: |
-                ![](assets/images/continents/africa.svg#my-image#floating-right)
-
-                Commodi repudiandae consequuntur voluptatum laborum numquam blanditiis harum quisquam eius sed odit.
-
-                Fugiat iusto fuga praesentium option, eaque rerum! Provident similique accusantium nemo autem.
-
-                Obcaecati tenetur iure eius earum ut molestias architecto voluptate aliquam nihil, eveniet aliquid.
-
-                Culpa officia aut! Impedit sit sunt quaerat, odit, tenetur error, harum nesciunt ipsum debitis quas.
-
-                Obcaecati tenetur iure eius earum ut molestias architecto voluptate aliquam nihil, eveniet aliquid.
-
-                Culpa officia aut! Impedit sit sunt quaerat, odit, tenetur error, harum nesciunt ipsum debitis quas.
-              title: My card with image!
-              type: card
-          title: Floating Images
-        ```
-    === "Result"
-         [![CardImageFloating]][CardImageFloating]
-
-    [CardImageFloating]: ../../assets/user_guides/components/card_image_floating.png
-
-### Creating navigation
-
-!!! note
-
-    This section describes how to use the [`Card`][vizro.models.Card] component to create a navigation
-    card. To configure the navigation panel on the left hand side of the screen, refer to the
-    [guide on navigation](navigation.md).
-
-
-A navigation card allows you to navigate to a different page via a click on the card area.
-To create a navigation card, do the following:
-
-- Insert the [`Card`][vizro.models.Card] into the `components` argument of the [`Page`][vizro.models.Page]
-- Provide the `text` parameter with a title and some description
-- Provide the `href` parameter (relative or absolute URL)
-
-!!! example "Navigation Card"
-    === "app.py"
-        ```py
-        import vizro.models as vm
-        import vizro.plotly.express as px
-        from vizro import Vizro
-
-        iris = px.data.iris()
-
-        page_1 = vm.Page(
-            title="Homepage",
-            components=[
-                vm.Card(
-                    text="""
-                    ### Filters and parameters
-
-                    Leads to the first page on click.
-                    """,
-                    href="/filters-and-parameters",
-                ),
-                vm.Card(
-                    text="""
-                    ### Google - External Link
-
-                    Leads to an external link on click.
-                    """,
-                    href="https://google.com",
-                ),
-            ],
-        )
-
-        page_2 = vm.Page(
-            title="Filters and parameters",
-            path="filters-and-parameters",
-            components=[
-                vm.Graph(id="scatter", figure=px.scatter(iris, x="sepal_length", y="petal_width", color="sepal_width")),
-            ],
-        )
-
-        dashboard = vm.Dashboard(pages=[page_1, page_2])
-
-        Vizro().build(dashboard).run()
-        ```
-    === "app.yaml"
-        ```yaml
-        # Still requires a .py to register data connector in Data Manager and parse yaml configuration
-        # See yaml_version example
-        pages:
-        - components:
-            - text: |
-                ### Filters and parameters
-
-                Leads to the first page on click
-              href: /filters-and-parameters
-              type: card
-            - text: |
-                ### Google - External Link
-
-                Leads to an external link on click.
-              href: https://google.com
-              type: card
-          title: Homepage
-        - components:
-            - figure:
-                _target_: scatter
-                color: sepal_width
-                data_frame: iris
-                x: sepal_length
-                y: petal_width
-              id: scatter
-              type: graph
-          title: Filters and parameters
-        ```
-    === "Result"
-           [![NavCard]][NavCard]
-
-       [NavCard]: ../../assets/user_guides/components/nav_card.png
-
-If you now click on the card area, you should automatically be redirected to the relevant `href`.
-
-???+ note
-
-    When using the [`Card`][vizro.models.Card], keep the following considerations in mind:
-
-    - If the href provided is a relative URL, it should match the `path` of the [`Page`][vizro.models.Page] that the [`Card`][vizro.models.Card] should navigate to.
-    - If the href provided is an absolute link, it should start with `https://` or an equivalent protocol.
-
-### Adding an icon
-If you want to add an icon to your card, just add your image as described in the [previous section](#placing-images)
-If you use the image URL hash `icon-top`, the image will be styled according to our default icon styling.
-
-!!! example "Navigation Card with Icon"
-    === "app.py"
-        ```py hl_lines="12 23"
-        import vizro.models as vm
-        import vizro.plotly.express as px
-        from vizro import Vizro
-
-        iris = px.data.iris()
-
-        page_1 = vm.Page(
-            title="Homepage",
-            components=[
-                vm.Card(
-                    text="""
-                    ![](assets/images/icons/content/hypotheses.svg#icon-top)
-
-                    ### Filters and parameters
-
-                    Leads to the first page on click.
-                    """,
-                    href="/filters-and-parameters",
-                ),
-
-                vm.Card(
-                    text="""
-                    ![](assets/images/icons/content/features.svg#icon-top)
-
-                    ### Google - External Link
-
-                    Leads to an external link on click.
-                    """,
-                    href="https://google.com",
-                ),
-            ],
-        )
-
-        page_2 = vm.Page(
-            title="Filters and parameters",
-            path="filters-and-parameters",
-            components=[
-                vm.Graph(id="scatter", figure=px.scatter(iris, x="sepal_length", y="petal_width", color="sepal_width")),
-            ],
-        )
-
-        dashboard = vm.Dashboard(pages=[page_1, page_2])
-
-        Vizro().build(dashboard).run()
-        ```
-    === "app.yaml"
-        ```yaml hl_lines="5 13"
-        # Still requires a .py to register data connector in Data Manager and parse yaml configuration
-        # See yaml_version example
-        pages:
-        - components:
-            - text: |
-                ![](assets/images/icons/content/hypotheses.svg#icon-top)
-
-                ### Filters and parameters
-
-                Leads to the first page on click
-              href: /filters-and-parameters
-              type: card
-            - text: |
-                ![](assets/images/icons/content/features.svg#icon-top)
-
-                ### Google - External Link
-
-                Leads to an external link on click.
-              href: https://google.com
-              type: card
-          title: Homepage
-        - components:
-            - figure:
-                _target_: scatter
-                color: sepal_width
-                data_frame: iris
-                x: sepal_length
-                y: petal_width
-              id: scatter
-              type: graph
-          title: Filters and parameters
-        ```
-    === "Result"
-           [![NavCardIcon]][NavCardIcon]
-
-       [NavCardIcon]: ../../assets/user_guides/components/nav_card_icon.png
-
-Note that in the above example the first [`Card`][vizro.models.Card] navigates to an existing [`Page`][vizro.models.Page]
-in the app with `path = filters-and-parameters` and the second one to an external link.
-
-## Button
-
-To enhance dashboard interactions, you can use the [`Button`][vizro.models.Button] component to trigger any pre-defined
-action functions such as e.g. exporting chart data. Please refer to the [user guide][vizro.actions] on
-[`Actions`][vizro.models.Action] for currently available options.
-
-To add a [`Button`][vizro.models.Button], simply insert it into the `components` argument of the
-[`Page`][vizro.models.Page].
-
-You can configure the `text` argument to alter the display text of the [`Button`][vizro.models.Button] and the
-`actions` argument to define which action function should be executed on button click.
-
-In the below example we show how to configure a button to export the filtered data of a target chart using
-[export_data][vizro.actions.export_data], a pre-defined action function.
-
-
-!!! example "Button"
-    === "app.py"
-        ```py
-        import vizro.models as vm
-        import vizro.plotly.express as px
-        from vizro import Vizro
-        from vizro.actions import export_data
-
-        df = px.data.iris()
-
-        page = vm.Page(
-            title="My first page",
-            layout=vm.Layout(grid=[[0], [0], [0], [0], [1]]),
-            components=[
-                vm.Graph(
-                    id="scatter_chart",
-                    figure=px.scatter(
-                        df,
-                        x="sepal_width",
-                        y="sepal_length",
-                        color="species",
-                        size="petal_length",
-                    ),
-                ),
-                vm.Button(
-                    text="Export data",
-                    actions=[vm.Action(function=export_data(targets=["scatter_chart"]))],
-                ),
-            ],
-        )
-
-        dashboard = vm.Dashboard(pages=[page])
-
-        Vizro().build(dashboard).run()
-        ```
-    === "app.yaml"
-        ```yaml
-        # Still requires a .py to register data connector in Data Manager and parse yaml configuration
-        # See yaml_version example
-        pages:
-          - components:
-            - figure:
-                _target_: scatter
-                x: sepal_width
-                y: sepal_length
-                color: species
-                size: petal_length
-                data_frame: iris
-              id: scatter_chart
-              type: graph
-            - type: button
-              text: Export data
-              id: export_data
-              actions:
-                - function:
-                    _target_: export_data
-                    targets:
-                      - scatter_chart
-            layout:
-              grid:
-                - [0]
-                - [0]
-                - [0]
-                - [0]
-                - [1]
-            title: My first page
-        ```
-    === "Result"
-        [![Button]][Button]
-
-    [Button]: ../../assets/user_guides/components/button.png
-
-The [`Button`][vizro.models.Button] component is currently reserved to be used inside the main panel (right-side) of the dashboard.
-However, there might be use cases where one would like to place the `Button` inside the control panel (left-side) with the other controls.
-
-In this case, simply follow the user-guide outlined for [custom components](custom_components.md) and manually add the `Button` as a valid type to the `controls` argument by running the following lines before your dashboard configurations:
-
-```python
-from vizro import Vizro
-import vizro.models as vm
-
-vm.Page.add_type("controls", vm.Button)
-
-# Add dashboard configurations below
-...
-```
-=======
-</div>
->>>>>>> 13db1b8a
