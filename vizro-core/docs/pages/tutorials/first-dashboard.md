# A first dashboard

This is a short tutorial for you to create your first dashboard, showing you the basic setup so you can explore Vizro further.

Once you've completed this tutorial, the following ["Explore Vizro" tutorial](../tutorials/explore-components.md) creates a more complex dashboard so you can explore Vizro's features.


## Get started

<!-- vale off -->
### 1. Install Vizro and its dependencies
<!-- vale on -->
If you haven't already installed Vizro, follow the [installation guide](../user-guides/install.md).

<!-- vale off -->
### 2. Open a Jupyter Notebook
<!-- vale on -->
A good way to initially explore Vizro is from inside a Jupyter Notebook.

??? "Install and run Jupyter"

    If you haven't used Jupyter before, you may need to install the Jupyter package. From the terminal window:

    ```bash
    pip install jupyter
    ```

    Alternatively, you can [work within Anaconda Navigator](../user-guides/install.md#use-vizro-inside-anaconda-navigator) as described in the Vizro installation guide.


Activate the virtual environment you used to install Vizro, and start a new Notebook as follows:

```bash
jupyter notebook
```

The command opens Jupyter in a browser tab. Navigate to a preferred folder in which to create this new dashboard.

Create a new `Python 3 (ipykernel)` Notebook from the "New" dropdown. Confirm your Vizro installation by typing the following into a cell in the Notebook and running it.

```py
import vizro

print(vizro.__version__)
```

You should see a return output of the form `x.y.z`.

!!! warning "What could go wrong?"

    If you are following this tutorial in a Jupyter Notebook, you need to restart the kernel each time you evaluate the code. If you do not, you will see error messages such as "Components must uniquely map..." because those components already exist from the previous evaluation.

<!-- vale off -->
### 3. Create your first dashboard
<!-- vale on -->
Paste the following example into a Notebook cell, run it, and view the generated dashboard by typing `localhost:8050` into your browser.

!!! example "Dashboard Configuration Syntax"
    === "Code for the cell"
        ```py
        import vizro.plotly.express as px
        from vizro import Vizro
        import vizro.models as vm

        df = px.data.iris()

        page = vm.Page(
            title="My first dashboard",
            components=[
                vm.Graph(id="scatter_chart", figure=px.scatter(df, x="sepal_length", y="petal_width", color="species")),
                vm.Graph(id="hist_chart", figure=px.histogram(df, x="sepal_width", color="species")),
            ],
            controls=[
                vm.Filter(column="species", selector=vm.Dropdown(value=["ALL"])),
            ],
        )

        dashboard = vm.Dashboard(pages=[page])

        Vizro().build(dashboard).run()
        ```
    === "Result"
        [![Dashboard]][Dashboard]

    [Dashboard]: ../../assets/user_guides/dashboard/dashboard.png

<!-- vale off -->
### 4. Explore further
<<<<<<< HEAD
<!-- vale on -->
You are now ready to explore Vizro further, by working through the [Explore Vizro tutorial](../tutorials/explore-components.md) or by consulting the [how-to guides](../first-dashboard/).
=======

You are now ready to explore Vizro further, by working through the [Explore Vizro tutorial](../tutorials/explore-components.md) or by consulting the [how-to guides](../user-guides/dashboard.md).
>>>>>>> 6f3428d5
<|MERGE_RESOLUTION|>--- conflicted
+++ resolved
@@ -86,10 +86,5 @@
 
 <!-- vale off -->
 ### 4. Explore further
-<<<<<<< HEAD
 <!-- vale on -->
-You are now ready to explore Vizro further, by working through the [Explore Vizro tutorial](../tutorials/explore-components.md) or by consulting the [how-to guides](../first-dashboard/).
-=======
-
-You are now ready to explore Vizro further, by working through the [Explore Vizro tutorial](../tutorials/explore-components.md) or by consulting the [how-to guides](../user-guides/dashboard.md).
->>>>>>> 6f3428d5
+You are now ready to explore Vizro further, by working through the [Explore Vizro tutorial](../tutorials/explore-components.md) or by consulting the [how-to guides](../user-guides/dashboard.md).