--- conflicted
+++ resolved
@@ -59,13 +59,7 @@
 
 ## Where next?
 
-<<<<<<< HEAD
 You are now ready to explore Vizro further by working through the ["Explore Vizro" tutorial](explore-components.md) or by consulting the [how-to guides](../user-guides/dashboard.md).
-=======
-### Create dashboards manually
-
-You are now ready to explore Vizro further, by working through the ["Explore Vizro" tutorial](explore-components.md) or by consulting the [how-to guides](../user-guides/dashboard.md).
->>>>>>> ae6da4c7
 
 ### Create dashboards with AI
 
