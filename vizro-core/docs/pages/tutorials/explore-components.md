--- conflicted
+++ resolved
@@ -532,11 +532,7 @@
 
 ### 4.4. Configure the layout
 
-<<<<<<< HEAD
-By default, Vizro places each element in the order it was added to `components`, and spaces them equally. You can use the [`Grid`][vizro.models.Grid] to customize the placement and size of components on the page. To learn more about how to configure layouts, check out [How to use layouts](../user-guides/layouts.md).
-=======
 In this section, you'll customize the [`Grid`][vizro.models.Grid] to control the placement and size of components on the page.
->>>>>>> b344211f
 
 The following layout configuration is divided into **four columns** and **four rows**. The numbers in the grid correspond to the index of the components in the `components` list.
 
@@ -1629,11 +1625,7 @@
 
 Vizro doesn't end here; we've only covered the key features, but there's still much more to explore! You can learn:
 
-<<<<<<< HEAD
-- How to use [actions](../user-guides/actions.md), for example, for chart interaction or custom controls.
-=======
 - How to use other built-in [actions](../user-guides/actions.md) such as cross-filters
->>>>>>> b344211f
 - How to [extend and customize Vizro dashboards](../user-guides/extensions.md) by creating your own:
     - [custom components](../user-guides/custom-components.md).
     - [custom actions](../user-guides/custom-actions.md).
