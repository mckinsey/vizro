--- conflicted
+++ resolved
@@ -20,13 +20,10 @@
 
 ## Development
 
+
 When developing a dashboard, you have several options on how to get started. The below table can guide you in making a choice. The [fastest way to a running dashboard is to use PyCafe](https://py.cafe/snippet/vizro/v1), as shown in our [First Dashboard tutorial](../tutorials/first-dashboard.md).
 
-<<<<<<< HEAD
 | Method | Description | Requires | | ------------------------------------- | ------------------------------------ | | | [Python script](#develop-in-python-script) | Run a local python script using a Flask development server | Local Python | | [Jupyter](#develop-in-jupyter) | Run a cell in a notebook using a Flask development server | Local Python, Jupyter/JupyterLab | | [PyCafe](#develop-in-pycafe) | Run code in your Browser using WASM technology | No requirements |
-=======
-| Method | Description | Requires | | ------------------------------------- | ------------------------------------ | | | [Python script](#python-script) | Run a local python script using a Flask development server | Local Python | | [Jupyter](#jupyter) | Run a cell in a notebook using a Flask development server | Local Python, Jupyter/JupyterLab | | [PyCafe](#pycafe) | Run code in your Browser using WASM technology | No requirements |
->>>>>>> 7aba956e
 
 ### Develop in Python script
 
@@ -135,11 +132,7 @@
 
 When developing your dashboard you typically run it _locally_ (on your own computer) using the Flask development server. When you deploy to production, this is no longer suitable. Instead, you need a solution that can handle multiple users in a stable, secure and efficient way. The below table is a **TLDR** that provides an overview of the most common options.
 
-<<<<<<< HEAD
 | Method | Free Tier | Some key features (not exhaustive) | Requires | | ------------------------------------- |-- | ------------------------------------ | | | [Hugging Face](#deploy-to-hugging-face) |:simple-ticktick: | Easy cloning of apps, Gallery features, easy access to HF model hub | Hugging Face account | | [Ploomber Cloud](#deploy-to-ploomber-cloud) |:simple-ticktick: | Easy drag and drop and CLI deployment, authentication features and serverless functions in paid tier | Ploomber Account | | [Dash Enterprise](#deploy-via-dash-enterprise) |:x: | Enterprise grade deployment solution with many more features going above and beyond | Dash Enterprise subscription | | [PyCafe](#develop-in-pycafe) |:simple-ticktick: | No deployment in traditional sense (with backend server) as it uses WASM technology to run python in the Browser, but very scalable and easy alternative in some cases | No requirements (in snippet mode), otherwise a PyCafe account |
-=======
-| Method | Free Tier | Some key features (not exhaustive) | Requires | | ------------------------------------- |-- | ------------------------------------ | | | [Hugging Face](#hugging-face) |:simple-ticktick: | Easy cloning of apps, Gallery features, easy access to HF model hub | Hugging Face account | | [Ploomber Cloud](#ploomber-cloud) |:simple-ticktick: | Easy drag and drop and CLI deployment, authentication features and serverless functions in paid tier | Ploomber Account | | [Dash Enterprise](#dash-enterprise) |:x: | Enterprise grade deployment solution with many more features going above and beyond | Dash Enterprise subscription | | [PyCafe](#pycafe) |:simple-ticktick: | No deployment in traditional sense (with backend server) as it uses WASM technology to run python in the Browser, but very scalable and easy alternative in some cases | No requirements (in snippet mode), otherwise a PyCafe account |
->>>>>>> 7aba956e
 
 ### Overview
 
