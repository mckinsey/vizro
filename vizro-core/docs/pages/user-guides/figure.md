# How to use figures

This guide shows you how to add any [Dash component](https://dash.plotly.com/#open-source-component-libraries) that needs to be reactive to [filter](filters.md) and [parameter](parameters.md) controls.
If you want to add a static Dash component to your page, use [custom components](custom-components.md) instead.

[`Figure`][vizro.models.Figure] provides a flexible foundation for all types of reactive Dash components in Vizro.
The [`Graph`][vizro.models.Graph], [`Table`][vizro.models.Table] and [`AgGrid`][vizro.models.AgGrid] components are
specific implementations of `Figure`. They serve as intuitive shortcuts, embedding behaviors and interactions specific
to their purposes.

If these more specific models already achieve what you need then they should be used in preference to
the more generic `Figure`. Remember that it is possible to supply [custom charts](custom-charts.md) to `Graph`
and [custom tables](custom-tables.md) to `Table`.

There are already a few figure functions you can reuse:

- [`kpi_card`][vizro.figures.kpi_card]
- [`kpi_card_reference`][vizro.figures.kpi_card_reference]

The following flowchart shows what you need to consider when choosing which model to use:

``` mermaid
graph TD
  first["`Does your desired component exist in Vizro, e.g. Graph, Table or AgGrid?`"]
  specific-component([Use the specific component])
  second["`Does your component need to be reactive to controls?`"]
  second-static([Use custom components])
  second-reactive([Use Figure])

  first -- Yes --> specific-component
  first -- No --> second
  second -- No --> second-static
  second -- Yes --> second-reactive

  click specific-component href "../components/"
  click second-static href "../custom-components/"
  click second-reactive href "#how-to-use-figures"

  classDef clickable color:#4051b5;
```


To add a `Figure` to your page:

1. Add the `Figure` model to the components argument of the [Page][vizro.models.Page] model.
2. Use an existing figure function from [`vizro.figures`](../API-reference/figure-callables.md) and pass it to the `figure` argument of the `Figure` model.

!!! example "Use existing figure functions"

    === "app.py"
        ```py
        import vizro.models as vm
        import vizro.plotly.express as px
        from vizro import Vizro
        from vizro.figures import kpi_card

        tips = px.data.tips

        page = vm.Page(
            title="KPI Indicators",
            layout=vm.Layout(grid=[[0, -1, -1, -1]] + [[-1, -1, -1, -1]] * 4),  # (1)!
            components=[
                vm.Figure(
                    figure=kpi_card(  # (2)!
                        data_frame=tips,
                        value_column="tip",
                        value_format="${value:.2f}",
                        icon="shopping_cart",
                        title="KPI Card I",
                    )
                )
            ],
            controls=[vm.Filter(column="day", selector=vm.RadioItems())],
        )

        dashboard = vm.Dashboard(pages=[page])
        Vizro().build(dashboard).run()
        ```

        1. This creates a [`layout`](layouts.md) with five rows and four columns. The KPI card is positioned in the first cell, while the remaining cells are empty.
        2. For more information, refer to the API reference for the  [`kpi_card`](../API-reference/figure-callables.md#kpi_card).

    === "app.yaml"
        ```yaml
        # Still requires a .py to add data to the data manager and parse YAML configuration
        # See from_yaml example
        pages:
          - components:
              - figure:
                  _target_: kpi_card
                  data_frame: tips
                  value_column: tip
                  value_format: ${value:.2f}
                  icon: shopping_cart
                  title: KPI Card I
                type: figure
            controls:
              - column: day
                type: filter
                selector:
                  type: radio_items
            layout:
              grid:
                [
                  [0, -1, -1, -1],
                  [-1, -1, -1, -1],
                  [-1, -1, -1, -1],
                  [-1, -1, -1, -1],
                  [-1, -1, -1, -1],
                ]
            title: KPI Indicators
        ```
    === "Result"
        [![Figure]][Figure]

    [Figure]: ../../assets/user_guides/figure/figure.png


<<<<<<< HEAD
If the existing figure functions from [`vizro.figures`](../API-reference/figure-callables.md) do not serve your purpose,
there is always the option to create a [custom Figure](custom-figures.md).


### KPI Cards
A KPI card is a dynamic card that can display a single value. Optionally, a title, icon and reference value can be added.
It is a common visual component to display key metrics in a dashboard. Vizro supports two pre-defined KPI card functions:

- [`kpi_card`](../API-reference/figure-callables.md#kpi_card): A KPI card with a single value.
- [`kpi_card_with_reference`](../API-reference/figure-callables.md#kpi_card_with_reference): A KPI card with a single value and a reference value.

#### Existing KPI Card functions
!!! example "KPI Card Variations"

    === "app.py"
        ```py
        import pandas as pd
        import vizro.models as vm
        from vizro import Vizro
        from vizro.figures import kpi_card, kpi_card_reference

        df = pd.DataFrame([[67434, 65553, "A"], [6434, 6553, "B"], [34, 53, "C"]], columns=["Actual", "Reference", "Category"])

        page = vm.Page(
            title="KPI Indicators",
            layout=vm.Layout(grid=[[0, 1, 2, 3], [4, 5, 6, 7], [-1, -1, -1, -1], [-1, -1, -1, -1]]),
            components=[
                vm.Figure(figure=kpi_card(data_frame=df, value_column="Actual", title="KPI with value")),
                vm.Figure(figure=kpi_card(data_frame=df, value_column="Actual", title="KPI with aggregation", agg_func="mean")),
                vm.Figure(
                    figure=kpi_card(
                        data_frame=df,
                        value_column="Actual",
                        title="KPI with custom formatting",
                        value_format="${value:.2f}",
                    )
                ),
                vm.Figure(
                    figure=kpi_card(
                        data_frame=df,
                        value_column="Actual",
                        title="KPI with icon",
                        icon="shopping_cart",
                    )
                ),
                vm.Figure(
                    figure=kpi_card_reference(
                        data_frame=df,
                        value_column="Reference",
                        reference_column="Actual",
                        title="KPI with reference (neg)",
                    )
                ),
                vm.Figure(
                    figure=kpi_card_reference(
                        data_frame=df,
                        value_column="Actual",
                        reference_column="Reference",
                        title="KPI with reference (pos)",
                    )
                ),
                vm.Figure(
                    figure=kpi_card_reference(
                        data_frame=df,
                        value_column="Reference",
                        reference_column="Actual",
                        title="KPI with reference and custom formatting",
                        value_format="{value:.2f}$",
                        reference_format="{delta:.2f}$ vs. last year ({reference:.2f}$)",
                    )
                ),
                vm.Figure(
                    figure=kpi_card_reference(
                        data_frame=df,
                        value_column="Actual",
                        reference_column="Reference",
                        value_format="${value:.2f}",
                        title="KPI with reference and icon",
                        icon="shopping_cart",
                    ),
                ),
            ],
            controls=[vm.Filter(column="Category")],
        )


        dashboard = vm.Dashboard(pages=[page])
        Vizro().build(dashboard).run()
        ```
    === "app.yaml"
        ```yaml
        # Still requires a .py to add data to the data manager and parse YAML configuration
        # See from_yaml example
        pages:
          - components:
              - figure:
                  _target_: kpi_card
                  data_frame: tips
                  value_column: tip
                  value_format: ${value:.2f}
                  icon: shopping_cart
                  title: KPI Card I
                type: figure
            controls:
              - column: day
                type: filter
                selector:
                  type: radio_items
            layout:
              grid:
                [
                  [0, -1, -1, -1],
                  [-1, -1, -1, -1],
                  [-1, -1, -1, -1],
                  [-1, -1, -1, -1],
                  [-1, -1, -1, -1],
                ]
            title: KPI Indicators
        ```
    === "Result"
        [![KPICards]][KPICards]

    [KPICards]: ../../assets/user_guides/figure/kpi_cards.png


#### Custom KPI Card function
!!! example "KPI Card Variations"

    === "app.py"
        ```py
        import pandas as pd
        import vizro.models as vm
        from vizro import Vizro
        from vizro.figures import kpi_card, kpi_card_reference

        df = pd.DataFrame([[67434, 65553, "A"], [6434, 6553, "B"], [34, 53, "C"]], columns=["Actual", "Reference", "Category"])

        page = vm.Page(
            title="KPI Indicators",
            layout=vm.Layout(grid=[[0, 1, 2, 3], [4, 5, 6, 7], [-1, -1, -1, -1], [-1, -1, -1, -1]]),
            components=[
                vm.Figure(figure=kpi_card(data_frame=df, value_column="Actual", title="KPI with value")),
                vm.Figure(figure=kpi_card(data_frame=df, value_column="Actual", title="KPI with aggregation", agg_func="mean")),
                vm.Figure(
                    figure=kpi_card(
                        data_frame=df,
                        value_column="Actual",
                        title="KPI with custom formatting",
                        value_format="${value:.2f}",
                    )
                ),
                vm.Figure(
                    figure=kpi_card(
                        data_frame=df,
                        value_column="Actual",
                        title="KPI with icon",
                        icon="shopping_cart",
                    )
                ),
                vm.Figure(
                    figure=kpi_card_reference(
                        data_frame=df,
                        value_column="Reference",
                        reference_column="Actual",
                        title="KPI with reference (neg)",
                    )
                ),
                vm.Figure(
                    figure=kpi_card_reference(
                        data_frame=df,
                        value_column="Actual",
                        reference_column="Reference",
                        title="KPI with reference (pos)",
                    )
                ),
                vm.Figure(
                    figure=kpi_card_reference(
                        data_frame=df,
                        value_column="Reference",
                        reference_column="Actual",
                        title="KPI with reference and custom formatting",
                        value_format="{value:.2f}$",
                        reference_format="{delta:.2f}$ vs. last year ({reference:.2f}$)",
                    )
                ),
                vm.Figure(
                    figure=kpi_card_reference(
                        data_frame=df,
                        value_column="Actual",
                        reference_column="Reference",
                        value_format="${value:.2f}",
                        title="KPI with reference and icon",
                        icon="shopping_cart",
                    ),
                ),
            ],
            controls=[vm.Filter(column="Category")],
        )


        dashboard = vm.Dashboard(pages=[page])
        Vizro().build(dashboard).run()
        ```
    === "app.yaml"
        ```yaml
        # Still requires a .py to add data to the data manager and parse YAML configuration
        # See from_yaml example
        pages:
          - components:
              - figure:
                  _target_: kpi_card
                  data_frame: tips
                  value_column: tip
                  value_format: ${value:.2f}
                  icon: shopping_cart
                  title: KPI Card I
                type: figure
            controls:
              - column: day
                type: filter
                selector:
                  type: radio_items
            layout:
              grid:
                [
                  [0, -1, -1, -1],
                  [-1, -1, -1, -1],
                  [-1, -1, -1, -1],
                  [-1, -1, -1, -1],
                  [-1, -1, -1, -1],
                ]
            title: KPI Indicators
        ```
    === "Result"
        [![KPICards]][KPICards]

    [KPICards]: ../../assets/user_guides/figure/kpi_cards.png
=======
If the pre-defined figure functions from [`vizro.figures`](../API-reference/figure-callables.md) do not serve your purpose,
there is always the option to create a [custom figure](custom-figures.md).
>>>>>>> 4d1065a6
<|MERGE_RESOLUTION|>--- conflicted
+++ resolved
@@ -116,11 +116,6 @@
     [Figure]: ../../assets/user_guides/figure/figure.png
 
 
-<<<<<<< HEAD
-If the existing figure functions from [`vizro.figures`](../API-reference/figure-callables.md) do not serve your purpose,
-there is always the option to create a [custom Figure](custom-figures.md).
-
-
 ### KPI Cards
 A KPI card is a dynamic card that can display a single value. Optionally, a title, icon and reference value can be added.
 It is a common visual component to display key metrics in a dashboard. Vizro supports two pre-defined KPI card functions:
@@ -354,7 +349,7 @@
         [![KPICards]][KPICards]
 
     [KPICards]: ../../assets/user_guides/figure/kpi_cards.png
-=======
+
+
 If the pre-defined figure functions from [`vizro.figures`](../API-reference/figure-callables.md) do not serve your purpose,
-there is always the option to create a [custom figure](custom-figures.md).
->>>>>>> 4d1065a6
+there is always the option to create a [custom figure](custom-figures.md).