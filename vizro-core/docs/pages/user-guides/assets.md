--- conflicted
+++ resolved
@@ -87,13 +87,9 @@
     [AssetsCSS]: ../../assets/user_guides/assets/css_change.png
 
 
-<<<<<<< HEAD
-## How to overwrite CSS properties in selective components
-To overwrite CSS properties of selective components, pass an ID to the relevant component and target the right CSS property.
-=======
+
 ## Overwrite CSS properties in selective components
-To overwrite CSS properties of selective components, provide an ID to the relevant component and target the right CSS property.
->>>>>>> 6f3428d5
+
 For more information, see this [CSS selectors tutorial](https://developer.mozilla.org/en-US/docs/Web/CSS/CSS_selectors/Selector_structure).
 
 Let's say we want to change the background and font-color of one [`Card`][vizro.models.Card] instead of all existing Cards in the Dashboard.
