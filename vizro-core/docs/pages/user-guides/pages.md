# How to use pages
This guide shows you how to add pages to your dashboard and customize the URL paths if needed.
A [`Page`][vizro.models.Page] lets you place and arrange your dashboard content (for example, chart/components, tables, and text)
and configure your dashboard interactions ([filters](filters.md) and [parameters](parameters.md)).

The [`Dashboard`][vizro.models.Dashboard] model accepts the `pages` argument, where you can insert your [`Page`][vizro.models.Page].

## Create a page

A [`Page`][vizro.models.Page] is split up into four main containers:

1. The **navigation container** where you can customize your `navigation` (see [Dashboard](dashboard.md) and [Navigation](navigation.md) for more information)
2. The **control container**  where you can add your `controls` (see [Filters](filters.md) or [Parameters](parameters.md)) to interact with the dashboard
3. The **page header** that contains the page title and the theme toggle switch button
4. The **component container** where you can add your [components](components.md) to visualize your data

![Page Container](../../assets/user_guides/pages/page_containers.png)

!!! note
    Note that the navigation container needs to be configured via the Dashboard.

To create and add a page to your dashboard, do the following steps:

1. Set a `title` for your [`Page`][vizro.models.Page]
2. Configure your `components`, see our guide on the [various options](components.md)
3. (optional) Configure your `controls` , see our guides on [Filters](filters.md) and [Parameters](parameters.md)
4. (optional) Configure your `layout` , see our guide on [Layouts](layouts.md)
5. (optional) Give a `description` of your `Page` for the app's [meta tags](https://metatags.io/)

!!! example "Page"
    === "app.py"
        ```py
        import vizro.models as vm
        import vizro.plotly.express as px
        from vizro import Vizro

        gapminder = px.data.gapminder().query("year == 2007")

        page = vm.Page(
            title="Page Title",
            description="Longer description of the page content",
            components=[
                vm.Graph(
                    id="sunburst", figure=px.sunburst(gapminder, path=["continent", "country"], values="pop", color="lifeExp")
                )
            ],
            controls=[
                vm.Filter(column="continent", targets=["sunburst"]),
                vm.Parameter(targets=["sunburst.color"], selector=vm.RadioItems(options=["lifeExp", "pop"], title="Color")),
            ],
        )

        dashboard = vm.Dashboard(pages=[page])

        Vizro().build(dashboard).run()
        ```
    === "app.yaml"
        ```yaml
        # Still requires a .py to register data connector in Data Manager and parse yaml configuration
        # See yaml_version example
        pages:
        - components:
            - figure:
                _target_: sunburst
                path: ['continent', 'country']
                values: pop
                color: lifeExp
                data_frame: gapminder
              id: sunburst
              type: graph
          controls:
            - column: continent
              targets:
                - sunburst
              type: filter
            - selector:
                options: ['lifeExp', 'pop']
                title: Color
                type: radio_items
            targets:
              - sunburst.color
            type: parameter
          title: Page Title
          description: "Longer description of the page content"
        ```
    === "Result"
        [![Page]][Page]

    [Page]: ../../assets/user_guides/pages/page_sunburst.png

!!! note

    Note that an accordion page selector is automatically added to your dashboard in the top-left of the control container.
    This accordion enables navigation through the different pages.

    The accordion page selector will not be added if your dashboard consists of only one page.

    You can additionally navigate through the different pages by going directly to the relevant page URL (more details in next section).


<<<<<<< HEAD
## Customizing the page URL
By default, the page URL is automatically generated based on the `id` of the page for example, if `id="This is my first page"`
=======
## Customize the page URL
By default, the page URL is automatically generated based on the `id` of the page e.g., if `id="This is my first page"`
>>>>>>> 6f3428d5
the generated page URL will be `path=this-is-my-first-page`. You can then access the page via `localhost:<port_number>/this-is-my-first-page`.

Note that the page `id` defaults to be the same as the page `title` if not set.
If you have multiple pages with the same `title` then you must assign a unique `id`.

The first page always has the URL prefix `/` assigned. A custom URL can, therefore, not be created for the first page.

To customize the page URL, give a valid URL name to the `path` argument of [`Page`][vizro.models.Page]:

!!! example "Page"
    === "app.py"
        ```py
        import vizro.models as vm
        import vizro.plotly.express as px
        from vizro import Vizro

        gapminder = px.data.gapminder().query("year == 2007")

        page1 = vm.Page(
            title="Page 1",
            components=[
                vm.Card(
                    text="""Commodi repudiandae consequuntur voluptatum.""",
                ),
            ],
        )

        page2 = vm.Page(
            title="Page 2",
            path="my-custom-url",
            components=[
                vm.Graph(
                    id="sunburst", figure=px.sunburst(gapminder, path=["continent", "country"], values="pop", color="lifeExp")
                )
            ],
            controls=[
                vm.Filter(column="continent", targets=["sunburst"]),
                vm.Parameter(targets=["sunburst.color"], selector=vm.RadioItems(options=["lifeExp", "pop"], title="Color")),
            ],
        )

        dashboard = vm.Dashboard(pages=[page1, page2])

        Vizro().build(dashboard).run()
        ```
    === "app.yaml"
        ```yaml
        # Still requires a .py to register data connector in Data Manager and parse yaml configuration
        # See yaml_version example
        pages:
        - components:
            - text: |
                Commodi repudiandae consequuntur voluptatum.
              type: card
          title: Page 1
        - components:
            - figure:
                _target_: sunburst
                path: ['continent', 'country']
                values: pop
                color: lifeExp
                data_frame: gapminder
              id: sunburst
              type: graph
          controls:
            - column: continent
              targets:
                - sunburst
              type: filter
            - selector:
                options: ['lifeExp', 'pop']
                title: Color
                type: radio_items
            targets:
              - sunburst.color
            type: parameter
          title: Page 2
          path: my-custom-url
        ```

You can now access the first page via `localhost:<port_number>/` and the second page via `localhost:<port_number>/my-custom-url`.<|MERGE_RESOLUTION|>--- conflicted
+++ resolved
@@ -98,13 +98,8 @@
     You can additionally navigate through the different pages by going directly to the relevant page URL (more details in next section).
 
 
-<<<<<<< HEAD
-## Customizing the page URL
-By default, the page URL is automatically generated based on the `id` of the page for example, if `id="This is my first page"`
-=======
 ## Customize the page URL
-By default, the page URL is automatically generated based on the `id` of the page e.g., if `id="This is my first page"`
->>>>>>> 6f3428d5
+By default, the page URL is automatically generated based on the `id` of the page for example, if `id="This is my first page"`, 
 the generated page URL will be `path=this-is-my-first-page`. You can then access the page via `localhost:<port_number>/this-is-my-first-page`.
 
 Note that the page `id` defaults to be the same as the page `title` if not set.
