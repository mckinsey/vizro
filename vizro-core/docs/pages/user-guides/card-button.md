# How to use cards & buttons

This guide shows you how to use cards and buttons to visualize and interact with your data in the dashboard.

## Cards

The [`Card`][vizro.models.Card] is a flexible and extensible component that enables customization via markdown text.
Refer to any online guide for [basic markdown usage](https://markdown-guide.readthedocs.io/en/latest/).

You can add a [`Card`][vizro.models.Card] to your dashboard by inserting the [`Card`][vizro.models.Card] into the `components` argument of the [`Page`][vizro.models.Page].


!!! example "Card"
    === "app.py"
        ```py
        import vizro.models as vm
        from vizro import Vizro

        page = vm.Page(
            title="Card",
            components=[
                vm.Card(
                    text="""
                        ### Card Title
                        Commodi repudiandae consequuntur voluptatum.
                    """,
                ),
            ],
        )

        dashboard = vm.Dashboard(pages=[page])

        Vizro().build(dashboard).run()
        ```
    === "app.yaml"
        ```yaml
        # Still requires a .py to register data connector in Data Manager and parse yaml configuration
        # See from_yaml example
        pages:
        - components:
            - text: |
                Commodi repudiandae consequuntur voluptatum.
              title: Card Title
              type: card
          title: Card
        ```
    === "Result"
        [![Card]][Card]

    [Card]: ../../assets/user_guides/components/card.png

### Customize card text

The [`Card`][vizro.models.Card] uses the `dcc.Markdown` component from Dash as its underlying text component.
For more details on customizing the markdown text, refer to the [`dcc.Markdown` component documentation](https://dash.plotly.com/dash-core-components/markdown).
Based on examples from Dash, the [`Card`][vizro.models.Card] model supports the following:

- Headers
- Emphasis
- Lists
- Block Quotes
- Links

!!! example "Card with custom text"
    === "app.py"
        ```py
        import vizro.models as vm
        from vizro import Vizro

        page = vm.Page(
            title="Customizing Text",
            components=[
                vm.Card(
                    text="""
                        # Header level 1 <h1>

                        ## Header level 2 <h2>

                        ### Header level 3 <h3>

                        #### Header level 4 <h4>
                    """,
                ),
                vm.Card(
                    text="""
                         ### Paragraphs
                         Commodi repudiandae consequuntur voluptatum laborum numquam blanditiis harum quisquam eius sed odit.

                         Fugiat iusto fuga praesentium option, eaque rerum! Provident similique accusantium nemo autem.

                         Obcaecati tenetur iure eius earum ut molestias architecto voluptate aliquam nihil, eveniet aliquid.

                         Culpa officia aut! Impedit sit sunt quaerat, odit, tenetur error, harum nesciunt ipsum debitis quas.
                    """,
                ),
                vm.Card(
                    text="""
                        ### Block Quotes

                        >
                        > A block quote is a long quotation, indented to create a separate block of text.
                        >
                    """,
                ),
                vm.Card(
                    text="""
                        ### Lists

                        * Item A
                            * Sub Item 1
                            * Sub Item 2
                        * Item B
                    """,
                ),
                vm.Card(
                    text="""
                        ### Emphasis

                        This word will be *italic*

                        This word will be **bold**

                        This word will be _**bold and italic**_
                    """,
                ),
            ],
        )

        dashboard = vm.Dashboard(pages=[page])

        Vizro().build(dashboard).run()
        ```
    === "app.yaml"
        ```yaml
        # Still requires a .py to register data connector in Data Manager and parse yaml configuration
        # See from_yaml example
        pages:
        - components:
          - text: |
              # Header level 1 <h1>

              ## Header level 2 <h2>

              ### Header level 3 <h3>

              #### Header level 4 <h4>
            type: card
          - text: |
              Commodi repudiandae consequuntur voluptatum laborum numquam blanditiis harum quisquam eius sed odit.

              Fugiat iusto fuga praesentium option, eaque rerum! Provident similique accusantium nemo autem.

              Obcaecati tenetur iure eius earum ut molestias architecto voluptate aliquam nihil, eveniet aliquid.

              Culpa officia aut! Impedit sit sunt quaerat, odit, tenetur error, harum nesciunt ipsum debitis quas.
            title: Paragraphs
            type: card
          - text: |
              >
              > A block quote is a long quotation, indented to create a separate block of text.
              >
            title: Block Quotes
            type: card
          - text: |
              * Item A
                * Sub Item 1
                * Sub Item 2
              * Item B
            title: Lists
            type: card
          - text: |
              This word will be *italic*

              This word will be **bold**

              This word will be _**bold and italic**_
            title: Emphasis
            type: card
          title: Customizing Text
        ```
    === "Result"
        [![CardText]][CardText]

    [CardText]: ../../assets/user_guides/components/card_text.png

### Place an image on a card

Images can be added to the `text` parameter by using the standard markdown syntax:

`![Image ALT text](Image URL)`

An image ALT text offers a description to your image and serves as a text placeholder or to improve the
accessibility of your app. Providing an image ALT text is optional.

1. To use a relative Image URL, place an image of your choice into your `assets` folder first
2. Use markdown to render your image by using one of the following syntax:
    - Relative Image URL: `![Image ALT text](/path/to/image.png)`
    - Absolute Image URL: `![Image ALT text](https://XXXXXX)`

!!! example "Card with image"
    === "app.py"
        ```py
        import vizro.models as vm
        from vizro import Vizro

        page = vm.Page(
                title="Placing Images",
                components=[
                    vm.Card(
                        text="""
                        ### My card with image!

                        ![continent](assets/images/continents/africa.svg)

                         Commodi repudiandae consequuntur voluptatum laborum numquam blanditiis harum quisquam eius sed odit.

                         Fugiat iusto fuga praesentium option, eaque rerum! Provident similique accusantium nemo autem.

                         Obcaecati tenetur iure eius earum ut molestias architecto voluptate aliquam nihil, eveniet aliquid.
                    """,
                    ),
                ],
            )

        dashboard = vm.Dashboard(pages=[page])
        Vizro().build(dashboard).run()
        ```
    === "app.yaml"
        ```yaml
        # Still requires a .py to register data connector in Data Manager and parse yaml configuration
        # See from_yaml example
        pages:
        - components:
            - text: |
                ![continent](assets/images/continents/africa.svg)

                Commodi repudiandae consequuntur voluptatum laborum numquam blanditiis harum quisquam eius sed odit.

                Fugiat iusto fuga praesentium option, eaque rerum! Provident similique accusantium nemo autem.

                Obcaecati tenetur iure eius earum ut molestias architecto voluptate aliquam nihil, eveniet aliquid.
              title: My card with image!
              type: card
          title: Placing Images
        ```
    === "Result"
         [![CardImageDefault]][CardImageDefault]

    [CardImageDefault]: ../../assets/user_guides/components/card_image_default.png

!!! note

    Note that inserting images using html is by default turned off by the `dcc.Markdown` to prevent users being exposed
    to cross-site scripting attacks. If you need to turn it on, a custom component would have to be created.

You might notice that the image is quite large. You'll find out how to style images in terms of their position and size in the next section.

<<<<<<< HEAD
### How to resize or position a card image
=======
### Style a card image
>>>>>>> 6f3428d5

To change the size or position of the image, add a URL hash to your image like this:

`![Image ALT text](Image URL#my-image)`

Note the added URL hash `#my-image`. Now create a CSS file placed in your `assets` folder
and give an attribute selector to select images with that matching URL hash.

!!! example "Card with styled image"
    === "images.css"
    ```css
    img[src*="#my-image"] {
      width: 120px;
      height: 120px;
    }
    ```
    === "app.py"
        ```py
        import vizro.models as vm
        from vizro import Vizro

        page = vm.Page(
                title="Styling Images",
                components=[
                    vm.Card(
                        text="""
                        ### My card with image!

                        ![](assets/images/continents/africa.svg#my-image)

                         Commodi repudiandae consequuntur voluptatum laborum numquam blanditiis harum quisquam eius sed odit.

                         Fugiat iusto fuga praesentium option, eaque rerum! Provident similique accusantium nemo autem.

                         Obcaecati tenetur iure eius earum ut molestias architecto voluptate aliquam nihil, eveniet aliquid.
                    """,
                    ),
                ],
            )

        dashboard = vm.Dashboard(pages=[page])

        Vizro().build(dashboard).run()
        ```
    === "app.yaml"
        ```yaml
        # Still requires a .py to register data connector in Data Manager and parse yaml configuration
        # See from_yaml example
        pages:
        - components:
            - text: |
                ![](assets/images/continents/africa.svg#my-image)

                Commodi repudiandae consequuntur voluptatum laborum numquam blanditiis harum quisquam eius sed odit.

                Fugiat iusto fuga praesentium option, eaque rerum! Provident similique accusantium nemo autem.

                Obcaecati tenetur iure eius earum ut molestias architecto voluptate aliquam nihil, eveniet aliquid.
              title: My card with image!
              type: card
          title: Styling Images
        ```
    === "Result"
         [![CardImageStyled]][CardImageStyled]

    [CardImageStyled]: ../../assets/user_guides/components/card_image_styled.png

???+ tip

    Use the following pre-defined URL hashes in your image path to have the image float next to the text:

    - floating-left: `![](my_image.png#floating-left)`
    - floating-right: `![](my_image.png#floating-right)`
    - floating-center: `![](my_image.png#floating-center)`

!!! example "Card with floating image"
    === "app.py"
        ```py
        import vizro.models as vm
        from vizro import Vizro

        page = vm.Page(
                title="Floating Images",
                components=[
                    vm.Card(
                        text="""
                        ### My card with image!

                        ![](assets/images/continents/africa.svg#my-image#floating-right)

                         Commodi repudiandae consequuntur voluptatum laborum numquam blanditiis harum quisquam eius sed odit.

                         Fugiat iusto fuga praesentium option, eaque rerum! Provident similique accusantium nemo autem.

                         Obcaecati tenetur iure eius earum ut molestias architecto voluptate aliquam nihil, eveniet aliquid.

                         Culpa officia aut! Impedit sit sunt quaerat, odit, tenetur error, harum nesciunt ipsum debitis quas.

                         Obcaecati tenetur iure eius earum ut molestias architecto voluptate aliquam nihil, eveniet aliquid.

                        Culpa officia aut! Impedit sit sunt quaerat, odit, tenetur error, harum nesciunt ipsum debitis quas.
                    """,
                    ),
                ],
            )

        dashboard = vm.Dashboard(pages=[page])

        Vizro().build(dashboard).run()
        ```
    === "app.yaml"
        ```yaml
        # Still requires a .py to register data connector in Data Manager and parse yaml configuration
        # See from_yaml example
        pages:
        - components:
            - text: |
                ![](assets/images/continents/africa.svg#my-image#floating-right)

                Commodi repudiandae consequuntur voluptatum laborum numquam blanditiis harum quisquam eius sed odit.

                Fugiat iusto fuga praesentium option, eaque rerum! Provident similique accusantium nemo autem.

                Obcaecati tenetur iure eius earum ut molestias architecto voluptate aliquam nihil, eveniet aliquid.

                Culpa officia aut! Impedit sit sunt quaerat, odit, tenetur error, harum nesciunt ipsum debitis quas.

                Obcaecati tenetur iure eius earum ut molestias architecto voluptate aliquam nihil, eveniet aliquid.

                Culpa officia aut! Impedit sit sunt quaerat, odit, tenetur error, harum nesciunt ipsum debitis quas.
              title: My card with image!
              type: card
          title: Floating Images
        ```
    === "Result"
         [![CardImageFloating]][CardImageFloating]

    [CardImageFloating]: ../../assets/user_guides/components/card_image_floating.png

### Create a navigation card

!!! note

    This section describes how to use the [`Card`][vizro.models.Card] component to create a navigation
    card. To configure the navigation panel on the left hand side of the screen, refer to the
    [guide on navigation](navigation.md).


A navigation card enables you to navigate to a different page via a click on the card area.
To create a navigation card, do the following:

- Insert the [`Card`][vizro.models.Card] into the `components` argument of the [`Page`][vizro.models.Page]
- Give the `text` parameter with a title and some description
- Give the `href` parameter (relative or absolute URL)

!!! example "Navigation Card"
    === "app.py"
        ```py
        import vizro.models as vm
        import vizro.plotly.express as px
        from vizro import Vizro

        iris = px.data.iris()

        page_1 = vm.Page(
            title="Homepage",
            components=[
                vm.Card(
                    text="""
                    ### Filters and parameters

                    Leads to the first page on click.
                    """,
                    href="/filters-and-parameters",
                ),
                vm.Card(
                    text="""
                    ### Google - External Link

                    Leads to an external link on click.
                    """,
                    href="https://google.com",
                ),
            ],
        )

        page_2 = vm.Page(
            title="Filters and parameters",
            components=[
                vm.Graph(id="scatter", figure=px.scatter(iris, x="sepal_length", y="petal_width", color="sepal_width")),
            ],
        )

        dashboard = vm.Dashboard(pages=[page_1, page_2])

        Vizro().build(dashboard).run()
        ```
    === "app.yaml"
        ```yaml
        # Still requires a .py to register data connector in Data Manager and parse yaml configuration
        # See from_yaml example
        pages:
        - components:
            - text: |
                ### Filters and parameters

                Leads to the first page on click
              href: /filters-and-parameters
              type: card
            - text: |
                ### Google - External Link

                Leads to an external link on click.
              href: https://google.com
              type: card
          title: Homepage
        - components:
            - figure:
                _target_: scatter
                color: sepal_width
                data_frame: iris
                x: sepal_length
                y: petal_width
              id: scatter
              type: graph
          title: Filters and parameters
        ```
    === "Result"
           [![NavCard]][NavCard]

       [NavCard]: ../../assets/user_guides/components/nav_card.png

If you now click on the card area, you should automatically be redirected to the relevant `href`.

???+ note

    When using the [`Card`][vizro.models.Card], keep the following considerations in mind:

    - If the href given is a relative URL, it should match the `path` of the [`Page`][vizro.models.Page] that the [`Card`][vizro.models.Card] should navigate to.
    - If the href given is an absolute link, it should start with `https://` or an equivalent protocol.

<<<<<<< HEAD
### How to add an icon
If you want to add an icon to your card, add your image as described in the [earlier section](#placing-images)
=======
### Add an icon
If you want to add an icon to your card, just add your image as described in the [previous section](#placing-images)
>>>>>>> 6f3428d5
If you use the image URL hash `icon-top`, the image will be styled according to our default icon styling.

!!! example "Navigation Card with Icon"
    === "app.py"
        ```py hl_lines="12 23"
        import vizro.models as vm
        import vizro.plotly.express as px
        from vizro import Vizro

        iris = px.data.iris()

        page_1 = vm.Page(
            title="Homepage",
            components=[
                vm.Card(
                    text="""
                    ![](assets/images/icons/content/hypotheses.svg#icon-top)

                    ### Filters and parameters

                    Leads to the first page on click.
                    """,
                    href="/filters-and-parameters",
                ),

                vm.Card(
                    text="""
                    ![](assets/images/icons/content/features.svg#icon-top)

                    ### Google - External Link

                    Leads to an external link on click.
                    """,
                    href="https://google.com",
                ),
            ],
        )

        page_2 = vm.Page(
            title="Filters and parameters",
            components=[
                vm.Graph(id="scatter", figure=px.scatter(iris, x="sepal_length", y="petal_width", color="sepal_width")),
            ],
        )

        dashboard = vm.Dashboard(pages=[page_1, page_2])

        Vizro().build(dashboard).run()
        ```
    === "app.yaml"
        ```yaml hl_lines="5 13"
        # Still requires a .py to register data connector in Data Manager and parse yaml configuration
        # See from_yaml example
        pages:
        - components:
            - text: |
                ![](assets/images/icons/content/hypotheses.svg#icon-top)

                ### Filters and parameters

                Leads to the first page on click
              href: /filters-and-parameters
              type: card
            - text: |
                ![](assets/images/icons/content/features.svg#icon-top)

                ### Google - External Link

                Leads to an external link on click.
              href: https://google.com
              type: card
          title: Homepage
        - components:
            - figure:
                _target_: scatter
                color: sepal_width
                data_frame: iris
                x: sepal_length
                y: petal_width
              id: scatter
              type: graph
          title: Filters and parameters
        ```
    === "Result"
           [![NavCardIcon]][NavCardIcon]

       [NavCardIcon]: ../../assets/user_guides/components/nav_card_icon.png

Note that in the above example the first [`Card`][vizro.models.Card] navigates to an existing [`Page`][vizro.models.Page]
in the app with `path = filters-and-parameters` and the second one to an external link.

## Buttons

To enhance dashboard interactions, you can use the [`Button`][vizro.models.Button] component to trigger any pre-defined
action functions such as exporting chart data. Refer to the [user guide][vizro.actions] on
[`Actions`][vizro.models.Action] for currently available options.

To add a [`Button`][vizro.models.Button], insert it into the `components` argument of the
[`Page`][vizro.models.Page].

You can configure the `text` argument to alter the display text of the [`Button`][vizro.models.Button] and the
`actions` argument to define which action function should be executed on button click.

In the below example we show how to configure a button to export the filtered data of a target chart using
[export_data][vizro.actions.export_data], a pre-defined action function.


!!! example "Button"
    === "app.py"
        ```py
        import vizro.models as vm
        import vizro.plotly.express as px
        from vizro import Vizro
        from vizro.actions import export_data

        df = px.data.iris()

        page = vm.Page(
            title="My first page",
            layout=vm.Layout(grid=[[0], [0], [0], [0], [1]]),
            components=[
                vm.Graph(
                    id="scatter_chart",
                    figure=px.scatter(
                        df,
                        x="sepal_width",
                        y="sepal_length",
                        color="species",
                        size="petal_length",
                    ),
                ),
                vm.Button(
                    text="Export data",
                    actions=[vm.Action(function=export_data(targets=["scatter_chart"]))],
                ),
            ],
            controls=[vm.Filter(column="species", selector=vm.Dropdown(title="Species"))],
        )

        dashboard = vm.Dashboard(pages=[page])

        Vizro().build(dashboard).run()
        ```
    === "app.yaml"
        ```yaml
        # Still requires a .py to register data connector in Data Manager and parse yaml configuration
        # See from_yaml example
        pages:
          - components:
            - figure:
                _target_: scatter
                x: sepal_width
                y: sepal_length
                color: species
                size: petal_length
                data_frame: iris
              id: scatter_chart
              type: graph
            - type: button
              text: Export data
              id: export_data
              actions:
                - function:
                    _target_: export_data
                    targets:
                      - scatter_chart
            controls:
              - column: species
                selector:
                  title: Species
                  type: dropdown
                type: filter
            layout:
              grid:
                - [0]
                - [0]
                - [0]
                - [0]
                - [1]
            title: My first page
        ```
    === "Result"
        [![Button]][Button]

    [Button]: ../../assets/user_guides/components/button.png

The [`Button`][vizro.models.Button] component is currently reserved to be used inside the main panel (right-side) of the dashboard.
However, there might be use cases where one would like to place the `Button` inside the control panel (left-side) with the other controls.

In this case, follow the user-guide outlined for [custom components](custom-components.md) and manually add the `Button` as a valid type to the `controls` argument by running the following lines before your dashboard configurations:

```python
from vizro import Vizro
import vizro.models as vm

vm.Page.add_type("controls", vm.Button)

# Add dashboard configurations below
...
```<|MERGE_RESOLUTION|>--- conflicted
+++ resolved
@@ -255,11 +255,7 @@
 
 You might notice that the image is quite large. You'll find out how to style images in terms of their position and size in the next section.
 
-<<<<<<< HEAD
-### How to resize or position a card image
-=======
 ### Style a card image
->>>>>>> 6f3428d5
 
 To change the size or position of the image, add a URL hash to your image like this:
 
@@ -501,13 +497,10 @@
     - If the href given is a relative URL, it should match the `path` of the [`Page`][vizro.models.Page] that the [`Card`][vizro.models.Card] should navigate to.
     - If the href given is an absolute link, it should start with `https://` or an equivalent protocol.
 
-<<<<<<< HEAD
+
 ### How to add an icon
-If you want to add an icon to your card, add your image as described in the [earlier section](#placing-images)
-=======
-### Add an icon
-If you want to add an icon to your card, just add your image as described in the [previous section](#placing-images)
->>>>>>> 6f3428d5
+If you want to add an icon to your card, add your image as described in the [previous section](#placing-images).
+
 If you use the image URL hash `icon-top`, the image will be styled according to our default icon styling.
 
 !!! example "Navigation Card with Icon"
