--- conflicted
+++ resolved
@@ -283,14 +283,9 @@
 
     [Table]: ../../assets/user_guides/actions/actions_table_filter_interaction.png
 
-<<<<<<< HEAD
-## How to customize pre-defined actions
+
+## Customize pre-defined actions
 Many pre-defined actions are customizable which helps to achieve more specific desired goal. For specific options, refer to the [API reference][vizro.actions] on this topic.
-=======
-## Customize pre-defined actions
-Many pre-defined actions are customizable which helps to achieve more specific desired goal. For specific options, please
-refer to the [API reference][vizro.actions] on this topic.
->>>>>>> 6f3428d5
 
 ### Chain actions
 The `actions` parameter for the different screen components accepts a `List` of [`Action`][vizro.models.Action] models.
@@ -387,8 +382,4 @@
 
     [Graph3]: ../../assets/user_guides/actions/actions_chaining.png
 
-<<<<<<< HEAD
-To enhance existing actions, see our how-to-guide on creating [custom actions](custom-actions.md).
-=======
 To enhance existing actions, please see the guide about [how to create custom actions](custom-actions.md).
->>>>>>> 6f3428d5
