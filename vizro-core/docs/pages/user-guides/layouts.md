# How to use layouts

The [`Page`][vizro.models.Page] model accepts a `layout` argument that enables custom arrangement of charts and components on the screen. This guide shows how to customize the grid specifications in the [`Layout`][vizro.models.Layout].

## The default layout

The `layout` argument of the [`Page`][vizro.models.Page] model is optional. If no layout is specified, all charts/components are automatically [**stacked vertically**](layouts.md#vertical-and-horizontal-stacking) on the page in one column. If you are happy with that arrangement, you can create your charts/components without providing a [`Layout`][vizro.models.Layout].

!!! example "Default Layout"
    === "app.py"
        ```{.python pycafe-link}
        from vizro import Vizro
        import vizro.models as vm

        page = vm.Page(
            title="two_left",
            components=[vm.Card(text="""# Component 0"""),
                        vm.Card(text="""# Component 1""")]

        )

        dashboard = vm.Dashboard(pages=[page])
        Vizro().build(dashboard).run()
        ```

    === "app.yaml"
        ```yaml
        # Still requires a .py to add data to the data manager and parse YAML configuration
        # See yaml_version example
        pages:
          - components:
              - text: |
                  # Component 0
                type: card
              - text: |
                  # Component 1
                type: card
            title: two_left
        ```

    === "Result"
        [![Layout]][layout]

## Configure the grid

To customize the grid arrangement, configure the `grid` parameter of the [`Layout`][vizro.models.Layout] model.

The example below shows an example of a valid `grid`:

```python title="Basic example"
grid = [[0, 1], [0, 2]]
```

- The `grid` must be provided as `list[list[int]]` (for example, `grid = [[0, 1], [0, 2]]`).
- The integers in the `grid` must be consecutive integers starting with 0 (for example, `0`, `1`, `2`).
    - The integers correspond to the index of the chart/component inside the list of `components` provided to [`Page`][vizro.models.Page].
    - The number of integers in the `grid` needs to match the number of chart/components provided.
- Each sub-list corresponds to a grid row (in the example above, row 1 = `[0, 1]` and row 2 = `[0, 2]`)
- Each element inside the sub-list corresponds to a grid column (for example, column 1 = `[0, 0]` and column 2 = `[1, 2]`)
- Each chart/component will take the entire space of its grid area but you can use [empty sections](#add-empty-sections-to-the-grid) for extra separation.
- The area spanned by a chart/component in the grid must be rectangular.
- The grid can be arbitrarily large, allowing arbitrarily granular control of the grid.

## Vertical and horizontal stacking

As described above, when no `Layout` is specified, components are presented **vertically** as a single-column stack. If you have three components, the default `Layout.grid` will be as follows, with three equally sized rows, each containing a component spanning the entire width:

```python title="Vertical stacking"
grid = [[0], [1], [2]]
```

To present components **horizontally** in one row:

```python title="Horizontal stacking"
grid = [[0, 1, 2]]
```

This defines a single row that occupies the entire width and height, divided into three equal columns.

<figure markdown>
  ![Stacking components](../../assets/user_guides/layout/stacking.png){ width="680" }
</figure>

## Grid - basic example

!!! example "Grid Arrangement - Basic Example"
    === "app.py"
        ```{.python pycafe-link}
        import vizro.models as vm
        from vizro import Vizro

        page = vm.Page(
            title="one_left_two_right",
            layout=vm.Layout(grid=[[0, 1],
                                   [0, 2]]),
            components=[vm.Card(text="""# Component 0"""),
                        vm.Card(text="""# Component 1"""),
                        vm.Card(text="""# Component 2"""),
                        ],
        )

        dashboard = vm.Dashboard(pages=[page])
        Vizro().build(dashboard).run()
        ```

    === "app.yaml"
        ```yaml
        # Still requires a .py to add data to the data manager and parse YAML configuration
        # See yaml_version example
        pages:
          - components:
              - text: |
                  # Component 0
                type: card
              - text: |
                  # Component 1
                type: card
              - text: |
                  # Component 2
                type: card
            layout:
              grid: [[0, 1], [0, 2]]
            title: one_left_two_right
        ```

    === "Result"
        [![Grid]][grid]

## Grid - advanced example

<<<<<<< HEAD
If you need to divide the grid into subgrids for finer control or want to visually distinguish your subgrids using background colors, you can use [`Containers`](container.md). See our section on [when to use `Containers` vs. `Page.layout`](container.md#when-to-use-containers) for more information.
=======
If you need to divide the grid into subgrids for finer control or want to visually distinguish your subgrids, you can use [`Containers`](container.md). See our section on [when to use `Containers` vs. `Page.layout`](container.md#when-to-use-containers) for more information.
>>>>>>> 0d66cd74

The `Layout` provides full control over the arrangement of top-level components within a page, allowing arbitrarily granular control of the grid by creating larger grids.

!!! example "Grid Arrangement - Advanced Example"
    === "app.py"
        ```{.python pycafe-link}
        import vizro.models as vm
        import vizro.plotly.express as px
        from vizro import Vizro

        gapminder = px.data.gapminder()

        page = vm.Page(
            title="Custom Layout - Advanced Example",
            layout=vm.Layout(grid=[[0, 1, 3, 4],
                                    [2, 2, 3, 4]]),
            components=[
                vm.Graph(
                    figure=px.line(
                        gapminder,
                        title="Graph 1",
                        x="year",
                        y="lifeExp",
                        color="continent",
                    ),
                ),
                vm.Graph(
                    figure=px.scatter(
                        gapminder,
                        title="Graph 2",
                        x="gdpPercap",
                        y="lifeExp",
                        size="pop",
                        color="continent",
                    ),
                ),
                vm.Graph(
                    figure=px.box(
                        gapminder,
                        title="Graph 3",
                        x="continent",
                        y="lifeExp",
                        color="continent",
                    ),
                ),
                vm.Graph(
                    figure=px.line(
                        gapminder,
                        title="Graph 4",
                        x="year",
                        y="lifeExp",
                        color="continent",
                    ),
                ),
                vm.Graph(
                    figure=px.scatter(
                        gapminder,
                        title="Graph 5",
                        x="gdpPercap",
                        y="lifeExp",
                        size="pop",
                        color="continent",
                    ),
                ),
            ],
        )

        dashboard = vm.Dashboard(pages=[page])
        Vizro().build(dashboard).run()
        ```

    === "app.yaml"
        ```yaml
        # Still requires a .py to add data to the data manager and parse YAML configuration
        # See yaml_version example
        pages:
          - components:
              - figure:
                  _target_: line
                  data_frame: gapminder
                  x: year
                  y: lifeExp
                  color: continent
                  title: Graph 1
                type: graph
              - figure:
                  _target_: scatter
                  data_frame: gapminder
                  x: gdpPercap
                  y: lifeExp
                  size: pop
                  color: continent
                  title: Graph 2
                type: graph
              - figure:
                  _target_: box
                  data_frame: gapminder
                  x: continent
                  y: lifeExp
                  color: continent
                  title: Graph 3
                type: graph
              - figure:
                  _target_: line
                  data_frame: gapminder
                  x: year
                  y: lifeExp
                  color: continent
                  title: Graph 4
                type: graph
              - figure:
                  _target_: scatter
                  data_frame: gapminder
                  x: gdpPercap
                  y: lifeExp
                  size: pop
                  color: continent
                  title: Graph 5
                type: graph
            layout:
              grid: [[0, 1, 3, 4], [2, 2, 3, 4]]
            title: Custom Layout - Advanced Example
        ```

    === "Result"
        [![GridAdv]][gridadv]

## Custom layout examples

Here is a reference table of example layouts:

<!-- vale off -->

one row with one component, second row with two components stacked horizontally

| Layout needed                                                                                                                                                                                                           | Grid                                                                                                                        | Code                                                          |
| ----------------------------------------------------------------------------------------------------------------------------------------------------------------------------------------------------------------------- | --------------------------------------------------------------------------------------------------------------------------- | ------------------------------------------------------------- |
| <img src="../../../assets/user_guides/layout/one_left_color.png" alt="one component" width="400"/>                                                                                                                      | <img src="../../../assets/user_guides/layout/1l_grid.png" alt="layout=vm.Layout(grid=[[0]])" width="100"/>                  | `layout=vm.Layout(grid=[[0]])`                                |
| <img src="../../../assets/user_guides/layout/two_left_color.png" alt="two horizontally stacked rows, each with one component" width="400"/>                                                                             | <img src="../../../assets/user_guides/layout/2l_grid.png" width="100"/>                                                     | `layout=vm.Layout(grid=[[0],[1]])`                            |
| <img src="../../../assets/user_guides/layout/two_top_color.png" alt="one row with two components set horizontally" width="400"/>                                                                                        | <img src="../../../assets/user_guides/layout/2t_grid.png" alt="layout=vm.Layout(grid=[[0],[1]])" width="100"/>              | `layout=vm.Layout(grid=[[0,1]])`                              |
| <img src="../../../assets/user_guides/layout/three_left_color.png" alt="three horizontally stacked rows, each with one component" width="400"/>                                                                         | <img src="../../../assets/user_guides/layout/3l_grid.png" alt="layout=vm.Layout(grid=[[0],[1],[2]]" width="100"/>           | `layout=vm.Layout(grid=[[0],[1],[2]])` or <br/> `layout=None` |
| <img src="../../../assets/user_guides/layout/one_left_two_right_color.png" alt="one row divided into two separate columns where the left column is one component and the right is two stacked components" width="400"/> | <img src="../../../assets/user_guides/layout/1l_2r_grid.png" alt="layout=vm.Layout(grid=[[0,1],[0,2]])"  width="100"/>      | `layout=vm.Layout(grid=[[0,1],[0,2]])`                        |
| <img src="../../../assets/user_guides/layout/one_top_two_bottom_color.png" alt="two rows with the top as a single component and the bottom divided into two components" width="400"/>                                   | <img src="../../../assets/user_guides/layout/1t_2b_grid.png" alt="layout=vm.Layout(grid=[[0,0],[1,2]])" width="100"/>       | `layout=vm.Layout(grid=[[0,0],[1,2]])`                        |
| <img src="../../../assets/user_guides/layout/two_top_one_bottom_color.png" alt="two rows with the top divided into two columns where each holds one component, and the bottom as a single component" width="400"/>      | <img src="../../../assets/user_guides/layout/2t_1b_grid.png" alt="layout=vm.Layout(grid=[[0,1],[2,2]])" width="100"/>       | `layout=vm.Layout(grid=[[0,1],[2,2]])`                        |
| <img src="../../../assets/user_guides/layout/one_left_three_right_color.png" alt="two columns where the left is a single component and the right is a set of three horizontally stacked components" width="400"/>       | <img src="../../../assets/user_guides/layout/1l_3r_grid.png" alt="layout=vm.Layout(grid=[[0,1],[0,2],[0,3]])" width="100"/> | `layout=vm.Layout(grid=[[0,1],[0,2],[0,3]])`                  |
| <img src="../../../assets/user_guides/layout/two_left_two_right_color.png" alt="two rows where each row is two components" width="400"/>                                                                                | <img src="../../../assets/user_guides/layout/2t_2b_grid.png" alt="layout=vm.Layout(grid=[[0,1],[2,3]])" width="100"/>       | `layout=vm.Layout(grid=[[0,1],[2,3]])`                        |
| <img src="../../../assets/user_guides/layout/three_left_one_right_color.png" alt="two columns where the left is a set of three horizontally stacked components and the right is a single component" width="400"/>       | <img src="../../../assets/user_guides/layout/3l_1r_grid.png" alt="layout=vm.Layout(grid=[[0,3],[1,3],[2,3]])" width="100"/> | `layout=vm.Layout(grid=[[0,3],[1,3],[2,3]])`                  |
| <img src="../../../assets/user_guides/layout/one_top_three_bottom_color.png" alt="two rows where the top is a single component and the bottom is three separate components" width="400"/>                               | <img src="../../../assets/user_guides/layout/1t_3b_grid.png" alt="layout=vm.Layout(grid=[[0,0,0],[1,2,3]])" width="100"/>   | `layout=vm.Layout(grid=[[0,0,0],[1,2,3]])`                    |
| <img src="../../../assets/user_guides/layout/three_top_one_bottom_color.png" alt="two rows where the top is three separate components and the bottom is a single component" width="400"/>                               | <img src="../../../assets/user_guides/layout/3t_1b_grid.png" alt="layout=vm.Layout(grid=[[0,1,2],[3,3,3]])" width="100"/>   | `layout=vm.Layout(grid=[[0,1,2],[3,3,3]])`                    |

<!--vale on -->

## Add empty sections to the grid

One approach to organize the dashboard's layout involves integrating empty sections by specifying `-1` within the grid layout.

```python title="Example"
grid = [[0, 1, -1], [0, 2, -1]]
```

!!! example "Adding Empty Spaces"
    === "app.py"
        ```{.python pycafe-link}
        import vizro.models as vm
        from vizro import Vizro

        page = vm.Page(
            title="Adding empty spaces",
            layout=vm.Layout(grid=[[0, 1, -1],
                                   [0, 2, -1]]),
            components=[vm.Card(text="""# Component 0"""),
                        vm.Card(text="""# Component 1"""),
                        vm.Card(text="""# Component 2"""),
                        ],
        )

        dashboard = vm.Dashboard(pages=[page])
        Vizro().build(dashboard).run()
        ```

    === "app.yaml"
        ```yaml
        # Still requires a .py to add data to the data manager and parse YAML configuration
        # See yaml_version example
        pages:
          - components:
              - text: |
                  # Component 0
                type: card
              - text: |
                  # Component 1
                type: card
              - text: |
                  # Component 2
                type: card
            layout:
              grid: [[0, 1, -1], [0, 2, -1]]
            title: Adding empty spaces
        ```

    === "Result"
        [![GridEmpty]][gridempty]

## Control the scroll behavior

By default, the grid fits all charts/components on the screen. This can lead to distortions such that the chart/component looks squashed. To control the scroll behavior, you can specify the following:

- `row_min_height`: Sets a chart/component's minimum height. Defaults to 0px.
- `col_min_width`: Sets a chart/component's minimum width. Defaults to 0px.

!!! example "Activate Scrolling"
    === "app.py"
        ```{.python pycafe-link}
        import vizro.models as vm
        from vizro import Vizro

        page = vm.Page(
            title="Activate scrolling",
            layout=vm.Layout(grid=[[i] for i in range(8)],
                             row_min_height="240px"),
            components=[vm.Card(text="""# Component 0"""),
                        vm.Card(text="""# Component 1"""),
                        vm.Card(text="""# Component 2"""),
                        vm.Card(text="""# Component 3"""),
                        vm.Card(text="""# Component 4"""),
                        vm.Card(text="""# Component 5"""),
                        vm.Card(text="""# Component 6"""),
                        vm.Card(text="""# Component 7"""),
                        ],
        )

        dashboard = vm.Dashboard(pages=[page])
        Vizro().build(dashboard).run()
        ```

    === "app.yaml"
        ```yaml
        # Still requires a .py to add data to the data manager and parse YAML configuration
        # See yaml_version example
        pages:
          - components:
              - text: |
                  # Component 0
                type: card
              - text: |
                  # Component 1
                type: card
              - text: |
                  # Component 2
                type: card
              - text: |
                  # Component 2
                type: card
              - text: |
                  # Component 4
                type: card
              - text: |
                  # Component 5
                type: card
              - text: |
                  # Component 6
                type: card
              - text: |
                  # Component 7
                type: card
            layout:
              grid: [[0], [1], [2], [3], [4], [5], [6], [7]]
              row_min_height: 240px
            title: Activate scrolling
        ```

    === "Result"
        [![GridScroll]][gridscroll]

## Further customization

For further customization, such as changing the gap between row and column, refer to the documentation of the [`Layout`][vizro.models.Layout] model.

## Alternative layout approaches

In general, any arbitrarily granular layout can already be achieved using [`Page.layout`](layouts.md) alone and is our recommended approach if you want to arrange components on a page with consistent row and/or column spacing.

!!! note "Alternative layout approaches: `Tabs` and `Containers`"
<<<<<<< HEAD
    [`Tabs`][vizro.models.Tabs] and [`Containers`][vizro.models.Container] provide alternative methods for customizing your page layout. For instance, if you need more granular control, want to break the overall page grid into subgrids, or wish to visually distinguish your subgrid with background colors, refer to our [user guide on Containers](container.md).
=======
    [`Tabs`][vizro.models.Tabs] and [`Containers`][vizro.models.Container] provide alternative methods for customizing your page layout. For instance, if you need more granular control, want to break the overall page grid into subgrids, or wish to visually distinguish your subgrid, refer to our [user guide on Containers](container.md).
>>>>>>> 0d66cd74

![tabs](../../assets/user_guides/components/tabs-info.png){ width="500" }

[grid]: ../../assets/user_guides/layout/one_left_two_right.png
[gridadv]: ../../assets/user_guides/layout/grid_advanced.png
[gridempty]: ../../assets/user_guides/layout/layout_empty_spaces.png
[gridscroll]: ../../assets/user_guides/layout/grid_scroll.png
[layout]: ../../assets/user_guides/layout/two_left.png<|MERGE_RESOLUTION|>--- conflicted
+++ resolved
@@ -128,11 +128,7 @@
 
 ## Grid - advanced example
 
-<<<<<<< HEAD
-If you need to divide the grid into subgrids for finer control or want to visually distinguish your subgrids using background colors, you can use [`Containers`](container.md). See our section on [when to use `Containers` vs. `Page.layout`](container.md#when-to-use-containers) for more information.
-=======
 If you need to divide the grid into subgrids for finer control or want to visually distinguish your subgrids, you can use [`Containers`](container.md). See our section on [when to use `Containers` vs. `Page.layout`](container.md#when-to-use-containers) for more information.
->>>>>>> 0d66cd74
 
 The `Layout` provides full control over the arrangement of top-level components within a page, allowing arbitrarily granular control of the grid by creating larger grids.
 
@@ -416,11 +412,7 @@
 In general, any arbitrarily granular layout can already be achieved using [`Page.layout`](layouts.md) alone and is our recommended approach if you want to arrange components on a page with consistent row and/or column spacing.
 
 !!! note "Alternative layout approaches: `Tabs` and `Containers`"
-<<<<<<< HEAD
-    [`Tabs`][vizro.models.Tabs] and [`Containers`][vizro.models.Container] provide alternative methods for customizing your page layout. For instance, if you need more granular control, want to break the overall page grid into subgrids, or wish to visually distinguish your subgrid with background colors, refer to our [user guide on Containers](container.md).
-=======
     [`Tabs`][vizro.models.Tabs] and [`Containers`][vizro.models.Container] provide alternative methods for customizing your page layout. For instance, if you need more granular control, want to break the overall page grid into subgrids, or wish to visually distinguish your subgrid, refer to our [user guide on Containers](container.md).
->>>>>>> 0d66cd74
 
 ![tabs](../../assets/user_guides/components/tabs-info.png){ width="500" }
 
