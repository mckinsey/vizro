--- conflicted
+++ resolved
@@ -42,11 +42,11 @@
   border-right: 1px solid lightgrey;
 }
 
-<<<<<<< HEAD
 img.component-img {
   height: 180px;
   width: 100%;
-=======
+}
+
 :root {
   --md-admonition-icon--details: url('data:image/svg+xml;charset=utf-8,<svg xmlns="http://www.w3.org/2000/svg" viewBox="0 0 24 24"><path d="M13 9h-2V7h2m0 10h-2v-6h2m-1-9A10 10 0 0 0 2 12a10 10 0 0 0 10 10 10 10 0 0 0 10-10A10 10 0 0 0 12 2Z"/></svg>');
 }
@@ -64,5 +64,4 @@
   background-color: rgb(3, 3, 3);
   -webkit-mask-image: var(--md-admonition-icon--details);
   mask-image: var(--md-admonition-icon--details);
->>>>>>> 354299e7
 }