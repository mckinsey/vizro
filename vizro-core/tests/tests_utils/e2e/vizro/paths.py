--- conflicted
+++ resolved
@@ -32,8 +32,6 @@
     return f"div[id='{elem_id}'] div:nth-of-type({value}) input"
 
 
-<<<<<<< HEAD
-=======
 def categorical_components_value_name_path(elem_id, value):
     return f"div[id='{elem_id}'] div:nth-of-type({value}) label"
 
@@ -42,16 +40,11 @@
     return ".card-body"
 
 
->>>>>>> f7cc9a9f
 def select_all_path(elem_id):
     """Select All option path for checklist and dropdown."""
     return f"input[id='{elem_id}_select_all']"
 
 
-<<<<<<< HEAD
-def dropdown_arrow_path():
-    return ".Select-arrow"
-=======
 def dropdown_arrow_path(dropdown_id):
     return f"div[id='{dropdown_id}'] .Select-arrow"
 
@@ -73,5 +66,4 @@
 
 def graph_axis_value_path(graph_id, axis_value_number, axis_value):
     """Path to x or y axis values of the graph according to axis_value_number."""
-    return f"div[id='{graph_id}'] g:nth-of-type({axis_value_number}) text[data-unformatted='{axis_value}']"
->>>>>>> f7cc9a9f
+    return f"div[id='{graph_id}'] g:nth-of-type({axis_value_number}) text[data-unformatted='{axis_value}']"