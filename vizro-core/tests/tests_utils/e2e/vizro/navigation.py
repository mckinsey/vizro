--- conflicted
+++ resolved
@@ -33,11 +33,6 @@
     """Selecting page and checking if it has proper title."""
     page_path = page_path if page_path else f"/{page_name}"
     driver.multiple_click(f"a[href='{page_path}']", 1)
-<<<<<<< HEAD
-    driver.wait_for_text_to_equal(page_title_path(), page_name)
-    if graph_id:
-        graph_load_waiter(driver, graph_id)
-=======
 
     driver.wait_for_contains_text(page_title_path(), page_name)
     if graph_check:
@@ -71,5 +66,4 @@
 
 def select_slider_handler(driver, elem_id, value, handler_class="rc-slider-handle"):
     driver.multiple_click(slider_value_path(elem_id=elem_id, value=value), 1)
-    driver.multiple_click(slider_handler_path(elem_id=elem_id, handler_class=handler_class), 1)
->>>>>>> f7cc9a9f
+    driver.multiple_click(slider_handler_path(elem_id=elem_id, handler_class=handler_class), 1)