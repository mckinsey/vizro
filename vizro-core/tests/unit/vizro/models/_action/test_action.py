"""Unit tests for vizro.models.Action."""

import pytest
<<<<<<< HEAD
from dash import Output, State
=======
from asserts import assert_component_equal
from dash import Output, State, dcc
>>>>>>> 6ababb2d
from pydantic import ValidationError

from vizro.models._action._action import Action
from vizro.models.types import capture


@capture("action")
def action_with_no_args():
    pass


@capture("action")
def action_with_one_arg(arg_1):
    pass


@capture("action")
def action_with_two_args(arg_1, arg_2):
    pass


@capture("action")
def action_with_builtin_runtime_arg(arg_1, _controls):
    pass


@pytest.fixture
def action_with_mock_outputs(request):
    @capture("action")
    def _action_with_mock_outputs():
        return request.param

    return _action_with_mock_outputs


class TestLegacyActionInstantiation:
    def test_action_first_in_chain_mandatory_only(self):
        function = action_with_no_args()

        # inputs=[] added to force action to be legacy
        action = Action(id="action-id", function=function, inputs=[])

        # Private attribute set by parent component's validation, not Action's.
        action._first_in_chain = True

        assert hasattr(action, "id")
        assert action.function is function
        assert action.inputs == []
        assert action.outputs == []

        assert action._legacy
        assert_component_equal(
            action._dash_components, [dcc.Store(id="action-id_finished"), dcc.Store(id="action-id_guarded_trigger")]
        )
        assert action._transformed_inputs == []
        assert action._transformed_outputs == []
        assert action._parameters == set()
        assert action._runtime_args == {}
        assert action._action_name == "action_with_no_args"

    def test_action_not_first_in_chain_mandatory_only(self):
        function = action_with_no_args()

        # inputs=[] added to force action to be legacy
        action = Action(id="action-id", function=function, inputs=[])

        # Private attribute set by parent component's validation, not Action's.
        action._first_in_chain = False

        assert hasattr(action, "id")
        assert action.function is function
        assert action.inputs == []
        assert action.outputs == []

        assert action._legacy
        assert_component_equal(action._dash_components, [dcc.Store(id="action-id_finished")])
        assert action._transformed_inputs == []
        assert action._transformed_outputs == []
        assert action._parameters == set()
        assert action._runtime_args == {}
        assert action._action_name == "action_with_no_args"


class TestLegacyActionInputs:
    @pytest.mark.parametrize(
        "action_function, runtime_inputs, expected_transformed_inputs",
        [
            (action_with_no_args, [], []),
            (action_with_one_arg, ["component.property"], [State("component", "property")]),
            (action_with_one_arg, ["known_dropdown_filter_id"], [State("known_dropdown_filter_id", "value")]),
            (action_with_one_arg, ["known_ag_grid_id.cellClicked"], [State("underlying_ag_grid_id", "cellClicked")]),
            (
                action_with_two_args,
                ["component_1.property_1", "component_2.property_2"],
                [State("component_1", "property_1"), State("component_2", "property_2")],
            ),
        ],
    )
    def test_action_inputs_valid(
        self,
        action_function,
        runtime_inputs,
        expected_transformed_inputs,
        manager_for_testing_actions_output_input_prop,
    ):
        action = Action(function=action_function(), inputs=runtime_inputs)

        assert action._legacy
        assert action.inputs == runtime_inputs
        assert action._transformed_inputs == expected_transformed_inputs

    @pytest.mark.parametrize(
        "runtime_inputs",
        [
            ["unknown_model_id"],
        ],
    )
    def test_action_inputs_invalid_model_id(self, runtime_inputs):
        with pytest.raises(KeyError, match="Model with ID .* not found. Please provide a valid component ID."):
            action = Action(function=action_with_one_arg(), inputs=runtime_inputs)
            action._transformed_inputs

    @pytest.mark.parametrize(
        "runtime_inputs",
        [
            [""],
            ["component."],
            [".property"],
            ["component..property"],
            ["component.property.property"],
        ],
    )
    def test_action_inputs_invalid_dot_syntax(self, runtime_inputs):
        with pytest.raises(
            ValueError,
            match="Invalid input format .*. Expected format is '<model_id>' or '<model_id>.<argument_name>'.",
        ):
            action = Action(function=action_with_one_arg(), inputs=runtime_inputs)
            action._transformed_inputs

    def test_inputs_invalid_missing_action_attribute(self, manager_for_testing_actions_output_input_prop):
        with pytest.raises(
            AttributeError,
            match="Model with ID 'known_model_with_no_default_props' does not have implicit input properties defined. "
            "Please specify the input explicitly as 'known_model_with_no_default_props.<property>'.",
        ):
            action = Action(function=action_with_one_arg(), inputs=["known_model_with_no_default_props"])
            action._transformed_inputs

    @pytest.mark.parametrize(
        "static_inputs",
        [
            "",
            "component",
            "component.",
            ".property",
            "component..property",
            "component.property.property",
        ],
    )
    def test_static_inputs(self, static_inputs):
        action = Action(function=action_with_one_arg(static_inputs))

        assert action._legacy
        assert action.inputs == []
        assert action._transformed_inputs == []

    @pytest.mark.parametrize(
        "action_function, static_inputs, runtime_inputs, expected_transformed_inputs",
        [
            (action_with_one_arg, {}, ["component.property"], [State("component", "property")]),
            (action_with_one_arg, {"arg_1": "hardcoded"}, [], []),
            (
                action_with_two_args,
                {"arg_1": "hardcoded"},
                ["component.property"],
                [State("component", "property")],
            ),
            (
                action_with_two_args,
                {"arg_1": "component.property"},
                ["component.property"],
                [State("component", "property")],
            ),
        ],
    )
    def test_mixed_static_and_runtime_inputs(
        self,
        action_function,
        static_inputs,
        runtime_inputs,
        expected_transformed_inputs,
    ):
        action = Action(function=action_function(**static_inputs), inputs=runtime_inputs)

        assert action._legacy
        assert action.inputs == runtime_inputs
        assert action._transformed_inputs == expected_transformed_inputs


class TestLegacyActionOutputs:
    @pytest.mark.parametrize(
        "outputs, expected_outputs, expected_transformed_outputs",
        [
            ([], [], []),
            ("component.property", ["component.property"], Output("component", "property")),
            ("known_ag_grid_id", ["known_ag_grid_id"], Output("known_ag_grid_id", "children")),
            (
                "known_ag_grid_id.cellClicked",
                ["known_ag_grid_id.cellClicked"],
                Output("underlying_ag_grid_id", "cellClicked"),
            ),
            (["component.property"], ["component.property"], Output("component", "property")),
            (
                ["component_1.property_1", "component_2.property_2"],
                ["component_1.property_1", "component_2.property_2"],
                [Output("component_1", "property_1"), Output("component_2", "property_2")],
            ),
            (["known_ag_grid_id"], ["known_ag_grid_id"], Output("known_ag_grid_id", "children")),
            (
                ["known_ag_grid_id.cellClicked"],
                ["known_ag_grid_id.cellClicked"],
                Output("underlying_ag_grid_id", "cellClicked"),
            ),
            ({}, {}, {}),
            (
                {"output_1": "component.property"},
                {"output_1": "component.property"},
                {"output_1": Output("component", "property")},
            ),
            (
                {"output_1": "component_1.property_1", "output_2": "component_2.property_2"},
                {"output_1": "component_1.property_1", "output_2": "component_2.property_2"},
                {"output_1": Output("component_1", "property_1"), "output_2": Output("component_2", "property_2")},
            ),
            (
                {"output_1": "known_ag_grid_id"},
                {"output_1": "known_ag_grid_id"},
                {"output_1": Output("known_ag_grid_id", "children")},
            ),
            (
                {"output_1": "known_ag_grid_id.cellClicked"},
                {"output_1": "known_ag_grid_id.cellClicked"},
                {"output_1": Output("underlying_ag_grid_id", "cellClicked")},
            ),
        ],
    )
    def test_outputs_valid(
        self, outputs, expected_outputs, expected_transformed_outputs, manager_for_testing_actions_output_input_prop
    ):
        # inputs=[] added to force action to be legacy
        action = Action(function=action_with_no_args(), inputs=[], outputs=outputs)

        assert action._legacy
        assert action.outputs == expected_outputs
        assert action._transformed_outputs == expected_transformed_outputs

    @pytest.mark.parametrize(
        "outputs",
        [
            "unknown_model_id",
            ["unknown_model_id"],
            {"output_1": "unknown_model_id"},
        ],
    )
    def test_outputs_invalid_model_id(self, outputs):
        with pytest.raises(
            KeyError,
            match="Model with ID .* not found. Please provide a valid component ID.",
        ):
            # inputs=[] added to force action to be legacy
            action = Action(function=action_with_no_args(), inputs=[], outputs=outputs)
            # An error is raised when accessing _transformed_outputs which is fine because validation is then performed.
            action._transformed_outputs

    @pytest.mark.parametrize(
        "outputs",
        [
            "",
            "component.",
            ".property",
            "component..property",
            "component.property.property",
            [""],
            ["component."],
            [".property"],
            ["component..property"],
            ["component.property.property"],
            {"output_1": ""},
            {"output_1": "component."},
            {"output_1": ".property"},
            {"output_1": "component..property"},
            {"output_1": "component.property.property"},
            {"output_1": "component.property", "output_2": ""},
        ],
    )
    def test_outputs_invalid_dot_syntax(self, outputs):
        with pytest.raises(
            ValueError,
            match="Invalid output format .*. Expected format is '<model_id>' or '<model_id>.<argument_name>'.",
        ):
            # inputs=[] added to force action to be legacy
            action = Action(function=action_with_no_args(), inputs=[], outputs=outputs)
            # An error is raised when accessing _transformed_outputs which is fine because validation is then performed.
            action._transformed_outputs

    def test_outputs_invalid_missing_action_attribute(self, manager_for_testing_actions_output_input_prop):
        with pytest.raises(
            KeyError,
            match="Model with ID `known_model_with_no_default_props` has no `__default__` key inside its"
            " `_action_outputs` property. Please specify the output explicitly as"
            " `known_model_with_no_default_props.<property>`.",
        ):
            # inputs=[] added to force action to be legacy
            action = Action(function=action_with_no_args(), inputs=[], outputs=["known_model_with_no_default_props"])
            action._transformed_outputs


class TestIsActionLegacy:
    """Tests action._legacy property."""

    @pytest.mark.parametrize("runtime_as_kwargs", [True, False])
    @pytest.mark.parametrize(
        "action_function, static_inputs, runtime_inputs, expected_legacy",
        [
            # No args
            (action_with_no_args, {}, [], False),
            # One arg
            (action_with_one_arg, {}, ["component.property"], True),
            (action_with_one_arg, {"arg_1": "hardcoded"}, [], True),
            (action_with_one_arg, {"arg_1": "component.property"}, [], False),
            (action_with_one_arg, {}, ["known_ag_grid_id"], True),
            (action_with_one_arg, {"arg_1": "known_ag_grid_id"}, [], False),
            # Two args
            (action_with_two_args, {}, ["component.property", "component.property"], True),
            (action_with_two_args, {"arg_1": "component.property"}, ["component.property"], True),
            (action_with_two_args, {"arg_1": "component.property", "arg_2": "hardcoded"}, [], True),
            (action_with_two_args, {"arg_1": "component.property", "arg_2": "component.property"}, [], False),
        ],
    )
    def test_mixed_runtime_and_runtime_inputs(
        self,
        runtime_as_kwargs,
        action_function,
        static_inputs,
        runtime_inputs,
        expected_legacy,
        manager_for_testing_actions_output_input_prop,
    ):
        function = action_function(**static_inputs) if runtime_as_kwargs else action_function(*static_inputs.values())

        # Conditionally set model field inputs only if not empty so we don't stick with legacy actions only.
        action = Action(function=function, inputs=runtime_inputs) if runtime_inputs else Action(function=function)

        assert action._legacy == expected_legacy


class TestActionInstantiation:
    """Tests model instantiation."""

    def test_action_first_in_chain_mandatory_only(self):
        function = action_with_no_args()
        action = Action(id="action-id", function=function)

        # Private attribute set by parent component's validation, not Action's.
        action._first_in_chain = True

        assert hasattr(action, "id")
        assert action.function is function
        assert action.inputs == []
        assert action.outputs == []

        assert_component_equal(
            action._dash_components, [dcc.Store(id="action-id_finished"), dcc.Store(id="action-id_guarded_trigger")]
        )
        assert action._transformed_inputs == {}
        assert action._transformed_outputs == []
        assert action._parameters == set()
        assert action._runtime_args == {}
        assert action._action_name == "action_with_no_args"

    def test_action_not_first_in_chain_mandatory_only(self):
        function = action_with_no_args()
        action = Action(id="action-id", function=function)

        # Private attribute set by parent component's validation, not Action's.
        action._first_in_chain = False

        assert hasattr(action, "id")
        assert action.function is function
        assert action.inputs == []
        assert action.outputs == []

        assert_component_equal(action._dash_components, [dcc.Store(id="action-id_finished")])
        assert action._transformed_inputs == {}
        assert action._transformed_outputs == []
        assert action._parameters == set()
        assert action._runtime_args == {}
        assert action._action_name == "action_with_no_args"


class TestActionInputs:
    @pytest.mark.parametrize(
        "action_function, inputs, expected_transformed_inputs",
        [
            (action_with_no_args, {}, {}),
            (action_with_one_arg, {"arg_1": "component.property"}, {"arg_1": State("component", "property")}),
            (
                action_with_one_arg,
                {"arg_1": "known_dropdown_filter_id"},
                {"arg_1": State("known_dropdown_filter_id", "value")},
            ),
            (
                action_with_one_arg,
                {"arg_1": "known_ag_grid_id.cellClicked"},
                {"arg_1": State("underlying_ag_grid_id", "cellClicked")},
            ),
            (
                action_with_two_args,
                {"arg_1": "component.property", "arg_2": "component.property"},
                {"arg_1": State("component", "property"), "arg_2": State("component", "property")},
            ),
            (
                action_with_builtin_runtime_arg,
                {},
                {
                    "_controls": {
                        "filters": [State("known_dropdown_filter_id", "value")],
                        "parameters": [],
                        "filter_interaction": [],
                    }
                },
            ),
            (
                # Case that a builtin runtime argument is overridden by a user supplied one.
                action_with_builtin_runtime_arg,
                {"_controls": "component.property"},
                {"_controls": State("component", "property")},
            ),
        ],
    )
    def test_inputs_valid(
        self, action_function, inputs, expected_transformed_inputs, manager_for_testing_actions_output_input_prop
    ):
        action = Action(function=action_function(**inputs))
        assert action._transformed_inputs == expected_transformed_inputs

    @pytest.mark.parametrize(
        "input",
        [
            ["component.property"],
            1,
            None,
            "",
            "component",
            "component.",
            ".property",
            "component..property",
            "component.property.property",
        ],
    )
    @pytest.mark.xfail(reason="Validation will only be performed once legacy actions are removed")
    def test_runtime_inputs_invalid(self, input):
        with pytest.raises(ValidationError):
            Action(function=action_with_one_arg(input))._transformed_inputs

    def test_inputs_invalid_missing_action_attribute(self, manager_for_testing_actions_output_input_prop):
        with pytest.raises(
            AttributeError,
            match="Model with ID 'known_model_with_no_default_props' does not have implicit input properties defined. "
            "Please specify the input explicitly as 'known_model_with_no_default_props.<property>'.",
        ):
            action = Action(function=action_with_one_arg("known_model_with_no_default_props"))
            action._transformed_inputs


class TestBuiltinRuntimeArgs:
    """Test the actual values of the runtime args are correct in a real scenario."""

    def test_builtin_runtime_arg_controls(self, page_actions_builtin_controls):
        action = Action(function=action_with_builtin_runtime_arg())
        assert action._transformed_inputs == page_actions_builtin_controls


class TestActionOutputs:
    @pytest.mark.parametrize(
        "outputs, expected_outputs, expected_transformed_outputs",
        [
            ([], [], []),
            ("component.property", ["component.property"], Output("component", "property")),
            ("known_ag_grid_id", ["known_ag_grid_id"], Output("known_ag_grid_id", "children")),
            (
                "known_ag_grid_id.cellClicked",
                ["known_ag_grid_id.cellClicked"],
                Output("underlying_ag_grid_id", "cellClicked"),
            ),
            (["component.property"], ["component.property"], Output("component", "property")),
            (
                ["component_1.property_1", "component_2.property_2"],
                ["component_1.property_1", "component_2.property_2"],
                [Output("component_1", "property_1"), Output("component_2", "property_2")],
            ),
            (["known_ag_grid_id"], ["known_ag_grid_id"], Output("known_ag_grid_id", "children")),
            (
                ["known_ag_grid_id.cellClicked"],
                ["known_ag_grid_id.cellClicked"],
                Output("underlying_ag_grid_id", "cellClicked"),
            ),
            ({}, {}, {}),
            (
                {"output_1": "component.property"},
                {"output_1": "component.property"},
                {"output_1": Output("component", "property")},
            ),
            (
                {"output_1": "component_1.property_1", "output_2": "component_2.property_2"},
                {"output_1": "component_1.property_1", "output_2": "component_2.property_2"},
                {"output_1": Output("component_1", "property_1"), "output_2": Output("component_2", "property_2")},
            ),
            (
                {"output_1": "known_ag_grid_id"},
                {"output_1": "known_ag_grid_id"},
                {"output_1": Output("known_ag_grid_id", "children")},
            ),
            (
                {"output_1": "known_ag_grid_id.cellClicked"},
                {"output_1": "known_ag_grid_id.cellClicked"},
                {"output_1": Output("underlying_ag_grid_id", "cellClicked")},
            ),
        ],
    )
    def test_outputs_valid(
        self, outputs, expected_outputs, expected_transformed_outputs, manager_for_testing_actions_output_input_prop
    ):
        action = Action(function=action_with_no_args(), outputs=outputs)

        assert action.outputs == expected_outputs
        assert action._transformed_outputs == expected_transformed_outputs

    @pytest.mark.parametrize(
        "outputs",
        [
            "unknown_model_id",
            ["unknown_model_id"],
            {"output_1": "unknown_model_id"},
        ],
    )
    def test_outputs_invalid_model_id(self, outputs):
        with pytest.raises(
            KeyError,
            match="Model with ID .* not found. Please provide a valid component ID.",
        ):
            action = Action(function=action_with_no_args(), outputs=outputs)
            # An error is raised when accessing _transformed_outputs which is fine because validation is then performed.
            action._transformed_outputs

    @pytest.mark.parametrize(
        "outputs",
        [
            "",
            "component.",
            ".property",
            "component..property",
            "component.property.property",
            [""],
            ["component."],
            [".property"],
            ["component..property"],
            ["component.property.property"],
            {"output_1": ""},
            {"output_1": "component."},
            {"output_1": ".property"},
            {"output_1": "component..property"},
            {"output_1": "component.property.property"},
            {"output_1": "component.property", "output_2": ""},
        ],
    )
    def test_outputs_invalid_dot_syntax(self, outputs):
        with pytest.raises(
            ValueError,
            match="Invalid output format .*. Expected format is '<model_id>' or '<model_id>.<argument_name>'.",
        ):
            action = Action(function=action_with_no_args(), outputs=outputs)
            # An error is raised when accessing _transformed_outputs which is fine because validation is then performed.
            action._transformed_outputs

    def test_outputs_invalid_missing_action_attribute(self, manager_for_testing_actions_output_input_prop):
        with pytest.raises(
            KeyError,
            match="Model with ID `known_model_with_no_default_props` has no `__default__` key inside its"
            " `_action_outputs` property. Please specify the output explicitly as"
            " `known_model_with_no_default_props.<property>`.",
        ):
            action = Action(function=action_with_no_args(), outputs=["known_model_with_no_default_props"])
            action._transformed_outputs


class TestBaseActionCallbackFunction:
    @pytest.mark.parametrize(
        "action_with_mock_outputs, callback_outputs",
        [
            # no outputs
            (None, []),
            (None, {}),
            (None, None),
            # single output - note this is not [Output(...)] in a list
            (None, Output("component", "property")),
            (["value_1", "value_2"], Output("component", "property")),
            ({"key_1": "value_1"}, Output("component", "property")),
            ("abc", Output("component", "property")),
            # multiple list outputs
            ("ab", [Output("component_1", "property"), Output("component_2", "property")]),
            (["value_1", "value_2"], [Output("component_1", "property"), Output("component_2", "property")]),
            (
                {"component_1": "value_1", "component_2": "value_2"},
                [Output("component", "property"), Output("component_2", "property")],
            ),
            # multiple dict outputs
            ({"component_1": "value_1"}, {"component_1": Output("component", "property")}),
            (
                {"component_1": "value_1", "component_2": "value_2"},
                {"component_1": Output("component_1", "property"), "component_2": Output("component_2", "property")},
            ),
        ],
        indirect=["action_with_mock_outputs"],
    )
    def test_action_callback_function_return_value_valid(self, action_with_mock_outputs, callback_outputs):
        action = Action(function=action_with_mock_outputs())
        # If no error is raised by _action_callback_function then running it should return exactly the same
        # as the output of the action_with_mock_outputs.
        assert action._action_callback_function(inputs={}, outputs=callback_outputs) == action_with_mock_outputs()()

    @pytest.mark.parametrize("callback_outputs", [[], {}, None])
    @pytest.mark.parametrize("action_with_mock_outputs", [False, 0, "", [], (), {}], indirect=True)
    def test_action_callback_function_no_outputs_return_value_not_none(
        self, action_with_mock_outputs, callback_outputs
    ):
        action = Action(function=action_with_mock_outputs())
        with pytest.raises(
            ValueError, match="Action function has returned a value but the action has no defined outputs."
        ):
            action._action_callback_function(inputs={}, outputs=callback_outputs)

    @pytest.mark.parametrize("action_with_mock_outputs", [None, False, 0, 123], indirect=True)
    def test_action_callback_function_outputs_list_return_value_not_collection(self, action_with_mock_outputs):
        # Note it's not possible for _action_callback_function to be called with a single Output in a list, like
        # [Output(...)]. This would always be done as Output(...) outside a list instead.
        action = Action(function=action_with_mock_outputs())
        with pytest.raises(
            ValueError,
            match="Action function has not returned a list-like object but the action's defined outputs are a list.",
        ):
            action._action_callback_function(
                inputs={}, outputs=[Output("component_1", "property"), Output("component_2", "property")]
            )

    @pytest.mark.parametrize(
        "action_with_mock_outputs",
        [None, False, 0, 123, "", [], ()],
        indirect=["action_with_mock_outputs"],
    )
    def test_action_callback_function_outputs_mapping_return_value_not_mapping(self, action_with_mock_outputs):
        action = Action(function=action_with_mock_outputs())
        with pytest.raises(
            ValueError,
            match="Action function has not returned a dictionary-like object "
            "but the action's defined outputs are a dictionary.",
        ):
            action._action_callback_function(inputs={}, outputs={"output": Output("component", "property")})

    @pytest.mark.parametrize(
        "action_with_mock_outputs",
        ["", [], (), {}, "abc", [1, 2, 3], (1, 2, 3), {"a": 1, "b": 2, "c": 3}],
        indirect=["action_with_mock_outputs"],
    )
    def test_action_callback_function_outputs_list_return_value_length_not_match(self, action_with_mock_outputs):
        action = Action(function=action_with_mock_outputs())
        with pytest.raises(
            ValueError,
            match="Number of action's returned elements .+ does not match the number of action's defined outputs 2.",
        ):
            action._action_callback_function(
                inputs={}, outputs=[Output("component_1", "property"), Output("component_2", "property")]
            )

    @pytest.mark.parametrize(
        "action_with_mock_outputs",
        [{}, {"another_output": 1}, {"output": 1, "another_output": 2}],
        indirect=["action_with_mock_outputs"],
    )
    def test_action_callback_function_outputs_mapping_return_value_keys_not_match(self, action_with_mock_outputs):
        action = Action(function=action_with_mock_outputs())
        with pytest.raises(
            ValueError, match="Keys of action's returned value .+ do not match the action's defined outputs {'output'}."
        ):
            action._action_callback_function(inputs={}, outputs={"output": Output("component", "property")})<|MERGE_RESOLUTION|>--- conflicted
+++ resolved
@@ -1,12 +1,8 @@
 """Unit tests for vizro.models.Action."""
 
 import pytest
-<<<<<<< HEAD
-from dash import Output, State
-=======
 from asserts import assert_component_equal
 from dash import Output, State, dcc
->>>>>>> 6ababb2d
 from pydantic import ValidationError
 
 from vizro.models._action._action import Action
