--- conflicted
+++ resolved
@@ -49,9 +49,6 @@
 
 
 class TestPreBuildMethod:
-<<<<<<< HEAD
-    @pytest.mark.usefixtures("managers_one_page_two_graphs")
-=======
     def test_filter_not_in_page(self):
         with pytest.raises(ValueError, match="Control parameter_id should be defined within a Page object"):
             Parameter(
@@ -60,7 +57,7 @@
                 selector=vm.Dropdown(options=["lifeExp", "pop"]),
             ).pre_build()
 
->>>>>>> cb2a8ffd
+    @pytest.mark.usefixtures("managers_one_page_two_graphs")
     @pytest.mark.parametrize(
         "test_input, title",
         [
@@ -80,16 +77,14 @@
         assert parameter.targets == ["scatter_chart.x"]
         assert parameter.selector.title == title
 
-<<<<<<< HEAD
     @pytest.mark.usefixtures("managers_one_page_two_graphs")
-=======
     def test_targets_present_invalid(self):
         parameter = Parameter(targets=["scatter_chart_invalid.x"], selector=vm.Dropdown(options=["lifeExp", "pop"]))
         model_manager["test_page"].controls = [parameter]
         with pytest.raises(ValueError, match="Target scatter_chart_invalid not found within the page test_page."):
             parameter.pre_build()
 
->>>>>>> cb2a8ffd
+    @pytest.mark.usefixtures("managers_one_page_two_graphs")
     @pytest.mark.parametrize("test_input", [vm.Slider(), vm.RangeSlider(), vm.DatePicker()])
     def test_numerical_and_temporal_selectors_missing_values(self, test_input):
         parameter = Parameter(targets=["scatter_chart.x"], selector=test_input)
