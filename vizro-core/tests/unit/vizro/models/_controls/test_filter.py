from datetime import date, datetime
from typing import Literal

import pandas as pd
import pytest
from asserts import assert_component_equal
from dash import dcc

import vizro.models as vm
import vizro.plotly.express as px
from vizro import Vizro
from vizro.actions._abstract_action import _AbstractAction
from vizro.managers import data_manager, model_manager
from vizro.models._action._actions_chain import ActionsChain
from vizro.models._controls.filter import Filter, _filter_between, _filter_isin


@pytest.fixture
def managers_column_different_type():
    """Instantiates the managers with a page and two graphs sharing the same column but of different data types."""
    df_numerical = pd.DataFrame({"shared_column": [1]})
    df_temporal = pd.DataFrame({"shared_column": [datetime(2024, 1, 1)]})
    df_categorical = pd.DataFrame({"shared_column": ["a"]})

    vm.Page(
        id="test_page",
        title="Page Title",
        components=[
            vm.Graph(id="column_numerical", figure=px.scatter(df_numerical)),
            vm.Graph(id="column_temporal", figure=px.scatter(df_temporal)),
            vm.Graph(id="column_categorical", figure=px.scatter(df_categorical)),
        ],
    )
    Vizro._pre_build()


@pytest.fixture
def managers_column_only_exists_in_some():
    """Dataframes with column_numerical and column_categorical, which can be different lengths."""
    vm.Page(
        id="test_page",
        title="Page Title",
        components=[
            vm.Graph(id="column_numerical_exists_1", figure=px.scatter(pd.DataFrame({"column_numerical": [1]}))),
            vm.Graph(id="column_numerical_exists_2", figure=px.scatter(pd.DataFrame({"column_numerical": [1, 2]}))),
            vm.Graph(id="column_numerical_exists_empty", figure=px.scatter(pd.DataFrame({"column_numerical": []}))),
            vm.Graph(id="column_categorical_exists_1", figure=px.scatter(pd.DataFrame({"column_categorical": ["a"]}))),
            vm.Graph(
                id="column_categorical_exists_2", figure=px.scatter(pd.DataFrame({"column_categorical": ["a", "b"]}))
            ),
            vm.Graph(
                id="column_temporal_exists_1",
                figure=px.scatter(pd.DataFrame({"column_temporal": [datetime(2024, 1, 1)]})),
            ),
            vm.Graph(
                id="column_temporal_exists_2",
                figure=px.scatter(pd.DataFrame({"column_temporal": [datetime(2024, 1, 1), datetime(2024, 1, 2)]})),
            ),
        ],
    )
    Vizro._pre_build()


@pytest.fixture
def target_to_data_frame():
    return {
        "column_numerical_exists_1": pd.DataFrame(
            {
                "column_numerical": [1, 2],
            }
        ),
        "column_numerical_exists_2": pd.DataFrame(
            {
                "column_numerical": [2, 3],
            }
        ),
        "column_categorical_exists_1": pd.DataFrame(
            {
                "column_categorical": ["a", "b"],
            }
        ),
        "column_categorical_exists_2": pd.DataFrame(
            {
                "column_categorical": ["b", "c"],
            }
        ),
        "column_temporal_exists_1": pd.DataFrame(
            {
                "column_temporal": [datetime(2024, 1, 1), datetime(2024, 1, 2)],
            }
        ),
        "column_temporal_exists_2": pd.DataFrame(
            {
                "column_temporal": [datetime(2024, 1, 2), datetime(2024, 1, 3)],
            }
        ),
    }


class TestFilterFunctions:
    @pytest.mark.parametrize(
        "data, value, expected",
        [
            ([1, 2, 3, 4, 5], [2.5, 3.5], [False, False, True, False, False]),  # Standard test
            ([1, 2, 3, 4, 5], [2, 4], [False, True, True, True, False]),  # Test for inclusive both ends
            ([1, 2, 3, 4, 5], [1, 5], [True, True, True, True, True]),  # Test for inclusive all
            ([1, 2, 3, 4, 5], [4, 2], [False, False, False, False, False]),  # Test for inverted values
            ([], [2, 4], pd.Series([], dtype=bool)),  # Test for empty series
            ([1.1, 2.2, 3.3, 4.4, 5.5], [2.1, 4.5], [False, True, True, True, False]),  # Test with float data
        ],
    )
    def test_filter_between(self, data, value, expected):
        series = pd.Series(data)
        expected = pd.Series(expected)
        result = _filter_between(series, value)
        pd.testing.assert_series_equal(result, expected)

    @pytest.mark.parametrize(
        "data, value, expected",
        [
            (
                [
                    datetime(2024, 1, 1),
                    datetime(2024, 2, 1),
                    datetime(2024, 3, 1),
                    datetime(2024, 4, 1),
                    datetime(2024, 5, 1),
                ],
                ["2024-02-01", "2024-03-01"],
                [False, True, True, False, False],
            ),  # Standard test
            (
                [
                    datetime(2024, 1, 1),
                    datetime(2024, 2, 1),
                    datetime(2024, 3, 1),
                    datetime(2024, 4, 1),
                    datetime(2024, 5, 1),
                ],
                ["2024-01-01", "2024-05-01"],
                [True, True, True, True, True],
            ),  # Test with dates for inclusive both ends
            (
                [
                    datetime(2024, 1, 1),
                    datetime(2024, 2, 1),
                    datetime(2024, 3, 1),
                    datetime(2024, 4, 1),
                    datetime(2024, 5, 1),
                ],
                ["2024-06-01", "2024-07-01"],
                [False, False, False, False, False],
            ),  # Test with no result
            (
                [
                    datetime(2024, 1, 1),
                    datetime(2024, 2, 1),
                    datetime(2024, 3, 1),
                    datetime(2024, 4, 1),
                    datetime(2024, 5, 1),
                ],
                ["2024-03-01", "2024-02-01"],
                [False, False, False, False, False],
            ),  # Test for inverted values
            ([], ["2024-02-01", "2024-03-01"], pd.Series([], dtype=bool)),  # Test for empty series
            (
                [
                    datetime(2024, 1, 1, 20, 20, 20),
                    datetime(2024, 2, 1, 20, 20, 20),
                    datetime(2024, 3, 1, 20, 20, 20),
                    datetime(2024, 4, 1, 20, 20, 20),
                    datetime(2024, 5, 1, 20, 20, 20),
                ],
                ["2024-02-01", "2024-03-01"],
                [False, True, True, False, False],
            ),  # Test with time part in the date
        ],
    )
    def test_filter_between_date(self, data, value, expected):
        series = pd.Series(data)
        expected = pd.Series(expected)
        result = _filter_between(series, value)
        pd.testing.assert_series_equal(result, expected)

    @pytest.mark.parametrize(
        "data, value, expected",
        [
            ([1, 2, 3, 4, 5], [2, 4], [False, True, False, True, False]),  # Test for integers
            (["apple", "banana", "orange"], ["banana", "grape"], [False, True, False]),  # Test for strings
            ([1.1, 2.2, 3.3, 4.4, 5.5], [2.2, 4.4], [False, True, False, True, False]),  # Test for float values
            ([1, 2, 3, 4, 5], [], [False, False, False, False, False]),  # Test for empty value list
        ],
    )
    def test_filter_isin(self, data, value, expected):
        series = pd.Series(data)
        expected = pd.Series(expected)
        result = _filter_isin(series, value)
        pd.testing.assert_series_equal(result, expected)

    @pytest.mark.parametrize(
        "data, value, expected",
        [
            (
                [
                    datetime(2024, 1, 1),
                    datetime(2024, 2, 1),
                    datetime(2024, 3, 1),
                    datetime(2024, 4, 1),
                    datetime(2024, 5, 1),
                ],
                ["2024-02-01"],
                [False, True, False, False, False],
            ),  # Standard test
            (
                [
                    datetime(2024, 1, 1),
                    datetime(2024, 2, 1),
                    datetime(2024, 3, 1),
                    datetime(2024, 2, 1),
                    datetime(2024, 2, 1),
                ],
                ["2024-02-01"],
                [False, True, False, True, True],
            ),  # Multiple values
            (
                [
                    datetime(2024, 1, 1),
                    datetime(2024, 2, 1),
                    datetime(2024, 3, 1),
                    datetime(2024, 4, 1),
                    datetime(2024, 5, 1),
                ],
                ["2024-06-01"],
                [False, False, False, False, False],
            ),  # Test with no result
            (
                [
                    datetime(2024, 1, 1),
                    datetime(2024, 2, 1),
                    datetime(2024, 3, 1),
                    datetime(2024, 4, 1),
                    datetime(2024, 5, 1),
                ],
                [],
                [False, False, False, False, False],
            ),  # Test for empty value list
            (
                [
                    datetime(2024, 1, 1, 20, 20, 20),
                    datetime(2024, 2, 1, 20, 20, 20),
                    datetime(2024, 3, 1, 20, 20, 20),
                    datetime(2024, 4, 1, 20, 20, 20),
                    datetime(2024, 5, 1, 20, 20, 20),
                ],
                ["2024-02-01"],
                [False, True, False, False, False],
            ),  # Test with time part in the date
        ],
    )
    def test_filter_isin_date(self, data, value, expected):
        series = pd.Series(data)
        expected = pd.Series(expected)
        result = _filter_isin(series, value)
        pd.testing.assert_series_equal(result, expected)


class TestFilterStaticMethods:
    """Tests static methods of the Filter class."""

    @pytest.mark.parametrize(
        "data_columns, expected",
        [
            ([[]], []),
            ([["A", "B", "A"]], ["A", "B"]),
            ([[1, 2, 1]], [1, 2]),
            ([[1.1, 2.2, 1.1]], [1.1, 2.2]),
            (
                [
                    [
                        datetime(2024, 1, 1),
                        datetime(2024, 1, 2),
                        datetime(2024, 1, 1),
                    ]
                ],
                [
                    datetime(2024, 1, 1),
                    datetime(2024, 1, 2),
                ],
            ),
            ([[], []], []),
            ([["A"], []], ["A"]),
            ([[], ["A"]], ["A"]),
            ([["A"], ["B"]], ["A", "B"]),
            ([["A", "B"], ["B", "C"]], ["A", "B", "C"]),
        ],
    )
    def test_get_options(self, data_columns, expected):
        targeted_data = pd.DataFrame({f"target_{i}": pd.Series(data) for i, data in enumerate(data_columns)})
        result = Filter._get_options(targeted_data)
        assert result == expected

    @pytest.mark.parametrize(
        "data_columns, current_value, expected",
        [
            ([[]], None, []),
            ([[]], "A", ["A"]),
            ([[]], ["A", "B"], ["A", "B"]),
            ([["A"]], "B", ["A", "B"]),
            ([["A"]], ["B", "C"], ["A", "B", "C"]),
            ([[1]], 2, [1, 2]),
            ([[1]], [2, 3], [1, 2, 3]),
            ([[1.1]], 2.2, [1.1, 2.2]),
            ([[1.1]], [2.2, 3.3], [1.1, 2.2, 3.3]),
            (
                [
                    [
                        datetime(2024, 1, 1),
                    ]
                ],
                "2024-01-02",
                [
                    datetime(2024, 1, 1),
                    datetime(2024, 1, 2),
                ],
            ),
            (
                [
                    [
                        datetime(2024, 1, 1),
                    ]
                ],
                [
                    "2024-01-02",
                    "2024-01-03",
                ],
                [
                    datetime(2024, 1, 1),
                    datetime(2024, 1, 2),
                    datetime(2024, 1, 3),
                ],
            ),
        ],
    )
    def test_get_options_with_current_value(self, data_columns, current_value, expected):
        targeted_data = pd.DataFrame({f"target_{i}": pd.Series(data) for i, data in enumerate(data_columns)})
        result = Filter._get_options(targeted_data, current_value)
        assert result == expected

    @pytest.mark.parametrize(
        "data_columns, expected",
        [
            ([[1, 2, 1]], (1, 2)),
            ([[1.1, 2.2, 1.1]], (1.1, 2.2)),
            (
                [
                    [
                        datetime(2024, 1, 1),
                        datetime(2024, 1, 2),
                        datetime(2024, 1, 1),
                    ]
                ],
                (
                    datetime(2024, 1, 1),
                    datetime(2024, 1, 2),
                ),
            ),
            ([[1], []], (1, 1)),
            ([[1, 2], []], (1, 2)),
            ([[1, 2], [2, 3]], (1, 3)),
        ],
    )
    def test_get_min_max(self, data_columns, expected):
        targeted_data = pd.DataFrame({f"target_{i}": pd.Series(data) for i, data in enumerate(data_columns)})
        result = Filter._get_min_max(targeted_data)
        assert result == expected

    @pytest.mark.parametrize(
        "data_columns, current_value, expected",
        [
            ([[1, 2]], 3, (1, 3)),
            ([[1, 2]], [3, 4], (1, 4)),
            ([[1.1, 2.2]], 3.3, (1.1, 3.3)),
            ([[1.1, 2.2]], [3.3, 4.4], (1.1, 4.4)),
            (
                [
                    [
                        datetime(2024, 1, 1),
                        datetime(2024, 1, 2),
                    ]
                ],
                "2024-01-03",
                (
                    datetime(2024, 1, 1),
                    datetime(2024, 1, 3),
                ),
            ),
            (
                [
                    [
                        datetime(2024, 1, 1),
                        datetime(2024, 1, 2),
                    ]
                ],
                [
                    "2024-01-03",
                    "2024-01-04",
                ],
                (
                    datetime(2024, 1, 1),
                    datetime(2024, 1, 4),
                ),
            ),
            ([[1], []], 2, (1, 2)),
            ([[1], []], [2, 3], (1, 3)),
            ([[1], [2]], 3, (1, 3)),
            ([[1], [2]], [3, 4], (1, 4)),
        ],
    )
    def test_get_min_max_with_current_value(self, data_columns, current_value, expected):
        targeted_data = pd.DataFrame({f"target_{i}": pd.Series(data) for i, data in enumerate(data_columns)})
        result = Filter._get_min_max(targeted_data, current_value)
        assert result == expected


@pytest.mark.usefixtures("managers_one_page_two_graphs")
class TestFilterInstantiation:
    """Tests model instantiation and the validators run at that time."""

    def test_create_filter_mandatory_only(self):
        filter = Filter(column="foo")
        assert filter.type == "filter"
        assert filter.column == "foo"
        assert filter.targets == []
        assert filter.selector is None
        assert filter._action_outputs == {"__default__": f"{filter.id}.children"}

    def test_create_filter_mandatory_and_optional(self):
        filter = Filter(column="foo", targets=["scatter_chart", "bar_chart"], selector=vm.RadioItems())
        assert filter.type == "filter"
        assert filter.column == "foo"
        assert filter.targets == ["scatter_chart", "bar_chart"]
        assert isinstance(filter.selector, vm.RadioItems)

    def test_check_target_present_valid(self):
        Filter(column="foo", targets=["scatter_chart", "bar_chart"])


@pytest.mark.usefixtures("managers_column_only_exists_in_some")
class TestFilterCall:
    """Test Filter.__call__() method with target_to_data_frame and current_value inputs."""

    def test_filter_call_categorical_valid(self, target_to_data_frame):
        filter = vm.Filter(
            column="column_categorical",
            targets=["column_categorical_exists_1", "column_categorical_exists_2"],
            selector=vm.Checklist(id="test_selector_id"),
        )
        model_manager["test_page"].controls = [filter]
        filter.pre_build()

<<<<<<< HEAD
        selector_build = filter(target_to_data_frame=target_to_data_frame, current_value=["a", "b"])["test_selector_id"]
        assert selector_build.options == [
            {"label": "a", "value": "a"},
            {"label": "b", "value": "b"},
            {"label": "c", "value": "c"},
        ]
=======
        selector_build = filter(target_to_data_frame=target_to_data_frame, current_value=["c", "d"])["test_selector_id"]
        assert selector_build.options == ["ALL", "a", "b", "c", "d"]
>>>>>>> f7cc9a9f

    def test_filter_call_numerical_valid(self, target_to_data_frame):
        filter = vm.Filter(
            column="column_numerical",
            targets=["column_numerical_exists_1", "column_numerical_exists_2"],
            selector=vm.RangeSlider(id="test_selector_id"),
        )
        model_manager["test_page"].controls = [filter]
        filter.pre_build()

        selector_build = filter(target_to_data_frame=target_to_data_frame, current_value=[3, 4])["test_selector_id"]
        assert selector_build.min == 1
        assert selector_build.max == 4

    def test_filter_call_temporal_valid(self, target_to_data_frame):
        filter = vm.Filter(
            column="column_temporal",
            targets=["column_temporal_exists_1", "column_temporal_exists_2"],
            selector=vm.DatePicker(id="test_selector_id"),
        )
        model_manager["test_page"].controls = [filter]
        filter.pre_build()

        selector_build = filter(target_to_data_frame=target_to_data_frame, current_value=["2024-01-03", "2024-01-04"])[
            "test_selector_id"
        ]
        assert selector_build.minDate == datetime(2024, 1, 1)
        assert selector_build.maxDate == datetime(2024, 1, 4)

    def test_filter_call_column_is_changed(self, target_to_data_frame):
        filter = vm.Filter(
            column="column_categorical", targets=["column_categorical_exists_1", "column_categorical_exists_2"]
        )
        model_manager["test_page"].controls = [filter]
        filter.pre_build()

        filter._column_type = "numerical"

        with pytest.raises(
            ValueError,
            match="column_categorical has changed type from numerical to categorical. "
            "A filtered column cannot change type while the dashboard is running.",
        ):
            filter(target_to_data_frame=target_to_data_frame, current_value=["a", "b"])

    def test_filter_call_selected_column_not_found_in_target(self):
        filter = vm.Filter(column="column_categorical", targets=["column_categorical_exists_1"])
        model_manager["test_page"].controls = [filter]
        filter.pre_build()

        with pytest.raises(
            ValueError,
            match="Selected column column_categorical not found in dataframe for column_categorical_exists_1.",
        ):
            filter(target_to_data_frame={"column_categorical_exists_1": pd.DataFrame()}, current_value=["a", "b"])

    def test_filter_call_targeted_data_empty(self):
        filter = vm.Filter(column="column_categorical", targets=["column_categorical_exists_1"])
        model_manager["test_page"].controls = [filter]
        filter.pre_build()

        with pytest.raises(
            ValueError,
            match="Selected column column_categorical does not contain anything in any dataframe "
            "for column_categorical_exists_1.",
        ):
            filter(
                target_to_data_frame={"column_categorical_exists_1": pd.DataFrame({"column_categorical": []})},
                current_value=["a", "b"],
            )


class TestPreBuildMethod:
    def test_filter_not_in_page(self):
        with pytest.raises(ValueError, match="Control filter_id should be defined within a Page object"):
            vm.Filter(id="filter_id", column="column_numerical").pre_build()

    def test_targets_default_valid(self, managers_column_only_exists_in_some):
        # Core of tests is still interface level
        filter = vm.Filter(column="column_numerical")
        # Special case - need filter in the context of page in order to run filter.pre_build
        model_manager["test_page"].controls = [filter]
        filter.pre_build()
        assert filter.targets == [
            "column_numerical_exists_1",
            "column_numerical_exists_2",
            "column_numerical_exists_empty",
        ]

    def test_targets_specific_valid(self, managers_column_only_exists_in_some):
        filter = vm.Filter(column="column_numerical", targets=["column_numerical_exists_1"])
        model_manager["test_page"].controls = [filter]
        filter.pre_build()
        assert filter.targets == ["column_numerical_exists_1"]

    def test_targets_specific_present_invalid(self, managers_column_only_exists_in_some):
        filter = vm.Filter(column="column_numerical", targets=["invalid_target"])
        model_manager["test_page"].controls = [filter]

        with pytest.raises(ValueError, match="Target invalid_target not found within the test_page."):
            filter.pre_build()

    def test_targets_default_invalid(self, managers_column_only_exists_in_some):
        filter = vm.Filter(column="invalid_choice")
        model_manager["test_page"].controls = [filter]

        with pytest.raises(
            ValueError,
            match="Selected column invalid_choice not found in any dataframe for column_numerical_exists_1, "
            "column_numerical_exists_2, column_numerical_exists_empty, column_categorical_exists_1, "
            "column_categorical_exists_2.",
        ):
            filter.pre_build()

    def test_targets_specific_invalid(self, managers_column_only_exists_in_some):
        filter = vm.Filter(column="column_numerical", targets=["column_categorical_exists_1"])
        model_manager["test_page"].controls = [filter]

        with pytest.raises(
            ValueError,
            match="Selected column column_numerical not found in dataframe for column_categorical_exists_1.",
        ):
            filter.pre_build()

    def test_targets_empty(self, managers_column_only_exists_in_some):
        filter = vm.Filter(column="column_numerical", targets=["column_numerical_exists_empty"])
        model_manager["test_page"].controls = [filter]

        with pytest.raises(
            ValueError,
            match="Selected column column_numerical does not contain anything in any dataframe for "
            "column_numerical_exists_empty.",
        ):
            filter.pre_build()

    @pytest.mark.parametrize(
        "filtered_column, expected_column_type",
        [("country", "categorical"), ("year", "temporal"), ("lifeExp", "numerical")],
    )
    def test_column_type(self, filtered_column, expected_column_type, managers_one_page_two_graphs):
        filter = vm.Filter(column=filtered_column)
        model_manager["test_page"].controls = [filter]
        filter.pre_build()
        assert filter._column_type == expected_column_type

    @pytest.mark.parametrize(
        "filtered_column, expected_selector",
        [("country", vm.Dropdown), ("year", vm.DatePicker), ("lifeExp", vm.RangeSlider)],
    )
    def test_selector_default_selector(self, filtered_column, expected_selector, managers_one_page_two_graphs):
        filter = vm.Filter(column=filtered_column)
        model_manager["test_page"].controls = [filter]
        filter.pre_build()
        assert isinstance(filter.selector, expected_selector)
        assert filter.selector.title == filtered_column.title()

    @pytest.mark.parametrize("filtered_column", ["country", "year", "lifeExp"])
    def test_selector_specific_selector(self, filtered_column, managers_one_page_two_graphs):
        filter = vm.Filter(column=filtered_column, selector=vm.RadioItems(title="Title"))
        model_manager["test_page"].controls = [filter]
        filter.pre_build()
        assert isinstance(filter.selector, vm.RadioItems)
        assert filter.selector.title == "Title"

    @pytest.mark.parametrize(
        "filtered_column, selector",
        [
            ("country", vm.Dropdown),
            ("country", vm.RadioItems),
            ("country", vm.Checklist),
            ("lifeExp", vm.Slider),
            ("lifeExp", vm.RangeSlider),
            ("lifeExp", vm.Dropdown),
            ("lifeExp", vm.RadioItems),
            ("lifeExp", vm.Checklist),
            ("year", vm.Dropdown),
            ("year", vm.RadioItems),
            ("year", vm.Checklist),
            ("year", vm.DatePicker),
        ],
    )
    def test_allowed_selectors_per_column_type(self, filtered_column, selector, managers_one_page_two_graphs):
        filter = vm.Filter(column=filtered_column, selector=selector())
        model_manager["test_page"].controls = [filter]
        filter.pre_build()
        assert isinstance(filter.selector, selector)

    @pytest.mark.parametrize(
        "filtered_column, selector, selector_name, column_type",
        [
            ("country", vm.Slider, "Slider", "categorical"),
            ("country", vm.RangeSlider, "RangeSlider", "categorical"),
            ("country", vm.DatePicker, "DatePicker", "categorical"),
            ("lifeExp", vm.DatePicker, "DatePicker", "numerical"),
            ("year", vm.Slider, "Slider", "temporal"),
            ("year", vm.RangeSlider, "RangeSlider", "temporal"),
        ],
    )
    def test_disallowed_selectors_per_column_type(
        self, filtered_column, selector, selector_name, column_type, managers_one_page_two_graphs
    ):
        filter = vm.Filter(column=filtered_column, selector=selector())
        model_manager["test_page"].controls = [filter]
        with pytest.raises(
            ValueError,
            match=f"Chosen selector {selector_name} is not compatible with {column_type} column '{filtered_column}'.",
        ):
            filter.pre_build()

    @pytest.mark.parametrize(
        "targets",
        [
            ["column_numerical", "column_temporal"],
            ["column_numerical", "column_categorical"],
            ["column_temporal", "column_categorical"],
        ],
    )
    def test_validate_column_type(self, targets, managers_column_different_type):
        filter = vm.Filter(column="shared_column", targets=targets)
        model_manager["test_page"].controls = [filter]
        with pytest.raises(
            ValueError,
            match="Inconsistent types detected in column shared_column.",
        ):
            filter.pre_build()

    @pytest.mark.usefixtures("managers_one_page_two_graphs")
    def test_filter_is_not_dynamic(self):
        filter = vm.Filter(column="continent")
        model_manager["test_page"].controls = [filter]
        filter.pre_build()
        # Filter is not dynamic because it does not target a figure that uses dynamic data
        assert not filter._dynamic
        assert not filter.selector._dynamic

    @pytest.mark.usefixtures("managers_one_page_two_graphs_with_dynamic_data")
    @pytest.mark.parametrize(
        "test_column, test_selector",
        [
            ("continent", vm.Checklist()),
            ("continent", vm.Dropdown()),
            ("continent", vm.RadioItems()),
            ("pop", vm.Slider()),
            ("pop", vm.RangeSlider()),
            ("year", vm.DatePicker()),
        ],
    )
    def test_filter_is_dynamic_with_dynamic_selectors(
        self, test_column, test_selector, gapminder_dynamic_first_n_last_n_function
    ):
        data_manager["gapminder_dynamic_first_n_last_n"] = gapminder_dynamic_first_n_last_n_function
        filter = vm.Filter(column=test_column, selector=test_selector)
        model_manager["test_page"].controls = [filter]
        filter.pre_build()
        # Filter is dynamic because it targets a figure that uses dynamic data
        assert filter._dynamic
        assert filter.selector._dynamic

    @pytest.mark.usefixtures("managers_one_page_two_graphs_with_dynamic_data")
    @pytest.mark.parametrize(
        "test_column ,test_selector",
        [
            ("continent", vm.Checklist(options=["Africa", "Europe"])),
            ("continent", vm.Dropdown(options=["Africa", "Europe"])),
            ("continent", vm.RadioItems(options=["Africa", "Europe"])),
            ("pop", vm.Slider(min=2002)),
            ("pop", vm.Slider(max=2007)),
            ("pop", vm.Slider(min=2002, max=2007)),
            ("pop", vm.RangeSlider(min=2002)),
            ("pop", vm.RangeSlider(max=2007)),
            ("pop", vm.RangeSlider(min=2002, max=2007)),
            ("year", vm.DatePicker(min="2002-01-01")),
            ("year", vm.DatePicker(max="2007-01-01")),
            ("year", vm.DatePicker(min="2002-01-01", max="2007-01-01")),
        ],
    )
    def test_filter_is_not_dynamic_with_options_min_max_specified(
        self, test_column, test_selector, gapminder_dynamic_first_n_last_n_function
    ):
        data_manager["gapminder_dynamic_first_n_last_n"] = gapminder_dynamic_first_n_last_n_function
        filter = vm.Filter(column=test_column, selector=test_selector)
        model_manager["test_page"].controls = [filter]
        filter.pre_build()
        assert not filter._dynamic
        assert not filter.selector._dynamic

    @pytest.mark.parametrize("selector", [vm.Slider, vm.RangeSlider])
    def test_numerical_min_max_default(self, selector, gapminder, managers_one_page_two_graphs):
        filter = vm.Filter(column="lifeExp", selector=selector())
        model_manager["test_page"].controls = [filter]
        filter.pre_build()
        assert filter.selector.min == gapminder.lifeExp.min()
        assert filter.selector.max == gapminder.lifeExp.max()

    def test_numerical_min_max_different_column_lengths(self, gapminder, managers_column_only_exists_in_some):
        filter = vm.Filter(column="column_numerical", selector=vm.Slider())
        model_manager["test_page"].controls = [filter]
        filter.pre_build()
        assert filter.selector.min == 1
        assert filter.selector.max == 2

    def test_temporal_min_max_default(self, gapminder, managers_one_page_two_graphs):
        filter = vm.Filter(column="year", selector=vm.DatePicker())
        model_manager["test_page"].controls = [filter]
        filter.pre_build()
        assert filter.selector.min == gapminder.year.min().to_pydatetime().date()
        assert filter.selector.max == gapminder.year.max().to_pydatetime().date()

    @pytest.mark.parametrize("selector", [vm.Slider, vm.RangeSlider])
    @pytest.mark.parametrize("min, max", [(3, 5), (0, 5), (-5, 0)])
    def test_numerical_min_max_specific(self, selector, min, max, managers_one_page_two_graphs):
        filter = vm.Filter(column="lifeExp", selector=selector(min=min, max=max))
        model_manager["test_page"].controls = [filter]
        filter.pre_build()
        assert filter.selector.min == min
        assert filter.selector.max == max

    def test_temporal_min_max_specific(self, managers_one_page_two_graphs):
        filter = vm.Filter(column="year", selector=vm.DatePicker(min="1952-01-01", max="2007-01-01"))
        model_manager["test_page"].controls = [filter]
        filter.pre_build()
        assert filter.selector.min == date(1952, 1, 1)
        assert filter.selector.max == date(2007, 1, 1)

    @pytest.mark.parametrize("selector", [vm.Checklist, vm.Dropdown, vm.RadioItems])
    def test_categorical_options_default(self, selector, gapminder, managers_one_page_two_graphs):
        filter = vm.Filter(column="continent", selector=selector())
        model_manager["test_page"].controls = [filter]
        filter.pre_build()
        assert filter.selector.options == sorted(set(gapminder["continent"]))

    def test_categorical_options_different_column_lengths(self, gapminder, managers_column_only_exists_in_some):
        filter = vm.Filter(column="column_categorical", selector=vm.Checklist())
        model_manager["test_page"].controls = [filter]
        filter.pre_build()
        assert filter.selector.options == ["a", "b"]

    @pytest.mark.parametrize("selector", [vm.Checklist, vm.Dropdown, vm.RadioItems])
    def test_categorical_options_specific(self, selector, managers_one_page_two_graphs):
        filter = vm.Filter(column="continent", selector=selector(options=["Africa", "Europe"]))
        model_manager["test_page"].controls = [filter]
        filter.pre_build()
        assert filter.selector.options == ["Africa", "Europe"]

    @pytest.mark.parametrize(
        "filtered_column, selector, filter_function",
        [
            ("lifeExp", None, _filter_between),
            ("country", None, _filter_isin),
            ("year", None, _filter_between),
            ("year", vm.DatePicker(range=False), _filter_isin),
        ],
    )
    def test_set_actions(self, filtered_column, selector, filter_function, managers_one_page_two_graphs):
        filter = vm.Filter(column=filtered_column, selector=selector)
        model_manager["test_page"].controls = [filter]
        filter.pre_build()

        default_actions_chain = filter.selector.actions[0]
        default_action = default_actions_chain.actions[0]

        assert isinstance(default_actions_chain, ActionsChain)
        assert isinstance(default_action, _AbstractAction)
        assert default_action.filter_function == filter_function
        assert default_action.id == f"__filter_action_{filter.id}"

    # TODO: Add tests for custom temporal and categorical selectors too. Probably inside the conftest file and reused in
    #       all other tests. Also add tests for the custom selector that is an entirely new component and adjust docs.
    # This test does add_type so ideally we would clean up after this to restore vizro.models to its previous state.
    # This is difficult to fix fully by un-importing vizro.models though, since we use `import vizro.models as vm` - see
    # https://stackoverflow.com/questions/437589/how-do-i-unload-reload-a-python-module.
    def test_numerical_custom_selector(self, gapminder, managers_one_page_two_graphs):
        class RangeSliderNonCross(vm.RangeSlider):
            """Custom numerical multi-selector `RangeSliderNonCross` to be provided to `Filter`."""

            type: Literal["range_slider_non_cross"] = "range_slider_non_cross"

            def build(self):
                range_slider_build_obj = super().build()
                range_slider_build_obj[self.id].allowCross = False
                return range_slider_build_obj

        filtered_column = "lifeExp"
        selector = RangeSliderNonCross
        vm.Filter.add_type("selector", selector)

        filter = vm.Filter(column=filtered_column, selector=selector())
        model_manager["test_page"].controls = [filter]
        filter.pre_build()

        assert isinstance(filter.selector, selector)
        assert filter.selector.title == filtered_column.title()
        assert filter.selector.min == gapminder.lifeExp.min()
        assert filter.selector.max == gapminder.lifeExp.max()

        default_actions_chain = filter.selector.actions[0]
        default_action = default_actions_chain.actions[0]

        assert isinstance(default_actions_chain, ActionsChain)
        assert isinstance(default_action, _AbstractAction)
        assert default_action.filter_function == _filter_between
        assert default_action.id == f"__filter_action_{filter.id}"

    @pytest.mark.usefixtures("managers_one_page_container_controls")
    def test_container_filter_defaults(self):
        filter = model_manager["container_filter"]
        filter.pre_build()

        assert filter.selector.extra == {"inline": True}

    @pytest.mark.usefixtures("managers_one_page_container_controls")
    def test_filter_dropdown_height(self):
        filter = model_manager["container_dropdown"]
        filter.pre_build()

        assert filter.selector.extra == {"optionHeight": 56}

    @pytest.mark.usefixtures("managers_one_page_container_controls")
    def test_container_filter_default_targets(self):
        filter = model_manager["container_filter"]
        filter.pre_build()

        assert filter.targets == ["scatter_chart"]

    @pytest.mark.usefixtures("managers_one_page_container_controls_invalid")
    def test_container_filter_targets_specific_invalid(self):
        filter = model_manager["container_filter_2"]
        with pytest.raises(
            ValueError,
            match="Target bar_chart not found within the container_1",
        ):
            filter.pre_build()

    def test_set_custom_action(self, managers_one_page_two_graphs, identity_action_function):
        action_function = identity_action_function()

        filter = vm.Filter(
            column="country",
            selector=vm.RadioItems(
                actions=[vm.Action(function=action_function)],
            ),
        )
        model_manager["test_page"].controls = [filter]
        filter.pre_build()

        default_actions_chain = filter.selector.actions[0]
        default_action = default_actions_chain.actions[0]

        assert isinstance(default_actions_chain, ActionsChain)
        assert default_action.function is action_function


class TestFilterBuild:
    """Tests filter build method."""

    @pytest.mark.usefixtures("managers_one_page_two_graphs")
    @pytest.mark.parametrize(
        "test_column ,test_selector",
        [
            ("continent", vm.Checklist()),
            ("continent", vm.Dropdown()),
            ("continent", vm.Dropdown(multi=False)),
            ("continent", vm.RadioItems()),
            ("pop", vm.Slider()),
            ("pop", vm.RangeSlider()),
            ("year", vm.DatePicker()),
            ("year", vm.DatePicker(range=False)),
        ],
    )
    def test_filter_build(self, test_column, test_selector):
        filter = vm.Filter(column=test_column, selector=test_selector)
        model_manager["test_page"].controls = [filter]

        filter.pre_build()
        result = filter.build()
        expected = test_selector.build()

        assert_component_equal(result, expected)

    @pytest.mark.usefixtures("managers_one_page_two_graphs_with_dynamic_data")
    @pytest.mark.parametrize(
        "test_column, test_selector",
        [
            ("continent", vm.Checklist()),
            ("continent", vm.Dropdown()),
            ("continent", vm.Dropdown(multi=False)),
            ("continent", vm.RadioItems()),
            ("pop", vm.Slider()),
            ("pop", vm.RangeSlider()),
            ("year", vm.DatePicker()),
            ("year", vm.DatePicker(range=False)),
        ],
    )
    def test_dynamic_filter_build(self, test_column, test_selector, gapminder_dynamic_first_n_last_n_function):
        # Adding dynamic data_frame to data_manager
        data_manager["gapminder_dynamic_first_n_last_n"] = gapminder_dynamic_first_n_last_n_function
        filter = vm.Filter(id="filter_id", column=test_column, selector=test_selector)
        model_manager["test_page"].controls = [filter]
        filter.pre_build()

        result = filter.build()
        expected = dcc.Loading(
            id="filter_id",
            children=test_selector.build(),
            color="grey",
            overlay_style={"visibility": "visible"},
        )

        assert_component_equal(result, expected, keys_to_strip={"className"})<|MERGE_RESOLUTION|>--- conflicted
+++ resolved
@@ -458,17 +458,13 @@
         model_manager["test_page"].controls = [filter]
         filter.pre_build()
 
-<<<<<<< HEAD
-        selector_build = filter(target_to_data_frame=target_to_data_frame, current_value=["a", "b"])["test_selector_id"]
+        selector_build = filter(target_to_data_frame=target_to_data_frame, current_value=["c", "d"])["test_selector_id"]
         assert selector_build.options == [
             {"label": "a", "value": "a"},
             {"label": "b", "value": "b"},
             {"label": "c", "value": "c"},
+            {"label": "d", "value": "d"},
         ]
-=======
-        selector_build = filter(target_to_data_frame=target_to_data_frame, current_value=["c", "d"])["test_selector_id"]
-        assert selector_build.options == ["ALL", "a", "b", "c", "d"]
->>>>>>> f7cc9a9f
 
     def test_filter_call_numerical_valid(self, target_to_data_frame):
         filter = vm.Filter(
