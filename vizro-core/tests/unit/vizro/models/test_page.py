--- conflicted
+++ resolved
@@ -81,17 +81,6 @@
         page = vm.Page(title="Page 1", components=[vm.Button()], path=test_path)
         assert page.path == "/this-needs-fixing"
 
-<<<<<<< HEAD
-    def test_valid_control_types(self, standard_px_chart):
-        vm.Page(
-            title="Page Title",
-            components=[vm.Graph(id="scatter", figure=standard_px_chart)],
-            controls=[
-                vm.Filter(column="continent"),
-                vm.Parameter(targets=["scatter.x"], selector=vm.RadioItems(options=["lifeExp", "pop", "gdpPercap"])),
-            ],
-        )
-=======
     def test_set_layout_valid(self):
         vm.Page(title="Page 1", components=[vm.Button(), vm.Button()], layout=vm.Layout(grid=[[0, 1]]))
 
@@ -105,7 +94,6 @@
             match=re.escape("(allowed values: 'button', 'card', 'graph', 'table', 'container')"),
         ):
             vm.Page(title="Page Title", components=[vm.Checklist()])
->>>>>>> 43d78175
 
     def test_check_for_valid_control_types(self):
         with pytest.raises(ValidationError, match=re.escape("(allowed values: 'filter', 'parameter')")):
