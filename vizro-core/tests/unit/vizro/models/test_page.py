--- conflicted
+++ resolved
@@ -110,15 +110,9 @@
         [default_action] = page.actions
 
         assert isinstance(default_action, _on_page_load)
-<<<<<<< HEAD
-        assert default_action.id == f"{ON_PAGE_LOAD_ACTION_PREFIX}_Page 1"
-        assert default_action.targets == ["scatter_chart"]
-        assert default_action._trigger == "__on_page_load_action_trigger_Page 1.data"
-=======
         assert default_action.id == f"{ON_PAGE_LOAD_ACTION_PREFIX}_{page.id}"
         assert default_action.targets == ["scatter_chart"]
         assert default_action._trigger == f"{ON_PAGE_LOAD_ACTION_PREFIX}_trigger_{page.id}.data"
->>>>>>> 31019970
         assert default_action._prevent_initial_call_of_guard is False
 
 
