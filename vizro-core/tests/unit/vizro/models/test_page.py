--- conflicted
+++ resolved
@@ -122,11 +122,8 @@
         assert isinstance(default_action, _on_page_load)
         assert default_action.id == f"{ON_PAGE_LOAD_ACTION_PREFIX}_Page 1"
         assert default_action.targets == ["scatter_chart"]
-<<<<<<< HEAD
-=======
         assert default_action._trigger == "__on_page_load_action_trigger_Page 1.data"
         assert default_action._prevent_initial_call_of_guard is False
->>>>>>> 6ababb2d
 
 
 # TODO: Add unit tests for page build method
