--- conflicted
+++ resolved
@@ -106,11 +106,9 @@
         [vm.Checklist(), vm.Dropdown(), vm.RadioItems(), vm.RangeSlider(), vm.Slider()],
     )
     def test_invalid_component_types(self, test_component):
-<<<<<<< HEAD
-        with pytest.raises(ValidationError, match=re.escape("(allowed values: 'button', 'card', 'graph', 'tabs')")):
-=======
-        with pytest.raises(ValidationError, match=re.escape("(allowed values: 'button', 'card', 'graph', 'table')")):
->>>>>>> bc9129e4
+        with pytest.raises(
+            ValidationError, match=re.escape("(allowed values: 'button', 'card', 'graph', 'table', 'tabs')")
+        ):
             vm.Page(title="Page Title", components=[test_component])
 
     def test_valid_control_types(self, standard_px_chart):
