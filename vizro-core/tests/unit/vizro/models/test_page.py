import re

import pytest
from pydantic import ValidationError

import vizro.models as vm
from vizro._constants import ON_PAGE_LOAD_ACTION_PREFIX
from vizro.actions._on_page_load import _on_page_load


class TestPageInstantiation:
    """Tests model instantiation and the validators run at that time."""

    def test_create_page_mandatory_only(self):
        page = vm.Page(title="Page 1", components=[vm.Button(), vm.Button()])
        assert isinstance(page.components[0], vm.Button) and isinstance(page.components[1], vm.Button)
        assert page.layout.grid == [[0], [1]]
        assert page.controls == []
        assert page.title == "Page 1"
        assert page.path == "/page-1"
        assert page.actions == []
        assert page._action_outputs == {
            "title": f"{page.id}_title.children",
        }

    def test_create_page_mandatory_and_optional(self):
        page = vm.Page(
            id="my-id",
            title="Page 1",
            components=[vm.Button(), vm.Button()],
            layout=vm.Grid(grid=[[0, 1]]),
            path="my-path",
            description="Test",
        )
        assert isinstance(page.components[0], vm.Button) and isinstance(page.components[1], vm.Button)
        assert isinstance(page.description, vm.Tooltip)
        assert page.id == "my-id"
        assert page.layout.grid == [[0, 1]]
        assert page.controls == []
        assert page.title == "Page 1"
        assert page.path == "/my-path"
        assert page.actions == []
        assert page._action_outputs == {
            "title": f"{page.id}_title.children",
            "description": f"{page.description.id}-text.children",
        }

    def test_create_page_mandatory_and_optional_legacy_layout(self):
        with pytest.warns(FutureWarning, match="The `Layout` model has been renamed `Grid`"):
            page = vm.Page(
                id="my-id",
                title="Page 1",
                components=[vm.Button(), vm.Button()],
                layout=vm.Layout(grid=[[0, 1]]),
                path="my-path",
            )
        assert isinstance(page.components[0], vm.Button) and isinstance(page.components[1], vm.Button)
        assert page.id == "my-id"
        assert page.layout.grid == [[0, 1]]
        assert page.controls == []
        assert page.title == "Page 1"
        assert page.path == "/my-path"
        assert page.actions == []

    def test_mandatory_title_missing(self):
        with pytest.raises(ValidationError, match="Field required"):
            vm.Page(id="my-id", components=[vm.Button()])

    def test_mandatory_components_missing(self):
        with pytest.raises(ValidationError, match="Field required"):
            vm.Page(title="Page 1")

    def test_set_id_duplicate_title_valid(self):
        vm.Page(id="my-id-1", title="Page 1", components=[vm.Button()])
        vm.Page(id="my-id-2", title="Page 1", components=[vm.Button()])

    @pytest.mark.parametrize(
        "test_path, expected",
        [
            ("Title", "/title"),
            ("this-path-works", "/this-path-works"),
            ("2147abc", "/2147abc"),
            ("this_path_works", "/this_path_works"),
            ("this/path/works", "/this/path/works"),
            ("", "/page-12"),
        ],
    )
    def test_set_path_valid(self, test_path, expected):
        page = vm.Page(title="Page 1/2", components=[vm.Button()], path=test_path)
        assert page.path == expected

    @pytest.mark.parametrize(
        "test_path", ["this needs? fixing*", " this needs fixing", "THIS NEEDS FIXING", "this-needs!@#$%^&*()+=-fixing"]
    )
    def test_set_path_invalid(self, test_path):
        page = vm.Page(title="Page 1", components=[vm.Button()], path=test_path)
        assert page.path == "/this-needs-fixing"

    def test_check_for_valid_control_types(self):
        with pytest.raises(
            ValidationError, match=re.escape("'type' does not match any of the expected tags: 'filter', 'parameter'")
        ):
            vm.Page(title="Page Title", components=[vm.Button()], controls=[vm.Button()])


class TestPagePreBuildMethod:
    def test_page_default_action(self, standard_px_chart):
        page = vm.Page(title="Page 1", components=[vm.Graph(id="scatter_chart", figure=standard_px_chart)])
        page.pre_build()
<<<<<<< HEAD
        assert len(page.actions) == 1
        assert isinstance(page.actions[0], ActionsChain)
        assert page.actions[0].id == f"{ON_PAGE_LOAD_ACTION_PREFIX}_{page.id}"
=======
        [default_action] = page.actions

        assert isinstance(default_action, _on_page_load)
        assert default_action.id == f"{ON_PAGE_LOAD_ACTION_PREFIX}_Page 1"
        assert default_action.targets == ["scatter_chart"]
        assert default_action._trigger == "__on_page_load_action_trigger_Page 1.data"
        assert default_action._prevent_initial_call_of_guard is False
>>>>>>> 6ababb2d


# TODO: Add unit tests for page build method
# TODO: Add unit tests for private methods in page build<|MERGE_RESOLUTION|>--- conflicted
+++ resolved
@@ -107,19 +107,13 @@
     def test_page_default_action(self, standard_px_chart):
         page = vm.Page(title="Page 1", components=[vm.Graph(id="scatter_chart", figure=standard_px_chart)])
         page.pre_build()
-<<<<<<< HEAD
-        assert len(page.actions) == 1
-        assert isinstance(page.actions[0], ActionsChain)
-        assert page.actions[0].id == f"{ON_PAGE_LOAD_ACTION_PREFIX}_{page.id}"
-=======
         [default_action] = page.actions
 
         assert isinstance(default_action, _on_page_load)
-        assert default_action.id == f"{ON_PAGE_LOAD_ACTION_PREFIX}_Page 1"
+        assert default_action.id == f"{ON_PAGE_LOAD_ACTION_PREFIX}_{page.id}"
         assert default_action.targets == ["scatter_chart"]
-        assert default_action._trigger == "__on_page_load_action_trigger_Page 1.data"
+        assert default_action._trigger == f"{ON_PAGE_LOAD_ACTION_PREFIX}_trigger_{page.id}.data"
         assert default_action._prevent_initial_call_of_guard is False
->>>>>>> 6ababb2d
 
 
 # TODO: Add unit tests for page build method
