"""Unit tests for vizro.models.NavBar."""
import re

import dash_bootstrap_components as dbc
import dash_mantine_components as dmc
import pytest
from asserts import STRIP_ALL, assert_component_equal
from dash import html

try:
    from pydantic.v1 import ValidationError
except ImportError:  # pragma: no cov
    from pydantic import ValidationError

import vizro.models as vm

pytestmark = pytest.mark.usefixtures("prebuilt_two_page_dashboard")


class TestNavBarInstantiation:
    """Tests NavBar model instantiation."""

    def test_nav_bar_mandatory_only(self):
        nav_bar = vm.NavBar()

        assert hasattr(nav_bar, "id")
        assert nav_bar.pages == {}
        assert nav_bar.items == []

    def test_nav_bar_mandatory_and_optional(self, pages_as_dict):
        nav_link = vm.NavLink(label="Label")
        nav_bar = vm.NavBar(id="nav-bar", pages=pages_as_dict, items=[nav_link])

        assert nav_bar.id == "nav-bar"
        assert nav_bar.pages == pages_as_dict
        assert nav_bar.items == [nav_link]

    def test_valid_pages_as_list(self, pages_as_list):
        nav_bar = vm.NavBar(pages=pages_as_list)
        assert nav_bar.pages == {"Page 1": ["Page 1"], "Page 2": ["Page 2"]}

    @pytest.mark.parametrize("pages", [{"Group": []}, []])
    def test_invalid_field_pages_no_ids_provided(self, pages):
        with pytest.raises(ValidationError, match="Ensure this value has at least 1 item."):
            vm.NavBar(pages=pages)

    def test_invalid_field_pages_wrong_input_type(self):
        with pytest.raises(ValidationError, match="unhashable type: 'Page'"):
            vm.NavBar(pages=[vm.Page(title="Page 3", components=[vm.Button()])])

    @pytest.mark.parametrize("pages", [["non existent page"], {"Group": ["non existent page"]}])
    def test_invalid_page(self, pages):
        with pytest.raises(
            ValidationError, match=re.escape("Unknown page ID ['non existent page'] provided to argument 'pages'.")
        ):
            vm.NavBar(pages=pages)


class TestNavBarPreBuildMethod:
    def test_default_items(self, pages_as_dict):
        nav_bar = vm.NavBar(pages=pages_as_dict)
        nav_bar.pre_build()
        assert all(isinstance(item, vm.NavLink) for item in nav_bar.items)
        assert all(item.icon == f"filter_{position}" for position, item in enumerate(nav_bar.items, 1))

    def test_items_with_with_pages_icons(self, pages_as_dict):
        nav_links = [
            vm.NavLink(label="Label", pages={"Group 1": ["Page 1"]}, icon="Home"),
            vm.NavLink(label="Label", pages={"Group 2": ["Page 2"]}),
        ]
        nav_bar = vm.NavBar(pages=pages_as_dict, items=nav_links)
        nav_bar.pre_build()
        assert nav_bar.items == nav_links
        assert nav_bar.items[0].icon == "home"
        assert nav_bar.items[1].icon == "filter_2"


class TestNavBarBuildMethod:
    """Tests NavBar model build method."""

    common_args = {"offset": 4, "withArrow": True, "position": "bottom-start"}

    def test_nav_bar_active_pages_as_dict(self, pages_as_dict):
        nav_bar = vm.NavBar(pages=pages_as_dict)
        nav_bar.pre_build()
        built_nav_bar = nav_bar.build(active_page_id="Page 1")
        expected_button = html.Div(
            [
                dbc.Button(
                    children=[dmc.Tooltip(label="Group", children=[html.Span("filter_1")], **self.common_args)],
                    active=True,
                    href="/",
                )
            ]
        )
<<<<<<< HEAD
        assert_component_equal(built_nav_bar["nav-bar"], expected_button)
        assert_component_equal(
            built_nav_bar["nav-panel"], html.Div(id="nav-panel"), keys_to_strip={"children", "className"}
        )
        assert all(isinstance(child, dbc.Accordion) for child in built_nav_bar["nav-panel"].children)
=======
        assert_component_equal(built_nav_bar["nav_bar_outer"], expected_button, keys_to_strip={"id", "className"})
        assert_component_equal(
            built_nav_bar["nav_panel_outer"],
            html.Div(id="nav_panel_outer", className="nav_panel"),
            keys_to_strip={"children"},
        )
        assert_component_equal(built_nav_bar["nav_panel_outer"].children, [dbc.Accordion()], keys_to_strip=STRIP_ALL)
>>>>>>> a30b50bc

    def test_nav_bar_active_pages_as_list(self, pages_as_list):
        nav_bar = vm.NavBar(pages=pages_as_list)
        nav_bar.pre_build()
        built_nav_bar = nav_bar.build(active_page_id="Page 1")
        expected_buttons = html.Div(
            [
                dbc.Button(
                    children=[dmc.Tooltip(label="Page 1", children=[html.Span("filter_1")], **self.common_args)],
                    active=True,
                    href="/",
                ),
                dbc.Button(
                    children=[dmc.Tooltip(label="Page 2", children=[html.Span("filter_2")], **self.common_args)],
                    active=False,
                    href="/page-2",
                ),
            ]
        )
<<<<<<< HEAD
        assert_component_equal(built_nav_bar["nav-bar"], expected_buttons)
        assert_component_equal(
            built_nav_bar["nav-panel"],
            html.Div(id="nav-panel", hidden=True),
            keys_to_strip={"children", "className"},
=======
        assert_component_equal(built_nav_bar["nav_bar_outer"], expected_buttons, keys_to_strip={"id", "className"})
        assert_component_equal(
            built_nav_bar["nav_panel_outer"],
            html.Div(id="nav_panel_outer", hidden=True),
>>>>>>> a30b50bc
        )

    def test_nav_bar_not_active_pages_as_dict(self, pages_as_dict):
        nav_bar = vm.NavBar(pages=pages_as_dict)
        nav_bar.pre_build()
        built_nav_bar = nav_bar.build(active_page_id="Page 3")
        expected_button = html.Div(
            [
                dbc.Button(
                    children=[dmc.Tooltip(label="Group", children=[html.Span("filter_1")], **self.common_args)],
                    active=False,
                    href="/",
                )
            ]
        )
<<<<<<< HEAD
        assert_component_equal(built_nav_bar["nav-bar"], expected_button)
        assert_component_equal(built_nav_bar["nav-panel"], html.Div(hidden=True, id="nav-panel"), keys_to_strip={})
=======
        assert_component_equal(built_nav_bar["nav_bar_outer"], expected_button, keys_to_strip={"id", "className"})
        assert_component_equal(built_nav_bar["nav_panel_outer"], html.Div(hidden=True, id="nav_panel_outer"))
>>>>>>> a30b50bc

    def test_nav_bar_not_active_pages_as_list(self, pages_as_list):
        nav_bar = vm.NavBar(pages=pages_as_list)
        nav_bar.pre_build()
        built_nav_bar = nav_bar.build(active_page_id="Page 3")
        expected_buttons = html.Div(
            [
                dbc.Button(
                    children=[dmc.Tooltip(label="Page 1", children=[html.Span("filter_1")], **self.common_args)],
                    active=False,
                    href="/",
                ),
                dbc.Button(
                    children=[dmc.Tooltip(label="Page 2", children=[html.Span("filter_2")], **self.common_args)],
                    active=False,
                    href="/page-2",
                ),
            ]
        )
<<<<<<< HEAD
        assert_component_equal(built_nav_bar["nav-bar"], expected_buttons)
        assert_component_equal(
            built_nav_bar["nav-panel"],
            html.Div(id="nav-panel", hidden=True),
            keys_to_strip={},
=======
        assert_component_equal(built_nav_bar["nav_bar_outer"], expected_buttons, keys_to_strip={"id", "className"})
        assert_component_equal(
            built_nav_bar["nav_panel_outer"],
            html.Div(id="nav_panel_outer", hidden=True),
>>>>>>> a30b50bc
        )<|MERGE_RESOLUTION|>--- conflicted
+++ resolved
@@ -93,21 +93,13 @@
                 )
             ]
         )
-<<<<<<< HEAD
-        assert_component_equal(built_nav_bar["nav-bar"], expected_button)
+        assert_component_equal(built_nav_bar["nav-bar"], expected_button, keys_to_strip={"id", "className"})
         assert_component_equal(
-            built_nav_bar["nav-panel"], html.Div(id="nav-panel"), keys_to_strip={"children", "className"}
-        )
-        assert all(isinstance(child, dbc.Accordion) for child in built_nav_bar["nav-panel"].children)
-=======
-        assert_component_equal(built_nav_bar["nav_bar_outer"], expected_button, keys_to_strip={"id", "className"})
-        assert_component_equal(
-            built_nav_bar["nav_panel_outer"],
-            html.Div(id="nav_panel_outer", className="nav_panel"),
+            built_nav_bar["nav-panel"],
+            html.Div(id="nav-panel", className="nav_panel"),
             keys_to_strip={"children"},
         )
-        assert_component_equal(built_nav_bar["nav_panel_outer"].children, [dbc.Accordion()], keys_to_strip=STRIP_ALL)
->>>>>>> a30b50bc
+        assert_component_equal(built_nav_bar["nav-panel"].children, [dbc.Accordion()], keys_to_strip=STRIP_ALL)
 
     def test_nav_bar_active_pages_as_list(self, pages_as_list):
         nav_bar = vm.NavBar(pages=pages_as_list)
@@ -127,18 +119,10 @@
                 ),
             ]
         )
-<<<<<<< HEAD
-        assert_component_equal(built_nav_bar["nav-bar"], expected_buttons)
+        assert_component_equal(built_nav_bar["nav-bar"], expected_buttons, keys_to_strip={"id", "className"})
         assert_component_equal(
             built_nav_bar["nav-panel"],
             html.Div(id="nav-panel", hidden=True),
-            keys_to_strip={"children", "className"},
-=======
-        assert_component_equal(built_nav_bar["nav_bar_outer"], expected_buttons, keys_to_strip={"id", "className"})
-        assert_component_equal(
-            built_nav_bar["nav_panel_outer"],
-            html.Div(id="nav_panel_outer", hidden=True),
->>>>>>> a30b50bc
         )
 
     def test_nav_bar_not_active_pages_as_dict(self, pages_as_dict):
@@ -154,13 +138,8 @@
                 )
             ]
         )
-<<<<<<< HEAD
-        assert_component_equal(built_nav_bar["nav-bar"], expected_button)
-        assert_component_equal(built_nav_bar["nav-panel"], html.Div(hidden=True, id="nav-panel"), keys_to_strip={})
-=======
-        assert_component_equal(built_nav_bar["nav_bar_outer"], expected_button, keys_to_strip={"id", "className"})
-        assert_component_equal(built_nav_bar["nav_panel_outer"], html.Div(hidden=True, id="nav_panel_outer"))
->>>>>>> a30b50bc
+        assert_component_equal(built_nav_bar["nav-bar"], expected_button, keys_to_strip={"id", "className"})
+        assert_component_equal(built_nav_bar["nav-panel"], html.Div(hidden=True, id="nav-panel"))
 
     def test_nav_bar_not_active_pages_as_list(self, pages_as_list):
         nav_bar = vm.NavBar(pages=pages_as_list)
@@ -180,16 +159,8 @@
                 ),
             ]
         )
-<<<<<<< HEAD
-        assert_component_equal(built_nav_bar["nav-bar"], expected_buttons)
+        assert_component_equal(built_nav_bar["nav-bar"], expected_buttons, keys_to_strip={"id", "className"})
         assert_component_equal(
             built_nav_bar["nav-panel"],
             html.Div(id="nav-panel", hidden=True),
-            keys_to_strip={},
-=======
-        assert_component_equal(built_nav_bar["nav_bar_outer"], expected_buttons, keys_to_strip={"id", "className"})
-        assert_component_equal(
-            built_nav_bar["nav_panel_outer"],
-            html.Div(id="nav_panel_outer", hidden=True),
->>>>>>> a30b50bc
         )