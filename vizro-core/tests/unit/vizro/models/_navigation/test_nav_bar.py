--- conflicted
+++ resolved
@@ -83,11 +83,7 @@
         nav_bar.pre_build()
         nav_bar.items[0].id = "nav-link-1"
         built_nav_bar = nav_bar.build(active_page_id="Page 1")
-<<<<<<< HEAD
-        expected_navigation = dbc.Nav(
-=======
         expected_navigation = dbc.Navbar(
->>>>>>> 45a4aba1
             [
                 dbc.NavLink(
                     children=[
@@ -113,11 +109,7 @@
         nav_bar.items[0].id = "nav-link-1"
         nav_bar.items[1].id = "nav-link-2"
         built_nav_bar = nav_bar.build(active_page_id="Page 1")
-<<<<<<< HEAD
-        expected_nav_bar = dbc.Nav(
-=======
         expected_nav_bar = dbc.Navbar(
->>>>>>> 45a4aba1
             [
                 dbc.NavLink(
                     children=[
@@ -153,11 +145,7 @@
         nav_bar.pre_build()
         nav_bar.items[0].id = "nav-link-1"
         built_nav_bar = nav_bar.build(active_page_id="Page 3")
-<<<<<<< HEAD
-        expected_nav_bar = dbc.Nav(
-=======
         expected_nav_bar = dbc.Navbar(
->>>>>>> 45a4aba1
             [
                 dbc.NavLink(
                     children=[
@@ -182,11 +170,7 @@
         nav_bar.items[0].id = "nav-link-1"
         nav_bar.items[1].id = "nav-link-2"
         built_nav_bar = nav_bar.build(active_page_id="Page 3")
-<<<<<<< HEAD
-        expected_nav_bar = dbc.Nav(
-=======
         expected_nav_bar = dbc.Navbar(
->>>>>>> 45a4aba1
             [
                 dbc.NavLink(
                     children=[
