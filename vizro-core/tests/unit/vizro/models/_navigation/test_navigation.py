--- conflicted
+++ resolved
@@ -84,21 +84,13 @@
         navigation = vm.Navigation(pages=pages)
         navigation.pre_build()
         built_navigation = navigation.build(active_page_id="Page 1")
-<<<<<<< HEAD
-        assert_component_equal(built_navigation["nav-bar"], html.Div(hidden=True, id="nav-bar"), keys_to_strip={})
+        assert_component_equal(built_navigation["nav-bar"], html.Div(hidden=True, id="nav-bar"))
         assert_component_equal(
-            built_navigation["nav-panel"], html.Div(id="nav-panel"), keys_to_strip={"children", "className"}
-        )
-        assert all(isinstance(child, dbc.Accordion) for child in built_navigation["nav-panel"].children)
-=======
-        assert_component_equal(built_navigation["nav_bar_outer"], html.Div(hidden=True, id="nav_bar_outer"))
-        assert_component_equal(
-            built_navigation["nav_panel_outer"],
-            html.Div(id="nav_panel_outer", className="nav_panel"),
+            built_navigation["nav-panel"],
+            html.Div(id="nav-panel"),
             keys_to_strip={"children"},
         )
-        assert_component_equal(built_navigation["nav_panel_outer"].children, [dbc.Accordion()], keys_to_strip=STRIP_ALL)
->>>>>>> a30b50bc
+        assert_component_equal(built_navigation["nav-panel"].children, [dbc.Accordion()], keys_to_strip=STRIP_ALL)
 
     def test_non_default_nav_selector_pags_as_dict(self, pages_as_dict, built_nav_link=None):
         navigation = vm.Navigation(pages=pages_as_dict, nav_selector=vm.NavBar())
@@ -110,19 +102,11 @@
             keys_to_strip={"children"},
         )
         assert_component_equal(
-<<<<<<< HEAD
             built_navigation["nav-panel"],
             html.Div(id="nav-panel"),
-            keys_to_strip={"children", "className"},
-        )
-        assert all(isinstance(child, dbc.Accordion) for child in built_navigation["nav-panel"].children)
-=======
-            built_navigation["nav_panel_outer"],
-            html.Div(id="nav_panel_outer", className="nav_panel"),
             keys_to_strip={"children"},
         )
-        assert_component_equal(built_navigation["nav_panel_outer"].children, [dbc.Accordion()], keys_to_strip=STRIP_ALL)
->>>>>>> a30b50bc
+        assert_component_equal(built_navigation["nav-panel"].children, [dbc.Accordion()], keys_to_strip=STRIP_ALL)
 
     def test_non_default_nav_selector_pages_as_list(self, pages_as_list):
         navigation = vm.Navigation(pages=pages_as_list, nav_selector=vm.NavBar())
@@ -134,11 +118,5 @@
             keys_to_strip={"children"},
         )
         assert_component_equal(
-<<<<<<< HEAD
-            built_navigation["nav-panel"],
-            html.Div(id="nav-panel", hidden=True),
-            keys_to_strip={"children"},
-=======
-            built_navigation["nav_panel_outer"], html.Div(id="nav_panel_outer", hidden=True), keys_to_strip={"children"}
->>>>>>> a30b50bc
+            built_navigation["nav-panel"], html.Div(id="nav-panel", hidden=True), keys_to_strip={"children"}
         )