--- conflicted
+++ resolved
@@ -62,11 +62,6 @@
     def test_single_page_and_hidden_div(self):
         accordion = Accordion(pages=["Page 1"]).build()
         result = json.loads(json.dumps(accordion, cls=plotly.utils.PlotlyJSONEncoder))
-<<<<<<< HEAD
-        expected = json.loads(
-            json.dumps(html.Div(className="hidden", id="nav_panel_outer"), cls=plotly.utils.PlotlyJSONEncoder)
-        )
-=======
+
         expected = json.loads(json.dumps(html.Div(hidden=True), cls=plotly.utils.PlotlyJSONEncoder))
->>>>>>> 5eabefa0
         assert result == expected