--- conflicted
+++ resolved
@@ -566,10 +566,6 @@
         assert "def chart(data_frame, hover_data: Optional[list[str]] = None):" in result
         assert "def chart2(data_frame, hover_data: Optional[list[str]] = None):" in result
 
-<<<<<<< HEAD
-    # TODO: Fix test
-=======
->>>>>>> db16c7be
     def test_to_python_builtin_actions(self, page_builtin_actions):
         # Test if built-in actions are included correctly in output, ie no ActionsChain model
         result = page_builtin_actions._to_python()
@@ -590,7 +586,6 @@
         result = card._to_python(extra_callable_defs={extra_callable})
         assert result == expected_code_with_extra_callable
 
-    # TODO: Fix test
     def test_to_python_complete_dashboard(self, complete_dashboard):
         # Test more complete and nested model
         result = complete_dashboard._to_python(extra_imports={"from typing import Optional"})
