--- conflicted
+++ resolved
@@ -32,30 +32,6 @@
     )
 
 
-<<<<<<< HEAD
-@pytest.fixture
-def expected_graph():
-    return dcc.Loading(
-        dcc.Graph(
-            id="text_graph",
-            figure=go.Figure(
-                layout={
-                    "paper_bgcolor": "rgba(0,0,0,0)",
-                    "plot_bgcolor": "rgba(0,0,0,0)",
-                    "xaxis": {"visible": False},
-                    "yaxis": {"visible": False},
-                }
-            ),
-            config={"autosizable": True, "frameMargins": 0, "responsive": True},
-            className="chart_container",
-        ),
-        color="grey",
-        parent_className="loading-container",
-    )
-
-
-=======
->>>>>>> aa6eaa2a
 class TestDunderMethodsGraph:
     def test_create_graph_mandatory_only(self, standard_px_chart):
         graph = vm.Graph(figure=standard_px_chart)
