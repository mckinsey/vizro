--- conflicted
+++ resolved
@@ -1,12 +1,10 @@
 """Unit tests for vizro.models.Graph."""
-<<<<<<< HEAD
 import json
 
 import plotly
-=======
 import plotly.graph_objects as go
->>>>>>> f952fd52
 import pytest
+from dash import dcc
 from pydantic import ValidationError
 
 import vizro.models as vm
@@ -15,6 +13,54 @@
 from vizro.managers import data_manager
 from vizro.models._action._actions_chain import ActionsChain
 from vizro.models._components.graph import create_empty_fig
+
+
+@pytest.fixture
+def standard_go_chart(gapminder):
+    return go.Figure(data=go.Scatter(x=gapminder["gdpPercap"], y=gapminder["lifeExp"], mode="markers"))
+
+
+@pytest.fixture
+def standard_px_chart_with_str_dataframe():
+    return px.scatter(
+        data_frame="gapminder",
+        x="gdpPercap",
+        y="lifeExp",
+        size="pop",
+        color="continent",
+        hover_name="country",
+        size_max=60,
+    )
+
+
+@pytest.fixture
+def expected_empty_chart():
+    figure = go.Figure()
+    figure.add_trace(go.Scatter(x=[None], y=[None], showlegend=False, hoverinfo="none"))
+    figure.update_layout(
+        xaxis={"visible": False},
+        yaxis={"visible": False},
+        annotations=[{"text": "NO DATA", "showarrow": False, "font": {"size": 16}}],
+    )
+    return figure
+
+
+@pytest.fixture
+def expected_graph():
+    return dcc.Loading(
+        dcc.Graph(
+            id="text_graph",
+            figure=create_empty_fig("NO DATA"),
+            config={
+                "autosizable": True,
+                "frameMargins": 0,
+                "responsive": True,
+            },
+            className="chart_container",
+        ),
+        color="grey",
+        parent_className="chart_container",
+    )
 
 
 class TestGraphInstantiation:
@@ -52,19 +98,9 @@
                 figure=standard_go_chart,
             )
 
-<<<<<<< HEAD
     @pytest.mark.parametrize("title, expected", [(None, 24), ("Test", None)])
     def test_title_margin_adjustment(self, gapminder, title, expected):
         figure = vm.Graph(figure=px.bar(data_frame=gapminder, x="year", y="pop", title=title)).__call__()
-=======
-@pytest.fixture
-def standard_go_chart(gapminder):
-    return go.Figure(data=go.Scatter(x=gapminder["gdpPercap"], y=gapminder["lifeExp"], mode="markers"))
-
-
-def test_create_graph(standard_px_chart):
-    graph = vm.Graph(figure=standard_px_chart)
->>>>>>> f952fd52
 
         assert figure.layout.margin.t == expected
         assert figure.layout.template.layout.margin.t == 64
