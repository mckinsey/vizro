--- conflicted
+++ resolved
@@ -74,11 +74,7 @@
         assert_component_equal(
             result, dbc.Container(id="container", class_name="", fluid=True), keys_to_strip={"children"}
         )
-<<<<<<< HEAD
-        assert_component_equal(result.children, [html.H3(), None, html.Div()], keys_to_strip=STRIP_ALL)
-=======
-        assert_component_equal(result.children, [None, html.Div()], keys_to_strip=STRIP_ALL)
->>>>>>> b7d2caff
+        assert_component_equal(result.children, [None, None, html.Div()], keys_to_strip=STRIP_ALL)
 
     def test_container_build_with_title(self):
         result = vm.Container(
@@ -217,7 +213,7 @@
         assert_component_equal(
             result, dbc.Container(id="container", class_name="", fluid=True), keys_to_strip={"children"}
         )
-        assert_component_equal(result.children, [html.H3(), html.Div(), html.Div()], keys_to_strip=STRIP_ALL)
+        assert_component_equal(result.children, [None, html.Div(), html.Div()], keys_to_strip=STRIP_ALL)
         # Test the exact Div produced in Container.build:
         assert_component_equal(
             result.children[1],
