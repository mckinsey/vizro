"""Unit tests for vizro.models.Container."""

import dash_bootstrap_components as dbc
import pytest
from asserts import STRIP_ALL, assert_component_equal
from dash import dcc, html
from pydantic import ValidationError

import vizro.models as vm


class TestContainerInstantiation:
    """Tests model instantiation and the validators run at that time."""

    def test_create_container_mandatory_only(self):
        container = vm.Container(components=[vm.Button(), vm.Button()])
        assert isinstance(container.components[0], vm.Button) and isinstance(container.components[1], vm.Button)
        assert container.layout.grid == [[0], [1]]
        assert container.title == ""
        assert container.variant == "plain"
        assert container._action_outputs == {}

    @pytest.mark.parametrize("variant", ["plain", "filled", "outlined"])
    def test_create_container_mandatory_and_optional(self, variant):
        container = vm.Container(
            id="my-id",
            title="Title",
            description="Test description",
            components=[vm.Button(), vm.Button()],
            layout=vm.Grid(grid=[[0, 1]]),
            variant=variant,
            collapsed=True,
            controls=[vm.Filter(column="test")],
        )
        assert container.id == "my-id"
        assert isinstance(container.components[0], vm.Button) and isinstance(container.components[1], vm.Button)
        assert container.layout.grid == [[0, 1]]
        assert container.title == "Title"
        assert container.variant == variant
        assert container.collapsed is True
<<<<<<< HEAD
        assert isinstance(container.controls[0], vm.Filter)
=======
        assert container._action_outputs == {
            "title": f"{container.id}_title.children",
            "description": f"{container.description.id}-text.children",
        }
>>>>>>> 87df9f3f

    def test_create_container_mandatory_and_optional_legacy_layout(self):
        with pytest.warns(FutureWarning, match="The `Layout` model has been renamed `Grid`"):
            container = vm.Container(
                id="my-id",
                title="Title",
                components=[vm.Button(), vm.Button()],
                layout=vm.Layout(grid=[[0, 1]]),
            )
        assert container.id == "my-id"
        assert isinstance(container.components[0], vm.Button) and isinstance(container.components[1], vm.Button)
        assert container.layout.grid == [[0, 1]]
        assert container.title == "Title"

    def test_mandatory_components_missing(self):
        with pytest.raises(ValidationError, match="Field required"):
            vm.Container(title="Title")

    def test_invalid_variant(self):
        with pytest.raises(ValidationError, match="Input should be 'plain', 'filled' or 'outlined'."):
            vm.Container(title="Title", components=[vm.Button()], variant="test")

    def test_invalid_collapsed(self):
        with pytest.raises(
            ValidationError, match="`Container` must have a `title` explicitly set when `collapsed` is not None."
        ):
            vm.Container(components=[vm.Button()], collapsed=True)


class TestContainerBuildMethod:
    def test_container_build_without_title(self):
        result = vm.Container(
            id="container", components=[vm.Button()], layout=vm.Grid(id="layout_id", grid=[[0]])
        ).build()
        assert_component_equal(
            result, dbc.Container(id="container", class_name="", fluid=True), keys_to_strip={"children"}
        )
        assert_component_equal(result.children, [None, None, html.Div()], keys_to_strip=STRIP_ALL)

    def test_container_build_with_title(self):
        result = vm.Container(
            id="container", title="Title", components=[vm.Button()], layout=vm.Grid(id="layout_id", grid=[[0]])
        ).build()
        assert_component_equal(
            result, dbc.Container(id="container", class_name="", fluid=True), keys_to_strip={"children"}
        )
        assert_component_equal(result.children, [html.H3(), None, html.Div()], keys_to_strip=STRIP_ALL)
        # We still want to test the exact H3 produced in Container.build:
        assert_component_equal(
            result.children[0],
            html.H3(
                [html.Div([html.Span("Title", id="container_title"), None], className="inner-container-title")],
                className="container-title",
                id="container_title_content",
            ),
        )

    def test_container_build_legacy_layout(self):
        with pytest.warns(FutureWarning, match="The `Layout` model has been renamed `Grid`"):
            result = vm.Container(
                id="container", title="Title", components=[vm.Button()], layout=vm.Layout(id="layout_id", grid=[[0]])
            ).build()
        assert_component_equal(
            result, dbc.Container(id="container", class_name="", fluid=True), keys_to_strip={"children"}
        )
        assert_component_equal(result.children, [html.H3(), None, html.Div()], keys_to_strip=STRIP_ALL)
        # We still want to test the exact H3 produced in Container.build:
        assert_component_equal(
            result.children[0],
            html.H3(
                [html.Div([html.Span("Title", id="container_title"), None], className="inner-container-title")],
                className="container-title",
                id="container_title_content",
            ),
        )
        # And also that a button has been inserted in the right place:
        assert_component_equal(result["layout_id_0"].children, dbc.Button(), keys_to_strip=STRIP_ALL)

    def test_container_build_with_extra(self):
        """Test that extra arguments correctly override defaults."""
        result = vm.Container(
            id="container",
            title="Title",
            components=[vm.Button()],
            extra={"fluid": False, "class_name": "bg-container"},
        ).build()
        assert_component_equal(
            result, dbc.Container(id="container", fluid=False, class_name="bg-container"), keys_to_strip={"children"}
        )

    @pytest.mark.parametrize(
        "variant, expected_classname", [("plain", ""), ("filled", "bg-container p-3"), ("outlined", "border p-3")]
    )
    def test_container_with_variant(self, variant, expected_classname):
        result = vm.Container(title="Title", components=[vm.Button()], variant=variant).build()
        assert_component_equal(
            result, dbc.Container(class_name=expected_classname, fluid=True), keys_to_strip={"children", "id"}
        )

    @pytest.mark.parametrize(
        "collapsed",
        [True, False],
    )
    def test_container_with_collapse(self, collapsed):
        container = vm.Container(title="Title", components=[vm.Button()], collapsed=collapsed, id="container")
        assert container.variant == "outlined"

        result = container.build()
        assert_component_equal(result.children, [html.H3(), None, dbc.Collapse()], keys_to_strip=STRIP_ALL)

        # We still want to test the exact H3 and dbc.Collapse inside the result
        expected_title_content = [
            html.Div([html.Span("Title", id="container_title"), None], className="inner-container-title"),
            html.Span(
                "keyboard_arrow_down" if collapsed else "keyboard_arrow_up",
                className="material-symbols-outlined",
                id="container_icon",
            ),
            dbc.Tooltip(
                id="container_tooltip",
                children="Show Content" if collapsed else "Hide Content",
                target="container_icon",
            ),
        ]

        assert_component_equal(
            result.children[0],
            html.H3(expected_title_content, className="container-title-collapse", id="container_title_content"),
        )
        assert_component_equal(
<<<<<<< HEAD
            result.children[2],
            dbc.Collapse(id="test_collapse", is_open=not collapsed, className="collapsible-container", key="test"),
=======
            result.children[1],
            dbc.Collapse(
                id="container_collapse", is_open=not collapsed, className="collapsible-container", key="container"
            ),
>>>>>>> 87df9f3f
            keys_to_strip={"children"},
        )
        # We want to test if the correct style is applied: default style for collapsible containers is outlined
        assert result.class_name == "border p-3"

    def test_container_build_with_description(self):
        result = vm.Container(
            id="container",
            title="Title",
            components=[vm.Button()],
            layout=vm.Grid(id="layout_id", grid=[[0]]),
            description=vm.Tooltip(text="Tooltip test", icon="info", id="info"),
        ).build()

        expected_description = [
            html.Span("info", id="info-icon", className="material-symbols-outlined tooltip-icon"),
            dbc.Tooltip(
                children=dcc.Markdown("Tooltip test", id="info-text", className="card-text"),
                id="info",
                target="info-icon",
                autohide=False,
            ),
        ]

        assert_component_equal(
            result, dbc.Container(id="container", class_name="", fluid=True), keys_to_strip={"children"}
        )
        assert_component_equal(result.children, [html.H3(), None, html.Div()], keys_to_strip=STRIP_ALL)
        # We still want to test the exact H3 produced in Container.build:
        assert_component_equal(
            result.children[0],
            html.H3(
                [
                    html.Div(
                        [html.Span("Title", id="container_title"), *expected_description],
                        className="inner-container-title",
                    )
                ],
                className="container-title",
                id="container_title_content",
            ),
        )

    def test_container_build_with_controls(self):
        result = vm.Container(
            id="container", components=[vm.Button()], controls=[vm.Filter(column="species", selector=vm.Dropdown())]
        ).build()
        assert_component_equal(
            result, dbc.Container(id="container", class_name="", fluid=True), keys_to_strip={"children"}
        )
        assert_component_equal(result.children, [None, html.Div(), html.Div()], keys_to_strip=STRIP_ALL)
        # Test the exact Div produced in Container.build:
        assert_component_equal(
            result.children[1],
            html.Div(
                id="container-control-panel",
                children=[],
                className="container-controls-panel",
            ),
            keys_to_strip={"children"},
        )
        # Test if correct selector is added
        assert isinstance(result.children[1].children[0].children[1], dcc.Dropdown)<|MERGE_RESOLUTION|>--- conflicted
+++ resolved
@@ -38,14 +38,11 @@
         assert container.title == "Title"
         assert container.variant == variant
         assert container.collapsed is True
-<<<<<<< HEAD
         assert isinstance(container.controls[0], vm.Filter)
-=======
         assert container._action_outputs == {
             "title": f"{container.id}_title.children",
             "description": f"{container.description.id}-text.children",
         }
->>>>>>> 87df9f3f
 
     def test_create_container_mandatory_and_optional_legacy_layout(self):
         with pytest.warns(FutureWarning, match="The `Layout` model has been renamed `Grid`"):
@@ -147,7 +144,7 @@
 
     @pytest.mark.parametrize(
         "collapsed",
-        [True, False],
+        [True],
     )
     def test_container_with_collapse(self, collapsed):
         container = vm.Container(title="Title", components=[vm.Button()], collapsed=collapsed, id="container")
@@ -176,15 +173,10 @@
             html.H3(expected_title_content, className="container-title-collapse", id="container_title_content"),
         )
         assert_component_equal(
-<<<<<<< HEAD
             result.children[2],
-            dbc.Collapse(id="test_collapse", is_open=not collapsed, className="collapsible-container", key="test"),
-=======
-            result.children[1],
             dbc.Collapse(
                 id="container_collapse", is_open=not collapsed, className="collapsible-container", key="container"
             ),
->>>>>>> 87df9f3f
             keys_to_strip={"children"},
         )
         # We want to test if the correct style is applied: default style for collapsible containers is outlined
