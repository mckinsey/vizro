--- conflicted
+++ resolved
@@ -63,29 +63,38 @@
         assert date_picker.title == str(title)
 
     def test_date_picker_trigger(self, identity_action_function):
-        date_picker = vm.DatePicker(id="date-picker-id", actions=[vm.Action(function=identity_action_function())])
-<<<<<<< HEAD
-        action = date_picker.actions[0]
-=======
+        date_picker = vm.DatePicker(
+            id="date-picker-id",
+            actions=[vm.Action(function=identity_action_function())],
+        )
         [action] = date_picker.actions
->>>>>>> ce2bfeda
         assert action._trigger == "date-picker-id.value"
 
-    @pytest.mark.parametrize("min, max", [("2024-01-01", None), (None, "2024-01-01"), ("2024-01-01", "2024-02-01")])
+    @pytest.mark.parametrize(
+        "min, max",
+        [("2024-01-01", None), (None, "2024-01-01"), ("2024-01-01", "2024-02-01")],
+    )
     def test_valid_min_max(self, min, max):
         date_picker = vm.DatePicker(min=min, max=max)
 
-        assert date_picker.min == (datetime.strptime(min, "%Y-%m-%d").date() if min else None)
-        assert date_picker.max == (datetime.strptime(max, "%Y-%m-%d").date() if max else None)
+        assert date_picker.min == (
+            datetime.strptime(min, "%Y-%m-%d").date() if min else None
+        )
+        assert date_picker.max == (
+            datetime.strptime(max, "%Y-%m-%d").date() if max else None
+        )
 
     def test_validate_max_invalid_min_greater_than_max(self):
         with pytest.raises(
-            ValidationError, match="Maximum value of selector is required to be larger than minimum value."
+            ValidationError,
+            match="Maximum value of selector is required to be larger than minimum value.",
         ):
             vm.DatePicker(min="2024-02-01", max="2024-01-01")
 
     def test_validate_max_invalid_date_format(self):
-        with pytest.raises(ValidationError, match="Input should be a valid date or datetime"):
+        with pytest.raises(
+            ValidationError, match="Input should be a valid date or datetime"
+        ):
             vm.DatePicker(min="50-50-50", max="50-50-50")
 
     def test_validate_range_true_datepicker_value_valid(self):
@@ -100,23 +109,44 @@
         expected_value = date(2024, 1, 1)
         assert date_picker.value == expected_value
 
-    @pytest.mark.parametrize("range, value", [(False, "2024-01-01"), (True, ["2024-01-01", "2024-02-01"])])
+    @pytest.mark.parametrize(
+        "range, value", [(False, "2024-01-01"), (True, ["2024-01-01", "2024-02-01"])]
+    )
     def test_validate_datepicker_value_invalid(self, range, value):
-        with pytest.raises(ValidationError, match="Please provide a valid value between the min and max value."):
+        with pytest.raises(
+            ValidationError,
+            match="Please provide a valid value between the min and max value.",
+        ):
             vm.DatePicker(min="1999-01-01", max="1999-02-01", range=range, value=value)
 
-    @pytest.mark.parametrize("range, value", [(False, "2024-01-01"), (True, ["2024-01-01", "2024-02-01"])])
+    @pytest.mark.parametrize(
+        "range, value", [(False, "2024-01-01"), (True, ["2024-01-01", "2024-02-01"])]
+    )
     def test_validate_datepicker_range_valid(self, range, value):
-        date_picker = vm.DatePicker(min="2024-01-01", max="2024-02-01", range=range, value=value)
+        date_picker = vm.DatePicker(
+            min="2024-01-01", max="2024-02-01", range=range, value=value
+        )
         assert date_picker.range == range
 
     @pytest.mark.parametrize(
         "range, value",
         [
-            (True, "2024-01-01"),  # range True produces DateRangePicker, value needs to be list with 2 dates
-            (True, ["2024-01-01"]),  # range True produces DateRangePicker, value needs to be list with 2 dates
-            (False, ["2024-01-01"]),  # range False produces DatePicker, value needs to be single date
-            (False, ["2024-01-01", "2024-03-01"]),  # range False produces DatePicker, value needs to be single date
+            (
+                True,
+                "2024-01-01",
+            ),  # range True produces DateRangePicker, value needs to be list with 2 dates
+            (
+                True,
+                ["2024-01-01"],
+            ),  # range True produces DateRangePicker, value needs to be list with 2 dates
+            (
+                False,
+                ["2024-01-01"],
+            ),  # range False produces DatePicker, value needs to be single date
+            (
+                False,
+                ["2024-01-01", "2024-03-01"],
+            ),  # range False produces DatePicker, value needs to be single date
         ],
     )
     def test_validate_datepicker_range_invalid(self, range, value):
@@ -125,15 +155,25 @@
 
 
 class TestBuildMethod:
-    @pytest.mark.parametrize("range, value", [(False, "2023-01-05"), (True, ["2023-01-05", "2023-01-07"])])
+    @pytest.mark.parametrize(
+        "range, value", [(False, "2023-01-05"), (True, ["2023-01-05", "2023-01-07"])]
+    )
     def test_datepicker_build(self, range, value):
         date_picker = vm.DatePicker(
-            min="2023-01-01", max="2023-07-01", range=range, value=value, id="datepicker_id", title="Title"
+            min="2023-01-01",
+            max="2023-07-01",
+            range=range,
+            value=value,
+            id="datepicker_id",
+            title="Title",
         ).build()
 
         expected_datepicker = html.Div(
             [
-                dbc.Label([html.Span("Title", id="datepicker_id_title"), None], html_for="datepicker_id"),
+                dbc.Label(
+                    [html.Span("Title", id="datepicker_id_title"), None],
+                    html_for="datepicker_id",
+                ),
                 dmc.DatePickerInput(
                     id="datepicker_id",
                     minDate="2023-01-01",
@@ -164,7 +204,10 @@
 
         expected_datepicker = html.Div(
             [
-                dbc.Label([html.Span("Title", id="datepicker_id_title"), None], html_for="datepicker_id"),
+                dbc.Label(
+                    [html.Span("Title", id="datepicker_id_title"), None],
+                    html_for="datepicker_id",
+                ),
                 dmc.DatePickerInput(
                     id="datepicker_id",
                     minDate="2023-01-01",
@@ -195,9 +238,15 @@
             description=vm.Tooltip(text="Test description", icon="Info", id="info"),
         ).build()
         expected_description = [
-            html.Span("info", id="info-icon", className="material-symbols-outlined tooltip-icon"),
+            html.Span(
+                "info",
+                id="info-icon",
+                className="material-symbols-outlined tooltip-icon",
+            ),
             dbc.Tooltip(
-                children=dcc.Markdown("Test description", id="info-text", className="card-text"),
+                children=dcc.Markdown(
+                    "Test description", id="info-text", className="card-text"
+                ),
                 id="info",
                 target="info-icon",
                 autohide=False,
@@ -206,7 +255,10 @@
         expected_datepicker = html.Div(
             [
                 dbc.Label(
-                    [html.Span("Title", id="datepicker_id_title"), *expected_description],
+                    [
+                        html.Span("Title", id="datepicker_id_title"),
+                        *expected_description,
+                    ],
                     html_for="datepicker_id",
                 ),
                 dmc.DatePickerInput(
