--- conflicted
+++ resolved
@@ -203,12 +203,8 @@
                 ),
                 dbc.RadioItems(
                     id="radio_items",
-<<<<<<< HEAD
-                    options=[{"label": "A", "value": "A"}, {"label": "B", "value": "B"}, {"label": "C", "value": "C"}],
-=======
-                    options=["A", "B", "C"],
+                    options=[{"label": "A", "value": "A"}, {"label": "B", "value": "B"}, {"label": "C", "value": "C"}],
                     inline=False,
->>>>>>> b48f118a
                     value="A",
                     persistence=True,
                     persistence_type="session",
@@ -219,7 +215,7 @@
         assert_component_equal(radio_items, expected_radio_items)
 
     def test_radio_items_in_container_build(self):
-        radio_items = RadioItems(id="radio_items_id", options=["A", "B", "C"], title="Title")
+        radio_items = RadioItems(id="radio_items_id", options=["A", "B", "C"], title="Title", value="A")
         radio_items._in_container = True
         radio_items = radio_items.build()
 
@@ -228,7 +224,7 @@
                 html.Legend([html.Span("Title", id="radio_items_id_title"), None], className="form-label"),
                 dbc.RadioItems(
                     id="radio_items_id",
-                    options=["A", "B", "C"],
+                    options=[{"label": "A", "value": "A"}, {"label": "B", "value": "B"}, {"label": "C", "value": "C"}],
                     value="A",
                     inline=True,
                     persistence=True,
