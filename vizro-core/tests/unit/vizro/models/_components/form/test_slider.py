"""Unit tests for hyphen.models.slider."""

import dash_bootstrap_components as dbc
import pytest
from asserts import assert_component_equal
from dash import dcc, html
from pydantic import ValidationError

import vizro.models as vm


@pytest.fixture()
def expected_slider():
    return html.Div(
        [
            html.Div(
                [
                    dbc.Label([html.Span("Title", id="slider_id_title"), None], html_for="slider_id"),
                    html.Div(
                        [
                            dcc.Input(
                                id="slider_id_end_value",
                                type="number",
                                placeholder="max",
                                min=0.0,
                                max=10.0,
                                step=1.0,
                                value=5.0,
                                persistence=True,
                                persistence_type="session",
                                className="slider-text-input-field",
                            ),
                        ],
                        className="slider-text-input-container",
                    ),
                ],
                className="slider-label-input",
            ),
            dcc.Slider(
                id="slider_id",
                min=0.0,
                max=10.0,
                step=1.0,
                marks={},
                value=5.0,
                included=False,
                persistence=True,
                persistence_type="session",
                className="slider-track-with-marks",
            ),
        ]
    )


@pytest.fixture()
def expected_slider_extra():
    return html.Div(
        [
            html.Div(
                [
                    dbc.Label([html.Span("Title", id="slider_id_title"), None], html_for="slider_id"),
                    html.Div(
                        [
                            dcc.Input(
                                id="slider_id_end_value",
                                type="number",
                                placeholder="max",
                                min=0.0,
                                max=10.0,
                                step=1.0,
                                value=5.0,
                                persistence=True,
                                persistence_type="session",
                                className="slider-text-input-field",
                            ),
                        ],
                        className="slider-text-input-container",
                    ),
                ],
                className="slider-label-input",
            ),
            dcc.Slider(
                id="overridden_id",
                min=0.0,
                max=10.0,
                step=1.0,
                marks={},
                value=5.0,
                included=False,
                persistence=True,
                persistence_type="session",
                className="slider-track-with-marks",
                tooltip={"placement": "bottom", "always_visible": True},
            ),
        ]
    )


@pytest.fixture()
def expected_slider_with_description():
    expected_description = [
        html.Span("info", id="info-icon", className="material-symbols-outlined tooltip-icon"),
        dbc.Tooltip(
            children=dcc.Markdown("Test description", id="info-text", className="card-text"),
            id="info",
            target="info-icon",
            autohide=False,
        ),
    ]
    return html.Div(
        [
            html.Div(
                [
                    dbc.Label(
                        [html.Span("Title", id="slider_id_title"), *expected_description],
                        html_for="slider_id",
                    ),
                    html.Div(
                        [
                            dcc.Input(
                                id="slider_id_end_value",
                                type="number",
                                placeholder="max",
                                min=0.0,
                                max=10.0,
                                step=1.0,
                                value=5.0,
                                persistence=True,
                                persistence_type="session",
                                className="slider-text-input-field",
                            ),
                        ],
                        className="slider-text-input-container",
                    ),
                ],
                className="slider-label-input",
            ),
            dcc.Slider(
                id="slider_id",
                min=0.0,
                max=10.0,
                step=1.0,
                marks={},
                value=5.0,
                included=False,
                persistence=True,
                persistence_type="session",
                className="slider-track-with-marks",
            ),
        ]
    )


class TestSliderInstantiation:
    """Tests model instantiation."""

    def test_create_slider_mandatory_only(self):
        slider = vm.Slider()

        assert hasattr(slider, "id")
        assert slider.type == "slider"
        assert slider.step is None
        assert slider.min is None
        assert slider.max is None
        assert slider.marks is None
        assert slider.value is None
        assert slider.title == ""
        assert slider.description is None
        assert slider.actions == []
        assert slider._action_outputs == {"__default__": f"{slider.id}.value"}
        assert slider._action_inputs == {"__default__": f"{slider.id}.value"}

    def test_create_slider_mandatory_and_optional(self):
        slider = vm.Slider(
            id="slider_id",
            min=0,
            max=10,
            step=1,
            marks={1: "1", 5: "5", 10: "10"},
            value=1,
            title="Title",
            description="Test description",
        )
        assert slider.id == "slider_id"
        assert slider.type == "slider"
        assert slider.min == 0
        assert slider.max == 10
        assert slider.value == 1
        assert slider.step == 1
        assert slider.marks == {1: "1", 5: "5", 10: "10"}
        assert slider.title == "Title"
        assert slider.actions == []
        assert isinstance(slider.description, vm.Tooltip)
        assert slider._action_outputs == {
            "__default__": f"{slider.id}.value",
            "title": f"{slider.id}_title.children",
            "description": f"{slider.description.id}-text.children",
        }
        assert slider._action_inputs == {"__default__": f"{slider.id}.value"}

    @pytest.mark.parametrize("min, max", [(0, None), (None, 10), (0, 10)])
    def test_valid_min_max(self, min, max):
        slider = vm.Slider(min=min, max=max)

        assert slider.min == min
        assert slider.max == max

    def test_validate_max_invalid(self):
        with pytest.raises(
            ValidationError, match="Maximum value of selector is required to be larger than minimum value."
        ):
            vm.Slider(min=10, max=0)

    @pytest.mark.parametrize("value", [5, -5, 0, 6.5, -10, 10])
    def test_validate_slider_value_valid(self, value):
        slider = vm.Slider(min=-10, max=10, value=value)

        assert slider.value == value

    @pytest.mark.parametrize("value", [11, -1])
    def test_validate_slider_value_invalid(self, value):
        with pytest.raises(ValidationError, match="Please provide a valid value between the min and max value."):
            vm.Slider(min=0, max=10, value=value)

    @pytest.mark.parametrize("step, expected", [(1, 1), (2.5, 2.5), (10, 10), (None, None), ("1", 1.0)])
    def test_validate_step_valid(self, step, expected):
        slider = vm.Slider(min=0, max=10, step=step)

        assert slider.step == expected

    def test_validate_step_invalid(self):
        with pytest.raises(
            ValidationError,
            match="The step value of the slider must be less than or equal to the difference between max and min.",
        ):
            vm.Slider(min=0, max=10, step=11)

    def test_valid_marks_with_step(self):
        slider = vm.Slider(min=0, max=10, step=2)

        assert slider.marks == {}

    @pytest.mark.parametrize(
        "marks, expected",
        [
            # TODO[MS]: why is this not failing, should it not be converted to float?
            ({i: str(i) for i in range(0, 10, 5)}, {i: str(i) for i in range(0, 10, 5)}),  # int - str
            ({1.0: "1", 1.5: "1.5"}, {1: "1", 1.5: "1.5"}),  # float - str (but see validator)
            (None, None),
        ],
    )
    def test_valid_marks(self, marks, expected):
        slider = vm.Slider(min=0, max=10, marks=marks)
        assert slider.marks == expected

        if marks:
            assert [type(result_key) for result_key in slider.marks] == [
                type(expected_key) for expected_key in expected
            ]

    def test_invalid_marks(self):
        with pytest.raises(ValidationError, match="4 validation errors for Slider"):
            vm.Slider(min=1, max=10, marks={"start": 0, "end": 10})

    @pytest.mark.parametrize("step, expected", [(1, {}), (None, None)])
    def test_set_default_marks(self, step, expected):
        slider = vm.Slider(min=0, max=10, step=step)
        assert slider.marks == expected

    @pytest.mark.parametrize(
        "step, marks, expected_marks, expected_class",
        [
            (1, None, None, "slider-track-without-marks"),
            (None, {}, None, "slider-track-without-marks"),
            (None, None, None, "slider-track-without-marks"),
            (None, {1: "1", 2: "2"}, {1: "1", 2: "2"}, "slider-track-with-marks"),
            (2, {1: "1", 2: "2"}, {1: "1", 2: "2"}, "slider-track-with-marks"),
            # This case might be unintuitive, as the resulting marks are an empty dict. However, marks will
            # be drawn by the dash component, so we need to check for the className here on top.
            (1, {}, {}, "slider-track-with-marks"),
        ],
    )
    def test_set_step_and_marks(self, step, marks, expected_marks, expected_class):
        slider = vm.Slider(min=0, max=10, step=step, marks=marks, id="slider-id").build()
        assert slider["slider-id"].marks == expected_marks
        assert slider["slider-id"].className == expected_class

    @pytest.mark.parametrize("title", ["test", """## Test header""", ""])
    def test_valid_title(self, title):
        slider = vm.Slider(title=title)

        assert slider.title == str(title)

    def test_slider_trigger(self, identity_action_function):
        slider = vm.Slider(id="slider-id", actions=[vm.Action(function=identity_action_function())])
<<<<<<< HEAD
        action = slider.actions[0]
=======
        [action] = slider.actions
>>>>>>> ce2bfeda
        assert action._trigger == "slider-id.value"


class TestBuildMethod:
    def test_slider_build(self, expected_slider):
        slider = vm.Slider(id="slider_id", min=0, max=10, step=1, value=5, title="Title").build()

        assert_component_equal(slider, expected_slider)

    def test_slider_build_with_extra(self, expected_slider_extra):
        """Test that extra arguments correctly override defaults."""
        slider = vm.Slider(
            id="slider_id",
            min=0,
            max=10,
            step=1,
            value=5,
            title="Title",
            extra={
                "tooltip": {"placement": "bottom", "always_visible": True},
                "id": "overridden_id",
            },
        ).build()

        assert_component_equal(slider, expected_slider_extra)

    def test_slider_build_with_description(self, expected_slider_with_description):
        slider = vm.Slider(
            id="slider_id",
            min=0,
            max=10,
            step=1,
            value=5,
            title="Title",
            description=vm.Tooltip(text="Test description", icon="Info", id="info"),
        ).build()

        assert_component_equal(slider, expected_slider_with_description)<|MERGE_RESOLUTION|>--- conflicted
+++ resolved
@@ -15,7 +15,10 @@
         [
             html.Div(
                 [
-                    dbc.Label([html.Span("Title", id="slider_id_title"), None], html_for="slider_id"),
+                    dbc.Label(
+                        [html.Span("Title", id="slider_id_title"), None],
+                        html_for="slider_id",
+                    ),
                     html.Div(
                         [
                             dcc.Input(
@@ -58,7 +61,10 @@
         [
             html.Div(
                 [
-                    dbc.Label([html.Span("Title", id="slider_id_title"), None], html_for="slider_id"),
+                    dbc.Label(
+                        [html.Span("Title", id="slider_id_title"), None],
+                        html_for="slider_id",
+                    ),
                     html.Div(
                         [
                             dcc.Input(
@@ -99,9 +105,13 @@
 @pytest.fixture()
 def expected_slider_with_description():
     expected_description = [
-        html.Span("info", id="info-icon", className="material-symbols-outlined tooltip-icon"),
+        html.Span(
+            "info", id="info-icon", className="material-symbols-outlined tooltip-icon"
+        ),
         dbc.Tooltip(
-            children=dcc.Markdown("Test description", id="info-text", className="card-text"),
+            children=dcc.Markdown(
+                "Test description", id="info-text", className="card-text"
+            ),
             id="info",
             target="info-icon",
             autohide=False,
@@ -112,7 +122,10 @@
             html.Div(
                 [
                     dbc.Label(
-                        [html.Span("Title", id="slider_id_title"), *expected_description],
+                        [
+                            html.Span("Title", id="slider_id_title"),
+                            *expected_description,
+                        ],
                         html_for="slider_id",
                     ),
                     html.Div(
@@ -207,7 +220,8 @@
 
     def test_validate_max_invalid(self):
         with pytest.raises(
-            ValidationError, match="Maximum value of selector is required to be larger than minimum value."
+            ValidationError,
+            match="Maximum value of selector is required to be larger than minimum value.",
         ):
             vm.Slider(min=10, max=0)
 
@@ -219,10 +233,15 @@
 
     @pytest.mark.parametrize("value", [11, -1])
     def test_validate_slider_value_invalid(self, value):
-        with pytest.raises(ValidationError, match="Please provide a valid value between the min and max value."):
+        with pytest.raises(
+            ValidationError,
+            match="Please provide a valid value between the min and max value.",
+        ):
             vm.Slider(min=0, max=10, value=value)
 
-    @pytest.mark.parametrize("step, expected", [(1, 1), (2.5, 2.5), (10, 10), (None, None), ("1", 1.0)])
+    @pytest.mark.parametrize(
+        "step, expected", [(1, 1), (2.5, 2.5), (10, 10), (None, None), ("1", 1.0)]
+    )
     def test_validate_step_valid(self, step, expected):
         slider = vm.Slider(min=0, max=10, step=step)
 
@@ -244,8 +263,14 @@
         "marks, expected",
         [
             # TODO[MS]: why is this not failing, should it not be converted to float?
-            ({i: str(i) for i in range(0, 10, 5)}, {i: str(i) for i in range(0, 10, 5)}),  # int - str
-            ({1.0: "1", 1.5: "1.5"}, {1: "1", 1.5: "1.5"}),  # float - str (but see validator)
+            (
+                {i: str(i) for i in range(0, 10, 5)},
+                {i: str(i) for i in range(0, 10, 5)},
+            ),  # int - str
+            (
+                {1.0: "1", 1.5: "1.5"},
+                {1: "1", 1.5: "1.5"},
+            ),  # float - str (but see validator)
             (None, None),
         ],
     )
@@ -281,7 +306,9 @@
         ],
     )
     def test_set_step_and_marks(self, step, marks, expected_marks, expected_class):
-        slider = vm.Slider(min=0, max=10, step=step, marks=marks, id="slider-id").build()
+        slider = vm.Slider(
+            min=0, max=10, step=step, marks=marks, id="slider-id"
+        ).build()
         assert slider["slider-id"].marks == expected_marks
         assert slider["slider-id"].className == expected_class
 
@@ -292,18 +319,18 @@
         assert slider.title == str(title)
 
     def test_slider_trigger(self, identity_action_function):
-        slider = vm.Slider(id="slider-id", actions=[vm.Action(function=identity_action_function())])
-<<<<<<< HEAD
-        action = slider.actions[0]
-=======
+        slider = vm.Slider(
+            id="slider-id", actions=[vm.Action(function=identity_action_function())]
+        )
         [action] = slider.actions
->>>>>>> ce2bfeda
         assert action._trigger == "slider-id.value"
 
 
 class TestBuildMethod:
     def test_slider_build(self, expected_slider):
-        slider = vm.Slider(id="slider_id", min=0, max=10, step=1, value=5, title="Title").build()
+        slider = vm.Slider(
+            id="slider_id", min=0, max=10, step=1, value=5, title="Title"
+        ).build()
 
         assert_component_equal(slider, expected_slider)
 
