"""Unit tests for hyphen.models.slider."""

import pytest
from asserts import assert_component_equal
from dash import dcc, html

try:
    from pydantic.v1 import ValidationError
except ImportError:  # pragma: no cov
    from pydantic import ValidationError

import vizro.models as vm


@pytest.fixture()
def expected_slider():
    return html.Div(
        [
<<<<<<< HEAD
            dcc.Store("slider_id_callback_data", data={"id": "slider_id", "min": 0, "max": 10}),
            html.P("Test title"),
=======
            dcc.Store(
                "slider_id_callback_data",
                data={
                    "id": "slider_id",
                    "min": 0,
                    "max": 10,
                },
            ),
            html.Label("Test title", htmlFor="slider_id"),
>>>>>>> 81fb80dc
            html.Div(
                [
                    dcc.Slider(
                        id="slider_id",
                        min=0,
                        max=10,
                        step=1,
                        marks={},
                        value=5,
                        included=False,
                        persistence=True,
                        persistence_type="session",
                        className="slider_control",
                    ),
                    dcc.Input(
                        id="slider_id_text_value",
                        type="number",
                        placeholder="end",
                        min=0,
                        step=1,
                        max=10,
                        value=5,
                        persistence=True,
                        persistence_type="session",
                        className="slider_input_field_right",
                    ),
                    dcc.Store(id="slider_id_input_store", storage_type="session", data=5),
                ],
                className="slider_inner_container",
            ),
        ],
        className="selector_container",
        id="slider_id_outer",
    )


class TestSliderInstantiation:
    """Tests model instantiation."""

    def test_create_slider_mandatory(self):
        slider = vm.Slider()

        assert hasattr(slider, "id")
        assert slider.type == "slider"
        assert slider.step is None
        assert slider.min is None
        assert slider.max is None
        assert slider.marks is None
        assert slider.value is None
        assert slider.title == ""
        assert slider.actions == []

    @pytest.mark.parametrize("min, max", [(0, None), (None, 10), (0, 10)])
    def test_valid_min_max(self, min, max):
        slider = vm.Slider(min=min, max=max)

        assert slider.min == min
        assert slider.max == max

    def test_validate_max_invalid(self):
        with pytest.raises(
            ValidationError, match="Maximum value of slider is required to be larger than minimum value."
        ):
            vm.Slider(min=10, max=0)

    @pytest.mark.parametrize("value", [5, -5, 0, 6.5, -10, 10])
    def test_validate_slider_value_valid(self, value):
        slider = vm.Slider(min=-10, max=10, value=value)

        assert slider.value == value

    @pytest.mark.parametrize("value", [11, -1])
    def test_validate_slider_value_invalid(self, value):
        with pytest.raises(ValidationError, match="Please provide a valid value between the min and max value."):
            vm.Slider(min=0, max=10, value=value)

    @pytest.mark.parametrize("step, expected", [(1, 1), (2.5, 2.5), (10, 10), (None, None), ("1", 1.0)])
    def test_validate_step_valid(self, step, expected):
        slider = vm.Slider(min=0, max=10, step=step)

        assert slider.step == expected

    def test_validate_step_invalid(self):
        with pytest.raises(
            ValidationError,
            match="The step value of the slider must be less than or equal to the difference between max and min.",
        ):
            vm.Slider(min=0, max=10, step=11)

    def test_valid_marks_with_step(self):
        slider = vm.Slider(min=0, max=10, step=2)

        assert slider.marks == {}

    @pytest.mark.parametrize(
        "marks, expected",
        [
            ({i: str(i) for i in range(0, 10, 5)}, {i: str(i) for i in range(0, 10, 5)}),
            ({15: 15, 25: 25}, {15.0: "15", 25.0: "25"}),
            ({"15": 15, "25": 25}, {15.0: "15", 25.0: "25"}),
            (None, None),
        ],
    )
    def test_valid_marks(self, marks, expected):
        slider = vm.Slider(min=0, max=10, marks=marks)

        assert slider.marks == expected

    def test_invalid_marks(self):
        with pytest.raises(ValidationError, match="2 validation errors for Slider"):
            vm.Slider(min=1, max=10, marks={"start": 0, "end": 10})

    @pytest.mark.parametrize("step, expected", [(1, {}), (None, None)])
    def test_set_default_marks(self, step, expected):
        slider = vm.Slider(min=0, max=10, step=step)
        assert slider.marks == expected

    @pytest.mark.parametrize(
        "step, marks, expected",
        [
            (1, None, None),
            (None, {1: "1", 2: "2"}, {1: "1", 2: "2"}),
            (2, {1: "1", 2: "2"}, {1: "1", 2: "2"}),
            (None, {}, None),
        ],
    )
    def test_set_step_and_marks(self, step, marks, expected):
        slider = vm.Slider(min=0, max=10, step=step, marks=marks)
        assert slider.marks == expected

    @pytest.mark.parametrize("title", ["test", 1, 1.0, """## Test header""", ""])
    def test_valid_title(self, title):
        slider = vm.Slider(title=title)

        assert slider.title == str(title)

    def test_set_action_via_validator(self, identity_action_function):
        slider = vm.Slider(actions=[vm.Action(function=identity_action_function())])
        actions_chain = slider.actions[0]

        assert actions_chain.trigger.component_property == "value"


class TestBuildMethod:
    def test_slider_build(self, expected_slider):
        slider = vm.Slider(min=0, max=10, step=1, value=5, id="slider_id", title="Test title").build()

        assert_component_equal(slider, expected_slider)<|MERGE_RESOLUTION|>--- conflicted
+++ resolved
@@ -16,20 +16,8 @@
 def expected_slider():
     return html.Div(
         [
-<<<<<<< HEAD
             dcc.Store("slider_id_callback_data", data={"id": "slider_id", "min": 0, "max": 10}),
-            html.P("Test title"),
-=======
-            dcc.Store(
-                "slider_id_callback_data",
-                data={
-                    "id": "slider_id",
-                    "min": 0,
-                    "max": 10,
-                },
-            ),
             html.Label("Test title", htmlFor="slider_id"),
->>>>>>> 81fb80dc
             html.Div(
                 [
                     dcc.Slider(
