--- conflicted
+++ resolved
@@ -13,28 +13,6 @@
 from vizro.models._components.form import Checklist
 
 
-<<<<<<< HEAD
-@pytest.fixture()
-def expected_checklist():
-    return html.Div(
-        [
-            html.Label("Title", htmlFor="checklist_id"),
-            dcc.Checklist(
-                id="checklist_id",
-                options=["ALL", "A", "B", "C"],
-                value=["ALL"],
-                className="selector_body_checklist",
-                persistence=True,
-                persistence_type="session",
-            ),
-        ],
-        className="selector_container",
-        id="checklist_id_outer",
-    )
-
-
-=======
->>>>>>> aa6eaa2a
 class TestChecklistInstantiation:
     """Tests model instantiation."""
 
@@ -154,11 +132,7 @@
         checklist = Checklist(id="checklist_id", options=["A", "B", "C"], title="Title").build()
         expected_checklist = html.Div(
             [
-<<<<<<< HEAD
                 html.Label("Title", htmlFor="checklist_id"),
-=======
-                html.P("Title"),
->>>>>>> aa6eaa2a
                 dcc.Checklist(
                     id="checklist_id",
                     options=["ALL", "A", "B", "C"],
