"""Unit tests for vizro.models.Checklist."""

import dash_bootstrap_components as dbc
import pytest
from asserts import assert_component_equal
from dash import dcc, html
from pydantic import ValidationError

from vizro.models import Tooltip
from vizro.models._action._action import Action
from vizro.models._components.form import Checklist


class TestChecklistInstantiation:
    """Tests model instantiation."""

    def test_create_checklist_mandatory_only(self):
        checklist = Checklist()

        assert hasattr(checklist, "id")
        assert checklist.type == "checklist"
        assert checklist.options == []
        assert checklist.value is None
        assert checklist.title == ""
        assert checklist.description is None
        assert checklist.actions == []
        assert checklist._action_outputs == {"__default__": f"{checklist.id}.value"}
        assert checklist._action_inputs == {"__default__": f"{checklist.id}.value"}

    def test_create_checklist_mandatory_and_optional(self):
        checklist = Checklist(
            id="checklist-id", options=["A", "B", "C"], value=["A"], title="Title", description="Test description"
        )

        assert checklist.id == "checklist-id"
        assert checklist.type == "checklist"
        assert checklist.options == ["A", "B", "C"]
        assert checklist.value == ["A"]
        assert checklist.title == "Title"
        assert checklist.actions == []
        assert isinstance(checklist.description, Tooltip)
        assert checklist._action_outputs == {
            "__default__": f"{checklist.id}.value",
            "title": f"{checklist.id}_title.children",
            "description": f"{checklist.description.id}-text.children",
        }
        assert checklist._action_inputs == {"__default__": f"{checklist.id}.value"}

    @pytest.mark.parametrize(
        "test_options, expected",
        [
            (["A", "B", "C"], ["A", "B", "C"]),
            ([1, 2, 3], [1.0, 2.0, 3.0]),
            ([1.0, 2.0, 3.0], [1.0, 2.0, 3.0]),
            ([True, False, True], [True, False, True]),
            (
                [{"label": "A", "value": "A"}, {"label": "B", "value": "B"}],
                [{"label": "A", "value": "A"}, {"label": "B", "value": "B"}],
            ),
            (
                [{"label": "New York", "value": "NYC"}, {"label": "Berlin", "value": "BER"}],
                [{"label": "New York", "value": "NYC"}, {"label": "Berlin", "value": "BER"}],
            ),
            (
                [{"label": "True", "value": True}, {"label": "False", "value": False}],
                [{"label": "True", "value": True}, {"label": "False", "value": False}],
            ),
        ],
    )
    def test_create_checklist_valid_options(self, test_options, expected):
        checklist = Checklist(options=test_options)

        assert hasattr(checklist, "id")
        assert checklist.type == "checklist"
        assert checklist.options == expected
        assert checklist.value is None
        assert checklist.title == ""
        assert checklist.actions == []

    @pytest.mark.parametrize("test_options", [1, "A", True, 1.0, [True, 2.0, 1.0, "A", "B"]])
    def test_create_checklist_invalid_options_type(self, test_options):
        with pytest.raises(ValidationError, match="Input should be a valid"):
            Checklist(options=test_options)

    def test_create_checklist_invalid_options_dict(self):
        with pytest.raises(ValidationError, match="Field required"):
            Checklist(options=[{"hello": "A", "world": "A"}, {"hello": "B", "world": "B"}])

    @pytest.mark.parametrize(
        "test_value, options",
        [
            (["A"], ["A", "B", "C"]),
            ([1, 2], [1, 2, 3]),
            ([1.0, 2.0], [1.0, 2.0, 3.0]),
            ([False, True], [True, False]),
            (["A", "B"], [{"label": "A", "value": "A"}, {"label": "B", "value": "B"}]),
        ],
    )
    def test_create_checklist_valid_value(self, test_value, options):
        checklist = Checklist(options=options, value=test_value)

        assert hasattr(checklist, "id")
        assert checklist.type == "checklist"
        assert checklist.value == test_value
        assert checklist.title == ""
        assert checklist.actions == []

    @pytest.mark.parametrize(
        "test_value, options",
        [
            ([5], ["A", "B", "C"]),
            ([5], [{"label": "A", "value": "A"}, {"label": "B", "value": "B"}]),
            (["D"], ["A", "B", "C"]),
            (["D"], [{"label": "A", "value": "A"}, {"label": "B", "value": "B"}]),
            ([True], ["A", "B", "C"]),
            ([True], [{"label": "A", "value": "A"}, {"label": "B", "value": "B"}]),
        ],
    )
    def test_create_checklist_invalid_value_non_existing(self, test_value, options):
        with pytest.raises(ValidationError, match="Please provide a valid value from `options`."):
            Checklist(value=test_value, options=options)

    def test_create_checklist_invalid_value_format(self):
        with pytest.raises(ValidationError, match="Input should be a valid list"):
            Checklist(value="A", options=["A", "B", "C"])

    def test_set_action_via_validator(self, identity_action_function):
        checklist = Checklist(actions=[Action(function=identity_action_function())])
        actions_chain = checklist.actions[0]
        assert actions_chain.trigger.component_property == "value"


class TestChecklistBuild:
    """Tests model build method."""

    @pytest.mark.parametrize(
        "value, options, expected_checkbox_value, expected_value, expected_options",
        [
            (
                ["A"],
                ["A", "B", "C"],
                False,
                ["A"],
                [{"label": "A", "value": "A"}, {"label": "B", "value": "B"}, {"label": "C", "value": "C"}],
            ),
            (
                ["A", "B", "C"],
                ["A", "B", "C"],
                True,
                ["A", "B", "C"],
                [{"label": "A", "value": "A"}, {"label": "B", "value": "B"}, {"label": "C", "value": "C"}],
            ),
            (
                None,
                ["A", "B", "C"],
                True,
                ["A", "B", "C"],
                [{"label": "A", "value": "A"}, {"label": "B", "value": "B"}, {"label": "C", "value": "C"}],
            ),
        ],
    )
    def test_checklist_build(self, value, options, expected_checkbox_value, expected_value, expected_options):
        checklist = Checklist(id="checklist_id", value=value, options=options, title="Title").build()
        expected_checklist = html.Fieldset(
            [
<<<<<<< HEAD
                html.Legend("Title", className="form-label"),
                dbc.Checkbox(
                    id="checklist_id_select_all",
                    value=expected_checkbox_value,
                    label="Select All",
                    persistence=True,
                    persistence_type="session",
                ),
=======
                html.Legend([html.Span("Title", id="checklist_id_title"), None], className="form-label"),
>>>>>>> f7cc9a9f
                dbc.Checklist(
                    id="checklist_id",
                    options=expected_options,
                    value=expected_value,
                    persistence=True,
                    persistence_type="session",
                ),
            ],
        )
        assert_component_equal(checklist, expected_checklist)

    def test_checklist_build_with_extra(self):
        """Test that extra arguments correctly override defaults."""
        checklist = Checklist(
            id="checklist_id",
            options=["A", "B", "C"],
            value=["A"],
            title="Title",
            extra={
                "switch": True,
                "inline": True,
                "id": "overridden_id",
            },
        ).build()

        expected_checklist = html.Fieldset(
            [
                html.Legend([html.Span("Title", id="checklist_id_title"), None], className="form-label"),
                dbc.Checklist(
                    id="overridden_id",
                    options=["ALL", "A", "B", "C"],
                    value=["A"],
                    persistence=True,
                    persistence_type="session",
                    switch=True,
                    inline=True,
                ),
            ],
        )
        assert_component_equal(checklist, expected_checklist)

    def test_checklist_build_with_description(self):
        """Test that description arguments correctly builds icon and tooltip."""
        checklist = Checklist(
            options=["A", "B", "C"],
            value=["A"],
            title="Title",
            description=Tooltip(text="Test description", icon="info", id="info"),
        ).build()

        expected_description = [
            html.Span("info", id="info-icon", className="material-symbols-outlined tooltip-icon"),
            dbc.Tooltip(
                children=dcc.Markdown("Test description", id="info-text", className="card-text"),
                id="info",
                target="info-icon",
                autohide=False,
            ),
        ]
        expected_checklist = html.Fieldset(
            [
                html.Legend(
                    [html.Span("Title", id="checklist_id_title"), *expected_description], className="form-label"
                ),
                dbc.Checklist(
                    options=["ALL", "A", "B", "C"],
                    value=["A"],
                    persistence=True,
                    persistence_type="session",
                ),
            ],
        )
        assert_component_equal(checklist, expected_checklist, keys_to_strip={"id"})<|MERGE_RESOLUTION|>--- conflicted
+++ resolved
@@ -163,8 +163,7 @@
         checklist = Checklist(id="checklist_id", value=value, options=options, title="Title").build()
         expected_checklist = html.Fieldset(
             [
-<<<<<<< HEAD
-                html.Legend("Title", className="form-label"),
+                html.Legend([html.Span("Title", id="checklist_id_title"), None], className="form-label"),
                 dbc.Checkbox(
                     id="checklist_id_select_all",
                     value=expected_checkbox_value,
@@ -172,9 +171,6 @@
                     persistence=True,
                     persistence_type="session",
                 ),
-=======
-                html.Legend([html.Span("Title", id="checklist_id_title"), None], className="form-label"),
->>>>>>> f7cc9a9f
                 dbc.Checklist(
                     id="checklist_id",
                     options=expected_options,
@@ -203,9 +199,16 @@
         expected_checklist = html.Fieldset(
             [
                 html.Legend([html.Span("Title", id="checklist_id_title"), None], className="form-label"),
+                dbc.Checkbox(
+                    id="checklist_id_select_all",
+                    value=False,
+                    label="Select All",
+                    persistence=True,
+                    persistence_type="session",
+                ),
                 dbc.Checklist(
                     id="overridden_id",
-                    options=["ALL", "A", "B", "C"],
+                    options=[{"label": "A", "value": "A"}, {"label": "B", "value": "B"}, {"label": "C", "value": "C"}],
                     value=["A"],
                     persistence=True,
                     persistence_type="session",
@@ -236,11 +239,15 @@
         ]
         expected_checklist = html.Fieldset(
             [
-                html.Legend(
-                    [html.Span("Title", id="checklist_id_title"), *expected_description], className="form-label"
+                html.Legend([html.Span("Title"), *expected_description], className="form-label"),
+                dbc.Checkbox(
+                    value=False,
+                    label="Select All",
+                    persistence=True,
+                    persistence_type="session",
                 ),
                 dbc.Checklist(
-                    options=["ALL", "A", "B", "C"],
+                    options=[{"label": "A", "value": "A"}, {"label": "B", "value": "B"}, {"label": "C", "value": "C"}],
                     value=["A"],
                     persistence=True,
                     persistence_type="session",
