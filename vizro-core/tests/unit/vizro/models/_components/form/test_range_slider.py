"""Unit tests for hyphen.models.slider."""

import dash_bootstrap_components as dbc
import pytest
from asserts import assert_component_equal
from dash import dcc, html
from pydantic import ValidationError

import vizro.models as vm


@pytest.fixture()
def expected_range_slider_default():
    return html.Div(
        [
            html.Div(
                [
                    None,
                    html.Div(
                        [
                            dcc.Input(
                                id="range_slider_start_value",
                                type="number",
                                placeholder="min",
                                min=None,
                                max=None,
                                step=None,
                                value=None,
                                persistence=True,
                                persistence_type="session",
                                className="slider-text-input-field",
                            ),
                            html.Span("-", className="slider-text-input-range-separator"),
                            dcc.Input(
                                id="range_slider_end_value",
                                type="number",
                                placeholder="max",
                                min=None,
                                max=None,
                                step=None,
                                value=None,
                                persistence=True,
                                persistence_type="session",
                                className="slider-text-input-field",
                            ),
                        ],
                        className="slider-text-input-container",
                    ),
                ],
                className="slider-label-input",
            ),
            dcc.RangeSlider(
                id="range_slider",
                min=None,
                max=None,
                step=None,
                marks=None,
                value=[None, None],
                persistence=True,
                persistence_type="session",
                className="slider-track-without-marks",
            ),
        ]
    )


@pytest.fixture()
def expected_range_slider_with_optional():
    return html.Div(
        [
            html.Div(
                [
                    dbc.Label([html.Span("Title", id="range_slider_title"), None], html_for="range_slider"),
                    html.Div(
                        [
                            dcc.Input(
                                id="range_slider_start_value",
                                type="number",
                                placeholder="min",
                                min=0.0,
                                max=10.0,
                                step=2.0,
                                value=[0, 10][0],
                                persistence=True,
                                persistence_type="session",
                                className="slider-text-input-field",
                            ),
                            html.Span("-", className="slider-text-input-range-separator"),
                            dcc.Input(
                                id="range_slider_end_value",
                                type="number",
                                placeholder="max",
                                min=0.0,
                                max=10.0,
                                step=2.0,
                                value=[0, 10][1],
                                persistence=True,
                                persistence_type="session",
                                className="slider-text-input-field",
                            ),
                        ],
                        className="slider-text-input-container",
                    ),
                ],
                className="slider-label-input",
            ),
            dcc.RangeSlider(
                id="range_slider",
                min=0.0,
                max=10.0,
                step=2.0,
                marks={1: "1", 5: "5", 10: "10"},
                value=[0, 10],
                persistence=True,
                persistence_type="session",
                className="slider-track-with-marks",
            ),
        ]
    )


@pytest.fixture()
def expected_range_slider_with_extra():
    return html.Div(
        [
            html.Div(
                [
                    dbc.Label([html.Span("Title", id="range_slider_title"), None], html_for="range_slider"),
                    html.Div(
                        [
                            dcc.Input(
                                id="range_slider_start_value",
                                type="number",
                                placeholder="min",
                                min=0.0,
                                max=10.0,
                                step=2.0,
                                value=[0, 10][0],
                                persistence=True,
                                persistence_type="session",
                                className="slider-text-input-field",
                            ),
                            html.Span("-", className="slider-text-input-range-separator"),
                            dcc.Input(
                                id="range_slider_end_value",
                                type="number",
                                placeholder="max",
                                min=0.0,
                                max=10.0,
                                step=2.0,
                                value=[0, 10][1],
                                persistence=True,
                                persistence_type="session",
                                className="slider-text-input-field",
                            ),
                        ],
                        className="slider-text-input-container",
                    ),
                ],
                className="slider-label-input",
            ),
            dcc.RangeSlider(
                id="overridden_id",
                min=0.0,
                max=10.0,
                step=2.0,
                marks={1: "1", 5: "5", 10: "10"},
                value=[0, 10],
                persistence=True,
                persistence_type="session",
                className="slider-track-with-marks",
                tooltip={"placement": "bottom", "always_visible": True},
                pushable=20,
            ),
        ]
    )


@pytest.fixture()
def expected_range_slider_with_description():
    expected_description = [
        html.Span("info", id="info-icon", className="material-symbols-outlined tooltip-icon"),
        dbc.Tooltip(
            children=dcc.Markdown("Test description", id="info-text", className="card-text"),
            id="info",
            target="info-icon",
            autohide=False,
        ),
    ]
    return html.Div(
        [
            html.Div(
                [
                    dbc.Label(
                        [html.Span("Title", id="range_slider_title"), *expected_description],
                        html_for="range_slider",
                    ),
                    html.Div(
                        [
                            dcc.Input(
                                id="range_slider_start_value",
                                type="number",
                                placeholder="min",
                                min=0.0,
                                max=10.0,
                                step=2.0,
                                value=[0, 10][0],
                                persistence=True,
                                persistence_type="session",
                                className="slider-text-input-field",
                            ),
                            html.Span("-", className="slider-text-input-range-separator"),
                            dcc.Input(
                                id="range_slider_end_value",
                                type="number",
                                placeholder="max",
                                min=0.0,
                                max=10.0,
                                step=2.0,
                                value=[0, 10][1],
                                persistence=True,
                                persistence_type="session",
                                className="slider-text-input-field",
                            ),
                        ],
                        className="slider-text-input-container",
                    ),
                ],
                className="slider-label-input",
            ),
            dcc.RangeSlider(
                id="range_slider",
                min=0.0,
                max=10.0,
                step=2.0,
                marks={1: "1", 5: "5", 10: "10"},
                value=[0, 10],
                persistence=True,
                persistence_type="session",
                className="slider-track-with-marks",
            ),
        ]
    )


class TestRangeSliderInstantiation:
    """Tests model instantiation."""

    def test_create_range_slider_mandatory_only(self):
        range_slider = vm.RangeSlider()

        assert hasattr(range_slider, "id")
        assert range_slider.type == "range_slider"
        assert range_slider.min is None
        assert range_slider.max is None
        assert range_slider.step is None
        assert range_slider.marks is None
        assert range_slider.value is None
        assert range_slider.title == ""
        assert range_slider.description is None
        assert range_slider.actions == []
        assert range_slider._action_outputs == {"__default__": f"{range_slider.id}.value"}
        assert range_slider._action_inputs == {"__default__": f"{range_slider.id}.value"}

    def test_create_range_slider_mandatory_and_optional(self):
        range_slider = vm.RangeSlider(
            id="range_slider_id",
            min=0,
            max=10,
            step=1,
            marks={1: "1", 5: "5", 10: "10"},
            value=[1, 9],
            title="Test title",
            description="Test description",
        )

        assert range_slider.id == "range_slider_id"
        assert range_slider.type == "range_slider"
        assert range_slider.min == 0
        assert range_slider.max == 10
        assert range_slider.step == 1
        assert range_slider.marks == {1: "1", 5: "5", 10: "10"}
        assert range_slider.value == [1, 9]
        assert range_slider.title == "Test title"
        assert range_slider.actions == []
        assert isinstance(range_slider.description, vm.Tooltip)
        assert range_slider._action_outputs == {
            "__default__": f"{range_slider.id}.value",
            "title": f"{range_slider.id}_title.children",
            "description": f"{range_slider.description.id}-text.children",
        }
        assert range_slider._action_inputs == {"__default__": f"{range_slider.id}.value"}

    @pytest.mark.parametrize(
        "min, max, expected_min, expected_max",
        [(0, None, 0, None), (None, 10, None, 10), (0, 10, 0, 10), ("1", "10", 1, 10)],
    )
    def test_valid_min_max(self, min, max, expected_min, expected_max):
        range_slider = vm.RangeSlider(min=min, max=max)

        assert range_slider.min == expected_min
        assert range_slider.max == expected_max

    def test_validate_max_invalid(self):
        with pytest.raises(
            ValidationError, match="Maximum value of selector is required to be larger than minimum value."
        ):
            vm.RangeSlider(min=10, max=0)

    @pytest.mark.parametrize(
        "value, expected",
        [
            (None, None),
            ([1, 2], [1, 2]),
            ([0.1, 1.1], [0.1, 1.1]),
            ([-10, 10], [-10, 10]),
            ([10, 10], [10, 10]),
            (["1", "10"], [1, 10]),
        ],
    )
    def test_validate_slider_value_valid(self, value, expected):
        range_slider = vm.RangeSlider(min=-10, max=10, value=value)

        assert range_slider.value == expected

    @pytest.mark.parametrize(
        "value, match",
        [
            ([0], "List should have at least 2 items after validation"),
            ([], "List should have at least 2 items after validation"),
            (2, "Input should be a valid list"),
            ([0, None], "Input should be a valid number"),
            ([None, None], "2 validation errors for RangeSlider"),
            ([-1, 11], "Please provide a valid value between the min and max value."),
            ([1, 2, 3], "List should have at most 2 items after validation, not 3"),
        ],
    )
    def test_validate_slider_value_invalid(self, value, match):
        with pytest.raises(ValidationError, match=match):
            vm.RangeSlider(min=0, max=10, value=value)

    @pytest.mark.parametrize("step, expected", [(1, 1), (2.5, 2.5), (10, 10), (None, None), ("1", 1.0)])
    def test_validate_step_valid(self, step, expected):
        range_slider = vm.RangeSlider(min=0, max=10, step=step)

        assert range_slider.step == expected

    def test_validate_step_invalid(self):
        with pytest.raises(
            ValidationError,
            match="The step value of the slider must be less than or equal to the difference between max and min.",
        ):
            vm.RangeSlider(min=0, max=10, step=11)

    @pytest.mark.parametrize(
        "marks, expected",
        [
            # TODO[MS]: why is this not failing, should it not be converted to float?
            ({i: str(i) for i in range(0, 10, 5)}, {i: str(i) for i in range(0, 10, 5)}),  # int - str
            ({1.0: "1", 1.5: "1.5"}, {1: "1", 1.5: "1.5"}),  # float - str (but see validator)
            (None, None),
        ],
    )
    def test_valid_marks(self, marks, expected):
        range_slider = vm.RangeSlider(min=0, max=10, marks=marks)
        assert range_slider.marks == expected

        if marks:
            assert [type(result_key) for result_key in range_slider.marks] == [
                type(expected_key) for expected_key in expected
            ]

    def test_invalid_marks(self):
        with pytest.raises(ValidationError, match="4 validation errors for RangeSlider"):
            vm.RangeSlider(min=1, max=10, marks={"start": 0, "end": 10})

    @pytest.mark.parametrize("step, expected", [(1, {}), (None, None)])
    def test_set_default_marks(self, step, expected):
        slider = vm.RangeSlider(min=0, max=10, step=step)
        assert slider.marks == expected

    @pytest.mark.parametrize(
        "step, marks, expected_marks, expected_class",
        [
            (1, None, None, "slider-track-without-marks"),
            (None, {}, None, "slider-track-without-marks"),
            (None, None, None, "slider-track-without-marks"),
            (None, {1: "1", 2: "2"}, {1: "1", 2: "2"}, "slider-track-with-marks"),
            (2, {1: "1", 2: "2"}, {1: "1", 2: "2"}, "slider-track-with-marks"),
            # This case might be unintuitive, as the resulting marks are an empty dict. However, marks will
            # be drawn by the dash component, so we need to check for the className here on top.
            (1, {}, {}, "slider-track-with-marks"),
        ],
    )
    def test_set_step_and_marks(self, step, marks, expected_marks, expected_class):
        slider = vm.RangeSlider(min=0, max=10, step=step, marks=marks, id="slider-id").build()
        assert slider["slider-id"].marks == expected_marks
        assert slider["slider-id"].className == expected_class

    @pytest.mark.parametrize("title", ["test", """## Test header""", ""])
    def test_valid_title(self, title):
        slider = vm.RangeSlider(title=title)

        assert slider.title == str(title)

    def test_range_slider_trigger(self, identity_action_function):
        range_slider = vm.Slider(id="range-slider-id", actions=[vm.Action(function=identity_action_function())])
<<<<<<< HEAD
        action = range_slider.actions[0]
=======
        [action] = range_slider.actions
>>>>>>> ce2bfeda
        assert action._trigger == "range-slider-id.value"


class TestRangeSliderBuild:
    """Tests model build method."""

    def test_range_slider_build_default(self, expected_range_slider_default):
        range_slider = vm.RangeSlider(id="range_slider").build()
        assert_component_equal(range_slider, expected_range_slider_default)

    def test_range_slider_build_with_optional(self, expected_range_slider_with_optional):
        range_slider = vm.RangeSlider(
            id="range_slider",
            min=0,
            max=10,
            step=2,
            marks={1: "1", 5: "5", 10: "10"},
            value=[0, 10],
            title="Title",
        ).build()
        assert_component_equal(range_slider, expected_range_slider_with_optional)

    def test_range_slider_build_with_extra(self, expected_range_slider_with_extra):
        """Test that extra arguments correctly override defaults."""
        range_slider = vm.RangeSlider(
            id="range_slider",
            min=0.0,
            max=10.0,
            step=2,
            marks={1: "1", 5: "5", 10: "10"},
            value=[0, 10],
            title="Title",
            extra={
                "tooltip": {"placement": "bottom", "always_visible": True},
                "pushable": 20,
                "id": "overridden_id",
            },
        ).build()

        assert_component_equal(range_slider, expected_range_slider_with_extra)

    def test_range_slider_build_with_description(self, expected_range_slider_with_description):
        """Test that description arguments correctly builds icon and tooltip."""
        range_slider = vm.RangeSlider(
            id="range_slider",
            min=0.0,
            max=10.0,
            step=2,
            marks={1: "1", 5: "5", 10: "10"},
            value=[0, 10],
            title="Title",
            description=vm.Tooltip(text="Test description", icon="Info", id="info"),
        ).build()

        assert_component_equal(range_slider, expected_range_slider_with_description)<|MERGE_RESOLUTION|>--- conflicted
+++ resolved
@@ -30,7 +30,9 @@
                                 persistence_type="session",
                                 className="slider-text-input-field",
                             ),
-                            html.Span("-", className="slider-text-input-range-separator"),
+                            html.Span(
+                                "-", className="slider-text-input-range-separator"
+                            ),
                             dcc.Input(
                                 id="range_slider_end_value",
                                 type="number",
@@ -70,7 +72,10 @@
         [
             html.Div(
                 [
-                    dbc.Label([html.Span("Title", id="range_slider_title"), None], html_for="range_slider"),
+                    dbc.Label(
+                        [html.Span("Title", id="range_slider_title"), None],
+                        html_for="range_slider",
+                    ),
                     html.Div(
                         [
                             dcc.Input(
@@ -85,7 +90,9 @@
                                 persistence_type="session",
                                 className="slider-text-input-field",
                             ),
-                            html.Span("-", className="slider-text-input-range-separator"),
+                            html.Span(
+                                "-", className="slider-text-input-range-separator"
+                            ),
                             dcc.Input(
                                 id="range_slider_end_value",
                                 type="number",
@@ -125,7 +132,10 @@
         [
             html.Div(
                 [
-                    dbc.Label([html.Span("Title", id="range_slider_title"), None], html_for="range_slider"),
+                    dbc.Label(
+                        [html.Span("Title", id="range_slider_title"), None],
+                        html_for="range_slider",
+                    ),
                     html.Div(
                         [
                             dcc.Input(
@@ -140,7 +150,9 @@
                                 persistence_type="session",
                                 className="slider-text-input-field",
                             ),
-                            html.Span("-", className="slider-text-input-range-separator"),
+                            html.Span(
+                                "-", className="slider-text-input-range-separator"
+                            ),
                             dcc.Input(
                                 id="range_slider_end_value",
                                 type="number",
@@ -179,9 +191,13 @@
 @pytest.fixture()
 def expected_range_slider_with_description():
     expected_description = [
-        html.Span("info", id="info-icon", className="material-symbols-outlined tooltip-icon"),
+        html.Span(
+            "info", id="info-icon", className="material-symbols-outlined tooltip-icon"
+        ),
         dbc.Tooltip(
-            children=dcc.Markdown("Test description", id="info-text", className="card-text"),
+            children=dcc.Markdown(
+                "Test description", id="info-text", className="card-text"
+            ),
             id="info",
             target="info-icon",
             autohide=False,
@@ -192,7 +208,10 @@
             html.Div(
                 [
                     dbc.Label(
-                        [html.Span("Title", id="range_slider_title"), *expected_description],
+                        [
+                            html.Span("Title", id="range_slider_title"),
+                            *expected_description,
+                        ],
                         html_for="range_slider",
                     ),
                     html.Div(
@@ -209,7 +228,9 @@
                                 persistence_type="session",
                                 className="slider-text-input-field",
                             ),
-                            html.Span("-", className="slider-text-input-range-separator"),
+                            html.Span(
+                                "-", className="slider-text-input-range-separator"
+                            ),
                             dcc.Input(
                                 id="range_slider_end_value",
                                 type="number",
@@ -259,8 +280,12 @@
         assert range_slider.title == ""
         assert range_slider.description is None
         assert range_slider.actions == []
-        assert range_slider._action_outputs == {"__default__": f"{range_slider.id}.value"}
-        assert range_slider._action_inputs == {"__default__": f"{range_slider.id}.value"}
+        assert range_slider._action_outputs == {
+            "__default__": f"{range_slider.id}.value"
+        }
+        assert range_slider._action_inputs == {
+            "__default__": f"{range_slider.id}.value"
+        }
 
     def test_create_range_slider_mandatory_and_optional(self):
         range_slider = vm.RangeSlider(
@@ -289,7 +314,9 @@
             "title": f"{range_slider.id}_title.children",
             "description": f"{range_slider.description.id}-text.children",
         }
-        assert range_slider._action_inputs == {"__default__": f"{range_slider.id}.value"}
+        assert range_slider._action_inputs == {
+            "__default__": f"{range_slider.id}.value"
+        }
 
     @pytest.mark.parametrize(
         "min, max, expected_min, expected_max",
@@ -303,7 +330,8 @@
 
     def test_validate_max_invalid(self):
         with pytest.raises(
-            ValidationError, match="Maximum value of selector is required to be larger than minimum value."
+            ValidationError,
+            match="Maximum value of selector is required to be larger than minimum value.",
         ):
             vm.RangeSlider(min=10, max=0)
 
@@ -339,7 +367,9 @@
         with pytest.raises(ValidationError, match=match):
             vm.RangeSlider(min=0, max=10, value=value)
 
-    @pytest.mark.parametrize("step, expected", [(1, 1), (2.5, 2.5), (10, 10), (None, None), ("1", 1.0)])
+    @pytest.mark.parametrize(
+        "step, expected", [(1, 1), (2.5, 2.5), (10, 10), (None, None), ("1", 1.0)]
+    )
     def test_validate_step_valid(self, step, expected):
         range_slider = vm.RangeSlider(min=0, max=10, step=step)
 
@@ -356,8 +386,14 @@
         "marks, expected",
         [
             # TODO[MS]: why is this not failing, should it not be converted to float?
-            ({i: str(i) for i in range(0, 10, 5)}, {i: str(i) for i in range(0, 10, 5)}),  # int - str
-            ({1.0: "1", 1.5: "1.5"}, {1: "1", 1.5: "1.5"}),  # float - str (but see validator)
+            (
+                {i: str(i) for i in range(0, 10, 5)},
+                {i: str(i) for i in range(0, 10, 5)},
+            ),  # int - str
+            (
+                {1.0: "1", 1.5: "1.5"},
+                {1: "1", 1.5: "1.5"},
+            ),  # float - str (but see validator)
             (None, None),
         ],
     )
@@ -371,7 +407,9 @@
             ]
 
     def test_invalid_marks(self):
-        with pytest.raises(ValidationError, match="4 validation errors for RangeSlider"):
+        with pytest.raises(
+            ValidationError, match="4 validation errors for RangeSlider"
+        ):
             vm.RangeSlider(min=1, max=10, marks={"start": 0, "end": 10})
 
     @pytest.mark.parametrize("step, expected", [(1, {}), (None, None)])
@@ -393,7 +431,9 @@
         ],
     )
     def test_set_step_and_marks(self, step, marks, expected_marks, expected_class):
-        slider = vm.RangeSlider(min=0, max=10, step=step, marks=marks, id="slider-id").build()
+        slider = vm.RangeSlider(
+            min=0, max=10, step=step, marks=marks, id="slider-id"
+        ).build()
         assert slider["slider-id"].marks == expected_marks
         assert slider["slider-id"].className == expected_class
 
@@ -404,12 +444,11 @@
         assert slider.title == str(title)
 
     def test_range_slider_trigger(self, identity_action_function):
-        range_slider = vm.Slider(id="range-slider-id", actions=[vm.Action(function=identity_action_function())])
-<<<<<<< HEAD
-        action = range_slider.actions[0]
-=======
+        range_slider = vm.Slider(
+            id="range-slider-id",
+            actions=[vm.Action(function=identity_action_function())],
+        )
         [action] = range_slider.actions
->>>>>>> ce2bfeda
         assert action._trigger == "range-slider-id.value"
 
 
@@ -420,7 +459,9 @@
         range_slider = vm.RangeSlider(id="range_slider").build()
         assert_component_equal(range_slider, expected_range_slider_default)
 
-    def test_range_slider_build_with_optional(self, expected_range_slider_with_optional):
+    def test_range_slider_build_with_optional(
+        self, expected_range_slider_with_optional
+    ):
         range_slider = vm.RangeSlider(
             id="range_slider",
             min=0,
@@ -451,7 +492,9 @@
 
         assert_component_equal(range_slider, expected_range_slider_with_extra)
 
-    def test_range_slider_build_with_description(self, expected_range_slider_with_description):
+    def test_range_slider_build_with_description(
+        self, expected_range_slider_with_description
+    ):
         """Test that description arguments correctly builds icon and tooltip."""
         range_slider = vm.RangeSlider(
             id="range_slider",
