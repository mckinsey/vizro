--- conflicted
+++ resolved
@@ -66,8 +66,14 @@
                 [{"label": "A", "value": "A"}, {"label": "B", "value": "B"}],
             ),
             (
-                [{"label": "New York", "value": "NYC"}, {"label": "Berlin", "value": "BER"}],
-                [{"label": "New York", "value": "NYC"}, {"label": "Berlin", "value": "BER"}],
+                [
+                    {"label": "New York", "value": "NYC"},
+                    {"label": "Berlin", "value": "BER"},
+                ],
+                [
+                    {"label": "New York", "value": "NYC"},
+                    {"label": "Berlin", "value": "BER"},
+                ],
             ),
             (
                 [{"label": "True", "value": True}, {"label": "False", "value": False}],
@@ -86,14 +92,18 @@
         assert dropdown.title == ""
         assert dropdown.actions == []
 
-    @pytest.mark.parametrize("test_options", [1, "A", True, 1.0, [True, 2.0, 1.0, "A", "B"]])
+    @pytest.mark.parametrize(
+        "test_options", [1, "A", True, 1.0, [True, 2.0, 1.0, "A", "B"]]
+    )
     def test_create_dropdown_invalid_options_type(self, test_options):
         with pytest.raises(ValidationError, match="Input should be a valid"):
             Dropdown(options=test_options)
 
     def test_create_dropdown_invalid_options_dict(self):
         with pytest.raises(ValidationError, match="Field required"):
-            Dropdown(options=[{"hello": "A", "world": "A"}, {"hello": "B", "world": "B"}])
+            Dropdown(
+                options=[{"hello": "A", "world": "A"}, {"hello": "B", "world": "B"}]
+            )
 
     @pytest.mark.parametrize(
         "test_value, options, multi",
@@ -115,7 +125,11 @@
             ([1, 2], [1, 2, 3], True),
             ([1.0, 2.0], [1.0, 2.0, 3.0], True),
             ([False, True], [True, False], True),
-            (["A", "B"], [{"label": "A", "value": "A"}, {"label": "B", "value": "B"}], True),
+            (
+                ["A", "B"],
+                [{"label": "A", "value": "A"}, {"label": "B", "value": "B"}],
+                True,
+            ),
         ],
     )
     def test_create_dropdown_valid_value(self, test_value, options, multi):
@@ -140,20 +154,23 @@
         ],
     )
     def test_create_dropdown_invalid_value(self, test_value, options):
-        with pytest.raises(ValidationError, match="Please provide a valid value from `options`."):
+        with pytest.raises(
+            ValidationError, match="Please provide a valid value from `options`."
+        ):
             Dropdown(value=test_value, options=options)
 
     def test_create_dropdown_invalid_multi(self):
-        with pytest.raises(ValidationError, match="Please set multi=True if providing a list of default values."):
+        with pytest.raises(
+            ValidationError,
+            match="Please set multi=True if providing a list of default values.",
+        ):
             Dropdown(value=[1, 2], multi=False, options=[1, 2, 3, 4, 5])
 
     def test_dropdown_trigger(self, identity_action_function):
-        dropdown = Dropdown(id="dropdown-id", actions=[Action(function=identity_action_function())])
-<<<<<<< HEAD
-        action = dropdown.actions[0]
-=======
+        dropdown = Dropdown(
+            id="dropdown-id", actions=[Action(function=identity_action_function())]
+        )
         [action] = dropdown.actions
->>>>>>> ce2bfeda
         assert action._trigger == "dropdown-id.value"
 
 
@@ -168,31 +185,53 @@
                 ["A", "B", "C"],
                 False,
                 ["A"],
-                [{"label": "A", "value": "A"}, {"label": "B", "value": "B"}, {"label": "C", "value": "C"}],
+                [
+                    {"label": "A", "value": "A"},
+                    {"label": "B", "value": "B"},
+                    {"label": "C", "value": "C"},
+                ],
             ),
             (
                 ["A", "B", "C"],
                 ["A", "B", "C"],
                 True,
                 ["A", "B", "C"],
-                [{"label": "A", "value": "A"}, {"label": "B", "value": "B"}, {"label": "C", "value": "C"}],
+                [
+                    {"label": "A", "value": "A"},
+                    {"label": "B", "value": "B"},
+                    {"label": "C", "value": "C"},
+                ],
             ),
             (
                 None,
                 ["A", "B", "C"],
                 True,
                 ["A", "B", "C"],
-                [{"label": "A", "value": "A"}, {"label": "B", "value": "B"}, {"label": "C", "value": "C"}],
+                [
+                    {"label": "A", "value": "A"},
+                    {"label": "B", "value": "B"},
+                    {"label": "C", "value": "C"},
+                ],
             ),
         ],
     )
     def test_dropdown_with_all_option(
-        self, value, options, expected_select_all_value, expected_value, expected_options
+        self,
+        value,
+        options,
+        expected_select_all_value,
+        expected_value,
+        expected_options,
     ):
-        dropdown = Dropdown(value=value, options=options, title="Title", id="dropdown_id").build()
+        dropdown = Dropdown(
+            value=value, options=options, title="Title", id="dropdown_id"
+        ).build()
         expected_dropdown = html.Div(
             [
-                dbc.Label([html.Span("Title", id="dropdown_id_title"), None], html_for="dropdown_id"),
+                dbc.Label(
+                    [html.Span("Title", id="dropdown_id_title"), None],
+                    html_for="dropdown_id",
+                ),
                 dcc.Dropdown(
                     id="dropdown_id",
                     options=[
@@ -224,13 +263,22 @@
         assert_component_equal(dropdown, expected_dropdown)
 
     def test_dropdown_without_all_option(self):
-        dropdown = Dropdown(id="dropdown_id", options=["A", "B", "C"], multi=False, title="Title").build()
+        dropdown = Dropdown(
+            id="dropdown_id", options=["A", "B", "C"], multi=False, title="Title"
+        ).build()
         expected_dropdown = html.Div(
             [
-                dbc.Label([html.Span("Title", id="dropdown_id_title"), None], html_for="dropdown_id"),
+                dbc.Label(
+                    [html.Span("Title", id="dropdown_id_title"), None],
+                    html_for="dropdown_id",
+                ),
                 dcc.Dropdown(
                     id="dropdown_id",
-                    options=[{"label": "A", "value": "A"}, {"label": "B", "value": "B"}, {"label": "C", "value": "C"}],
+                    options=[
+                        {"label": "A", "value": "A"},
+                        {"label": "B", "value": "B"},
+                        {"label": "C", "value": "C"},
+                    ],
                     optionHeight=32,
                     value="A",
                     multi=False,
@@ -254,14 +302,44 @@
             (["A" * 25, "B", "C"], 56),
             (["A" * 48, "B", "C"], 56),
             (["A" * 49, "B", "C"], 80),
-            ([{"label": "A" * 24, "value": "A"}, {"label": "B", "value": "B"}, {"label": "C", "value": "C"}], 32),
-            ([{"label": "A" * 25, "value": "A"}, {"label": "B", "value": "B"}, {"label": "C", "value": "C"}], 56),
-            ([{"label": "A" * 48, "value": "A"}, {"label": "B", "value": "B"}, {"label": "C", "value": "C"}], 56),
-            ([{"label": "A" * 49, "value": "A"}, {"label": "B", "value": "B"}, {"label": "C", "value": "C"}], 80),
+            (
+                [
+                    {"label": "A" * 24, "value": "A"},
+                    {"label": "B", "value": "B"},
+                    {"label": "C", "value": "C"},
+                ],
+                32,
+            ),
+            (
+                [
+                    {"label": "A" * 25, "value": "A"},
+                    {"label": "B", "value": "B"},
+                    {"label": "C", "value": "C"},
+                ],
+                56,
+            ),
+            (
+                [
+                    {"label": "A" * 48, "value": "A"},
+                    {"label": "B", "value": "B"},
+                    {"label": "C", "value": "C"},
+                ],
+                56,
+            ),
+            (
+                [
+                    {"label": "A" * 49, "value": "A"},
+                    {"label": "B", "value": "B"},
+                    {"label": "C", "value": "C"},
+                ],
+                80,
+            ),
         ],
     )
     def test_dropdown_option_height(self, options, option_height):
-        dict_options, default_value = get_dict_options_and_default(options=options, multi=False)
+        dict_options, default_value = get_dict_options_and_default(
+            options=options, multi=False
+        )
         dropdown = Dropdown(id="dropdown_id", multi=False, options=options).build()
 
         expected_dropdown = html.Div(
@@ -294,14 +372,44 @@
             (["A" * 31, "B", "C"], 80),
             (["A" * 60, "B", "C"], 104),
             (["A" * 61, "B", "C"], 128),
-            ([{"label": "A" * 30, "value": "A"}, {"label": "B", "value": "B"}, {"label": "C", "value": "C"}], 56),
-            ([{"label": "A" * 31, "value": "A"}, {"label": "B", "value": "B"}, {"label": "C", "value": "C"}], 80),
-            ([{"label": "A" * 60, "value": "A"}, {"label": "B", "value": "B"}, {"label": "C", "value": "C"}], 104),
-            ([{"label": "A" * 61, "value": "A"}, {"label": "B", "value": "B"}, {"label": "C", "value": "C"}], 128),
+            (
+                [
+                    {"label": "A" * 30, "value": "A"},
+                    {"label": "B", "value": "B"},
+                    {"label": "C", "value": "C"},
+                ],
+                56,
+            ),
+            (
+                [
+                    {"label": "A" * 31, "value": "A"},
+                    {"label": "B", "value": "B"},
+                    {"label": "C", "value": "C"},
+                ],
+                80,
+            ),
+            (
+                [
+                    {"label": "A" * 60, "value": "A"},
+                    {"label": "B", "value": "B"},
+                    {"label": "C", "value": "C"},
+                ],
+                104,
+            ),
+            (
+                [
+                    {"label": "A" * 61, "value": "A"},
+                    {"label": "B", "value": "B"},
+                    {"label": "C", "value": "C"},
+                ],
+                128,
+            ),
         ],
     )
     def test_dropdown_in_container_option_height(self, options, option_height):
-        dict_options, default_value = get_dict_options_and_default(options=options, multi=False)
+        dict_options, default_value = get_dict_options_and_default(
+            options=options, multi=False
+        )
         dropdown = Dropdown(id="dropdown_id", multi=False, options=options)
         dropdown._in_container = True
         dropdown = dropdown.build()
@@ -341,7 +449,10 @@
         ).build()
         expected_dropdown = html.Div(
             [
-                dbc.Label([html.Span("Title", id="dropdown_id_title"), None], html_for="dropdown_id"),
+                dbc.Label(
+                    [html.Span("Title", id="dropdown_id_title"), None],
+                    html_for="dropdown_id",
+                ),
                 dcc.Dropdown(
                     id="overridden_id",
                     options=[
@@ -373,9 +484,15 @@
         ).build()
 
         expected_description = [
-            html.Span("info", id="info-icon", className="material-symbols-outlined tooltip-icon"),
+            html.Span(
+                "info",
+                id="info-icon",
+                className="material-symbols-outlined tooltip-icon",
+            ),
             dbc.Tooltip(
-                children=dcc.Markdown("Test description", id="info-text", className="card-text"),
+                children=dcc.Markdown(
+                    "Test description", id="info-text", className="card-text"
+                ),
                 id="info",
                 target="info-icon",
                 autohide=False,
