"""Unit tests for vizro.models.Dropdown."""

import dash_bootstrap_components as dbc
import pytest
from asserts import assert_component_equal
from dash import dcc, html
from pydantic import ValidationError

from vizro.managers import model_manager
from vizro.models import Tooltip
from vizro.models._action._action import Action
from vizro.models._components.form import Dropdown
from vizro.models._components.form._form_utils import get_dict_options_and_default


class TestDropdownInstantiation:
    """Tests model instantiation."""

    def test_create_dropdown_mandatory_only(self):
        dropdown = Dropdown()

        assert hasattr(dropdown, "id")
        assert dropdown.type == "dropdown"
        assert dropdown.options == []
        assert dropdown.value is None
        assert dropdown.multi is True
        assert dropdown.title == ""
        assert dropdown.description is None
        assert dropdown.actions == []
        assert dropdown._action_outputs == {"__default__": f"{dropdown.id}.value"}
        assert dropdown._action_inputs == {"__default__": f"{dropdown.id}.value"}

    def test_create_dropdown_mandatory_and_optional(self):
        dropdown = Dropdown(
            id="dropdown-id",
            options=["A", "B", "C"],
            value="A",
            multi=False,
            title="Title",
            description="Test description",
        )

        assert dropdown.id == "dropdown-id"
        assert dropdown.type == "dropdown"
        assert dropdown.options == ["A", "B", "C"]
        assert dropdown.value == "A"
        assert dropdown.multi is False
        assert dropdown.title == "Title"
        assert dropdown.actions == []
        assert isinstance(dropdown.description, Tooltip)
        assert dropdown._action_outputs == {
            "__default__": f"{dropdown.id}.value",
            "title": f"{dropdown.id}_title.children",
            "description": f"{dropdown.description.id}-text.children",
        }
        assert dropdown._action_inputs == {"__default__": f"{dropdown.id}.value"}

    @pytest.mark.parametrize(
        "test_options, expected",
        [
            (["A", "B", "C"], ["A", "B", "C"]),
            ([1, 2, 3], [1.0, 2.0, 3.0]),
            ([1.0, 2.0, 3.0], [1.0, 2.0, 3.0]),
            ([True, False, True], [True, False, True]),
            (
                [{"label": "A", "value": "A"}, {"label": "B", "value": "B"}],
                [{"label": "A", "value": "A"}, {"label": "B", "value": "B"}],
            ),
            (
                [{"label": "New York", "value": "NYC"}, {"label": "Berlin", "value": "BER"}],
                [{"label": "New York", "value": "NYC"}, {"label": "Berlin", "value": "BER"}],
            ),
            (
                [{"label": "True", "value": True}, {"label": "False", "value": False}],
                [{"label": "True", "value": True}, {"label": "False", "value": False}],
            ),
        ],
    )
    def test_create_dropdown_valid_options(self, test_options, expected):
        dropdown = Dropdown(options=test_options)

        assert hasattr(dropdown, "id")
        assert dropdown.type == "dropdown"
        assert dropdown.options == expected
        assert dropdown.value is None
        assert dropdown.multi is True
        assert dropdown.title == ""
        assert dropdown.actions == []

    @pytest.mark.parametrize("test_options", [1, "A", True, 1.0, [True, 2.0, 1.0, "A", "B"]])
    def test_create_dropdown_invalid_options_type(self, test_options):
        with pytest.raises(ValidationError, match="Input should be a valid"):
            Dropdown(options=test_options)

    def test_create_dropdown_invalid_options_dict(self):
        with pytest.raises(ValidationError, match="Field required"):
            Dropdown(options=[{"hello": "A", "world": "A"}, {"hello": "B", "world": "B"}])

    @pytest.mark.parametrize(
        "test_value, options, multi",
        [
            # Single default value with multi=False
            ("A", ["A", "B", "C"], False),
            (1, [1, 2, 3], False),
            (1.0, [1.0, 2.0, 3.0], False),
            (False, [True, False], False),
            ("A", [{"label": "A", "value": "A"}, {"label": "B", "value": "B"}], False),
            # Single default value with multi=True
            ("A", ["A", "B", "C"], True),
            (1, [1, 2, 3], True),
            (1.0, [1.0, 2.0, 3.0], True),
            (False, [True, False], True),
            ("A", [{"label": "A", "value": "A"}, {"label": "B", "value": "B"}], True),
            # List of default values with multi=True
            (["A", "B"], ["A", "B", "C"], True),
            ([1, 2], [1, 2, 3], True),
            ([1.0, 2.0], [1.0, 2.0, 3.0], True),
            ([False, True], [True, False], True),
            (["A", "B"], [{"label": "A", "value": "A"}, {"label": "B", "value": "B"}], True),
        ],
    )
    def test_create_dropdown_valid_value(self, test_value, options, multi):
        dropdown = Dropdown(options=options, value=test_value, multi=multi)

        assert hasattr(dropdown, "id")
        assert dropdown.type == "dropdown"
        assert dropdown.value == test_value
        assert dropdown.multi == multi
        assert dropdown.title == ""
        assert dropdown.actions == []

    @pytest.mark.parametrize(
        "test_value, options",
        [
            (5, ["A", "B", "C"]),
            (5, [{"label": "A", "value": "A"}, {"label": "B", "value": "B"}]),
            ("D", ["A", "B", "C"]),
            ("D", [{"label": "A", "value": "A"}, {"label": "B", "value": "B"}]),
            (True, ["A", "B", "C"]),
            (True, [{"label": "A", "value": "A"}, {"label": "B", "value": "B"}]),
        ],
    )
    def test_create_dropdown_invalid_value(self, test_value, options):
        with pytest.raises(ValidationError, match="Please provide a valid value from `options`."):
            Dropdown(value=test_value, options=options)

    def test_create_dropdown_invalid_multi(self):
        with pytest.raises(ValidationError, match="Please set multi=True if providing a list of default values."):
            Dropdown(value=[1, 2], multi=False, options=[1, 2, 3, 4, 5])

    def test_set_action_via_validator(self, identity_action_function):
        dropdown = Dropdown(actions=[Action(function=identity_action_function())])
        actions_chain = dropdown.actions[0]
        assert actions_chain.trigger.component_property == "value"


class TestDropdownBuild:
    """Tests model build method."""

    @pytest.mark.parametrize(
        "value, options, expected_checkbox_value, expected_value, expected_options",
        [
            (
                ["A"],
                ["A", "B", "C"],
                False,
                ["A"],
                [{"label": "A", "value": "A"}, {"label": "B", "value": "B"}, {"label": "C", "value": "C"}],
            ),
            (
                ["A", "B", "C"],
                ["A", "B", "C"],
                True,
                ["A", "B", "C"],
                [{"label": "A", "value": "A"}, {"label": "B", "value": "B"}, {"label": "C", "value": "C"}],
            ),
            (
                None,
                ["A", "B", "C"],
                True,
                ["A", "B", "C"],
                [{"label": "A", "value": "A"}, {"label": "B", "value": "B"}, {"label": "C", "value": "C"}],
            ),
        ],
    )
    def test_dropdown_with_all_option(self, value, options, expected_checkbox_value, expected_value, expected_options):
        dropdown = Dropdown(value=value, options=options, title="Title", id="dropdown_id").build()
        expected_dropdown = html.Div(
            [
                dbc.Label([html.Span("Title", id="dropdown_id_title"), None], html_for="dropdown_id"),
                dcc.Dropdown(
                    id="dropdown_id",
                    options=[
                        {
                            "label": dbc.Checkbox(
                                id="dropdown_id_select_all",
                                value=expected_checkbox_value,
                                label="Select All",
                                persistence=True,
                                persistence_type="session",
                                className="dropdown-select-all",
                            ),
                            "value": "__SELECT_ALL",
                        },
                        *expected_options,
                    ],
                    optionHeight=32,
                    value=expected_value,
                    multi=True,
                    clearable=True,
                    placeholder="Select option",
                    persistence=True,
                    persistence_type="session",
                    className="dropdown",
                ),
            ]
        )

        assert_component_equal(dropdown, expected_dropdown)

    def test_dropdown_without_all_option(self):
        dropdown = Dropdown(id="dropdown_id", options=["A", "B", "C"], multi=False, title="Title").build()
        expected_dropdown = html.Div(
            [
                dbc.Label([html.Span("Title", id="dropdown_id_title"), None], html_for="dropdown_id"),
                dcc.Dropdown(
                    id="dropdown_id",
                    options=[{"label": "A", "value": "A"}, {"label": "B", "value": "B"}, {"label": "C", "value": "C"}],
                    optionHeight=32,
                    value="A",
                    multi=False,
                    clearable=False,
                    placeholder="Select option",
                    persistence=True,
                    persistence_type="session",
                    className="dropdown",
                ),
            ]
        )

        assert_component_equal(dropdown, expected_dropdown)

    @pytest.mark.parametrize(
        "options, option_height",
        [
            (["A", "B", "C"], 32),
            ([10, 20, 30], 32),
            (["A" * 30, "B", "C"], 32),
            (["A" * 31, "B", "C"], 56),
            (["A" * 60, "B", "C"], 56),
            (["A" * 61, "B", "C"], 80),
            ([{"label": "A" * 30, "value": "A"}, {"label": "B", "value": "B"}, {"label": "C", "value": "C"}], 32),
            ([{"label": "A" * 31, "value": "A"}, {"label": "B", "value": "B"}, {"label": "C", "value": "C"}], 56),
            ([{"label": "A" * 60, "value": "A"}, {"label": "B", "value": "B"}, {"label": "C", "value": "C"}], 56),
            ([{"label": "A" * 61, "value": "A"}, {"label": "B", "value": "B"}, {"label": "C", "value": "C"}], 80),
        ],
    )
<<<<<<< HEAD
    def test_dropdown_dynamic_option_height(self, options, option_height):
        dict_options, default_value = get_dict_options_and_default(options=options, multi=False)
        dropdown = Dropdown(id="dropdown_id", multi=False, options=dict_options).build()
=======
    def test_page_dropdown_dynamic_option_height(self, options, option_height):
        default_value = options[0]["value"] if all(isinstance(option, dict) for option in options) else options[0]  # type: ignore[index]
        dropdown = Dropdown(id="dropdown_id", multi=False, options=options).build()
>>>>>>> f7cc9a9f
        expected_dropdown = html.Div(
            [
                None,
                dcc.Dropdown(
                    id="dropdown_id",
                    options=dict_options,
                    optionHeight=option_height,
                    multi=False,
                    value=default_value,
                    clearable=False,
                    placeholder="Select option",
                    persistence=True,
                    persistence_type="session",
                    className="dropdown",
                ),
            ]
        )

        assert_component_equal(dropdown, expected_dropdown)

    @pytest.mark.usefixtures("managers_page_container_controls")
    @pytest.mark.parametrize(
        "options,  container_dropdown_height",
        [
            (["A", "B", "C"], 32),
            ([10, 20, 30], 32),
            (["A" * 15, "B", "C"], 32),
            (["A" * 30, "B", "C"], 56),
            (["A" * 31, "B", "C"], 80),
            (["A" * 60, "B", "C"], 104),
            (["A" * 61, "B", "C"], 128),
            ([{"label": "A" * 30, "value": "A"}, {"label": "B", "value": "B"}, {"label": "C", "value": "C"}], 56),
            ([{"label": "A" * 31, "value": "A"}, {"label": "B", "value": "B"}, {"label": "C", "value": "C"}], 80),
            ([{"label": "A" * 60, "value": "A"}, {"label": "B", "value": "B"}, {"label": "C", "value": "C"}], 104),
            ([{"label": "A" * 61, "value": "A"}, {"label": "B", "value": "B"}, {"label": "C", "value": "C"}], 128),
        ],
    )
    def test_container_dropdown_dynamic_option_height(self, options, container_dropdown_height):
        """Test dropdown dynamic option height calculation for page and container dropdowns."""
        # Common dropdown configuration
        default_value = options[0]["value"] if all(isinstance(option, dict) for option in options) else options[0]  # type: ignore[index]

        # Build actual dropdowns
        model_manager["container_filter_dropdown"].selector = Dropdown(
            options=options, multi=False, id="container_dropdown_id"
        )
        container_dropdown_manager = model_manager["container_filter_dropdown"]
        container_dropdown_manager.pre_build()
        container_dropdown = container_dropdown_manager.selector.build()

        # Expected components
        expected_container_dropdown = html.Div(
            [
                dbc.Label(
                    children=[html.Span(id="container_dropdown_id_title", children="Country"), None],
                    html_for="container_dropdown_id",
                ),
                dcc.Dropdown(
                    id="container_dropdown_id",
                    optionHeight=container_dropdown_height,
                    options=options,
                    multi=False,
                    value=default_value,
                    persistence=True,
                    persistence_type="session",
                    className="dropdown",
                ),
            ]
        )

        assert_component_equal(container_dropdown, expected_container_dropdown)

    def test_dropdown_build_with_extra(self):
        """Test that extra arguments correctly override defaults."""
        dropdown = Dropdown(
            options=["A", "B", "C"],
            title="Title",
            id="dropdown_id",
            extra={
                "clearable": True,
                "optionHeight": 150,
                "id": "overridden_id",
            },
        ).build()
        expected_dropdown = html.Div(
            [
                dbc.Label([html.Span("Title", id="dropdown_id_title"), None], html_for="dropdown_id"),
                dcc.Dropdown(
                    id="overridden_id",
                    options=[
                        {"label": html.Div(["ALL"]), "value": "ALL"},
                        {"label": "A", "value": "A"},
                        {"label": "B", "value": "B"},
                        {"label": "C", "value": "C"},
                    ],
                    value="ALL",
                    multi=True,
                    persistence=True,
                    persistence_type="session",
                    className="dropdown",
                    clearable=True,
                    optionHeight=150,
                ),
            ]
        )

        assert_component_equal(dropdown, expected_dropdown)

    def test_dropdown_with_description(self):
        dropdown = Dropdown(
            options=["A", "B", "C"],
            title="Title",
            id="dropdown_id",
            description=Tooltip(text="Test description", icon="info", id="info"),
        ).build()

        expected_description = [
            html.Span("info", id="info-icon", className="material-symbols-outlined tooltip-icon"),
            dbc.Tooltip(
                children=dcc.Markdown("Test description", id="info-text", className="card-text"),
                id="info",
                target="info-icon",
                autohide=False,
            ),
        ]

        expected_dropdown = html.Div(
            [
                dbc.Label(
                    [html.Span("Title", id="dropdown_id_title"), *expected_description],
                    html_for="dropdown_id",
                ),
                dcc.Dropdown(
                    id="dropdown_id",
                    options=[
                        {"label": html.Div(["ALL"]), "value": "ALL"},
                        {"label": "A", "value": "A"},
                        {"label": "B", "value": "B"},
                        {"label": "C", "value": "C"},
                    ],
                    optionHeight=32,
                    value="ALL",
                    multi=True,
                    persistence=True,
                    persistence_type="session",
                    className="dropdown",
                ),
            ]
        )

        assert_component_equal(dropdown, expected_dropdown)<|MERGE_RESOLUTION|>--- conflicted
+++ resolved
@@ -244,7 +244,7 @@
         "options, option_height",
         [
             (["A", "B", "C"], 32),
-            ([10, 20, 30], 32),
+            ([10.0, 20.0, 30.0], 32),
             (["A" * 30, "B", "C"], 32),
             (["A" * 31, "B", "C"], 56),
             (["A" * 60, "B", "C"], 56),
@@ -255,15 +255,10 @@
             ([{"label": "A" * 61, "value": "A"}, {"label": "B", "value": "B"}, {"label": "C", "value": "C"}], 80),
         ],
     )
-<<<<<<< HEAD
-    def test_dropdown_dynamic_option_height(self, options, option_height):
+    def test_page_dropdown_dynamic_option_height(self, options, option_height):
         dict_options, default_value = get_dict_options_and_default(options=options, multi=False)
-        dropdown = Dropdown(id="dropdown_id", multi=False, options=dict_options).build()
-=======
-    def test_page_dropdown_dynamic_option_height(self, options, option_height):
-        default_value = options[0]["value"] if all(isinstance(option, dict) for option in options) else options[0]  # type: ignore[index]
         dropdown = Dropdown(id="dropdown_id", multi=False, options=options).build()
->>>>>>> f7cc9a9f
+
         expected_dropdown = html.Div(
             [
                 None,
@@ -274,9 +269,9 @@
                     multi=False,
                     value=default_value,
                     clearable=False,
-                    placeholder="Select option",
-                    persistence=True,
-                    persistence_type="session",
+                    persistence=True,
+                    persistence_type="session",
+                    placeholder="Select option",
                     className="dropdown",
                 ),
             ]
@@ -289,7 +284,7 @@
         "options,  container_dropdown_height",
         [
             (["A", "B", "C"], 32),
-            ([10, 20, 30], 32),
+            ([10.0, 20.0, 30.0], 32),
             (["A" * 15, "B", "C"], 32),
             (["A" * 30, "B", "C"], 56),
             (["A" * 31, "B", "C"], 80),
@@ -304,7 +299,7 @@
     def test_container_dropdown_dynamic_option_height(self, options, container_dropdown_height):
         """Test dropdown dynamic option height calculation for page and container dropdowns."""
         # Common dropdown configuration
-        default_value = options[0]["value"] if all(isinstance(option, dict) for option in options) else options[0]  # type: ignore[index]
+        dict_options, default_value = get_dict_options_and_default(options=options, multi=False)
 
         # Build actual dropdowns
         model_manager["container_filter_dropdown"].selector = Dropdown(
@@ -323,12 +318,14 @@
                 ),
                 dcc.Dropdown(
                     id="container_dropdown_id",
+                    clearable=False,
                     optionHeight=container_dropdown_height,
-                    options=options,
+                    options=dict_options,
                     multi=False,
                     value=default_value,
                     persistence=True,
                     persistence_type="session",
+                    placeholder="Select option",
                     className="dropdown",
                 ),
             ]
@@ -342,6 +339,7 @@
             options=["A", "B", "C"],
             title="Title",
             id="dropdown_id",
+            multi=False,
             extra={
                 "clearable": True,
                 "optionHeight": 150,
@@ -354,15 +352,15 @@
                 dcc.Dropdown(
                     id="overridden_id",
                     options=[
-                        {"label": html.Div(["ALL"]), "value": "ALL"},
                         {"label": "A", "value": "A"},
                         {"label": "B", "value": "B"},
                         {"label": "C", "value": "C"},
                     ],
-                    value="ALL",
-                    multi=True,
-                    persistence=True,
-                    persistence_type="session",
+                    value="A",
+                    multi=False,
+                    persistence=True,
+                    persistence_type="session",
+                    placeholder="Select option",
                     className="dropdown",
                     clearable=True,
                     optionHeight=150,
@@ -375,6 +373,7 @@
     def test_dropdown_with_description(self):
         dropdown = Dropdown(
             options=["A", "B", "C"],
+            multi=False,
             title="Title",
             id="dropdown_id",
             description=Tooltip(text="Test description", icon="info", id="info"),
@@ -399,16 +398,17 @@
                 dcc.Dropdown(
                     id="dropdown_id",
                     options=[
-                        {"label": html.Div(["ALL"]), "value": "ALL"},
                         {"label": "A", "value": "A"},
                         {"label": "B", "value": "B"},
                         {"label": "C", "value": "C"},
                     ],
                     optionHeight=32,
-                    value="ALL",
-                    multi=True,
-                    persistence=True,
-                    persistence_type="session",
+                    value="A",
+                    multi=False,
+                    clearable=False,
+                    persistence=True,
+                    persistence_type="session",
+                    placeholder="Select option",
                     className="dropdown",
                 ),
             ]
