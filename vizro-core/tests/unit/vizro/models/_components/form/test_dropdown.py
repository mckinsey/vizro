--- conflicted
+++ resolved
@@ -13,49 +13,7 @@
 from vizro.models._components.form import Dropdown
 
 
-<<<<<<< HEAD
-@pytest.fixture()
-def expected_dropdown_with_all():
-    return html.Div(
-        [
-            html.Label("Title", htmlFor="dropdown_id"),
-            dcc.Dropdown(
-                id="dropdown_id",
-                options=["ALL", "A", "B", "C"],
-                value="ALL",
-                multi=True,
-                persistence=True,
-                persistence_type="session",
-                className="selector_body_dropdown",
-            ),
-        ],
-        className="selector_dropdown_container",
-        id="dropdown_id_outer",
-    )
 
-
-@pytest.fixture()
-def expected_dropdown_without_all():
-    return html.Div(
-        [
-            html.Label("Title", htmlFor="dropdown_id"),
-            dcc.Dropdown(
-                id="dropdown_id",
-                options=["A", "B", "C"],
-                value="A",
-                multi=False,
-                persistence=True,
-                persistence_type="session",
-                className="selector_body_dropdown",
-            ),
-        ],
-        className="selector_dropdown_container",
-        id="dropdown_id_outer",
-    )
-
-
-=======
->>>>>>> aa6eaa2a
 class TestDropdownInstantiation:
     """Tests model instantiation."""
 
@@ -198,11 +156,7 @@
         ).build()
         expected_dropdown = html.Div(
             [
-<<<<<<< HEAD
                 html.Label("Title", htmlFor="dropdown_id"),
-=======
-                html.P("Title"),
->>>>>>> aa6eaa2a
                 dcc.Dropdown(
                     id="dropdown_id",
                     options=["ALL", "A", "B", "C"],
@@ -223,11 +177,7 @@
         dropdown = Dropdown(id="dropdown_id", options=["A", "B", "C"], multi=False, title="Title").build()
         expected_dropdown = html.Div(
             [
-<<<<<<< HEAD
                 html.Label("Title", htmlFor="dropdown_id"),
-=======
-                html.P("Title"),
->>>>>>> aa6eaa2a
                 dcc.Dropdown(
                     id="dropdown_id",
                     options=["A", "B", "C"],
