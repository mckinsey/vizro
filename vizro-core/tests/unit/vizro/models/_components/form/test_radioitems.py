"""Unit tests for vizro.models.RadioItems."""

import pytest
from asserts import assert_component_equal
from dash import dcc, html

try:
    from pydantic.v1 import ValidationError
except ImportError:  # pragma: no cov
    from pydantic import ValidationError

from vizro.models._action._action import Action
from vizro.models._components.form import RadioItems


<<<<<<< HEAD
@pytest.fixture()
def expected_radio_items():
    return html.Div(
        [
            html.Label("Title", htmlFor="radio_items_id"),
            dcc.RadioItems(
                id="radio_items_id",
                options=["A", "B", "C"],
                value="A",
                className="selector_body_radio_items",
                persistence=True,
                persistence_type="session",
            ),
        ],
        className="selector_container",
        id="radio_items_id_outer",
    )


=======
>>>>>>> aa6eaa2a
class TestRadioItemsInstantiation:
    """Tests model instantiation."""

    def test_create_radio_items_mandatory_only(self):
        radio_items = RadioItems()

        assert hasattr(radio_items, "id")
        assert radio_items.type == "radio_items"
        assert radio_items.options == []
        assert radio_items.value is None
        assert radio_items.title == ""
        assert radio_items.actions == []

    def test_create_radio_items_mandatory_and_optional(self):
        radio_items = RadioItems(options=["A", "B", "C"], value="A", title="Title", id="radio_items_id")

        assert radio_items.id == "radio_items_id"
        assert radio_items.type == "radio_items"
        assert radio_items.options == ["A", "B", "C"]
        assert radio_items.value == "A"
        assert radio_items.title == "Title"
        assert radio_items.actions == []

    @pytest.mark.parametrize(
        "test_options, expected",
        [
            (["A", "B", "C"], ["A", "B", "C"]),
            ([1, 2, 3], [1.0, 2.0, 3.0]),
            ([1.0, 2.0, 3.0], [1.0, 2.0, 3.0]),
            ([True, False, True], [True, False, True]),
            (
                [{"label": "A", "value": "A"}, {"label": "B", "value": "B"}],
                [{"label": "A", "value": "A"}, {"label": "B", "value": "B"}],
            ),
            (
                [{"label": "New York", "value": "NYC"}, {"label": "Berlin", "value": "BER"}],
                [{"label": "New York", "value": "NYC"}, {"label": "Berlin", "value": "BER"}],
            ),
            (
                [{"label": "True", "value": True}, {"label": "False", "value": False}],
                [{"label": "True", "value": True}, {"label": "False", "value": False}],
            ),
            ([True, 2.0, 1.0, "A", "B"], ["True", "2.0", "1.0", "A", "B"]),
        ],
    )
    def test_create_radio_items_valid_options(self, test_options, expected):
        radio_items = RadioItems(options=test_options)

        assert hasattr(radio_items, "id")
        assert radio_items.type == "radio_items"
        assert radio_items.options == expected
        assert radio_items.value is None
        assert radio_items.title == ""
        assert radio_items.actions == []

    @pytest.mark.parametrize("test_options", [1, "A", True, 1.0])
    def test_create_radio_items_invalid_options_type(self, test_options):
        with pytest.raises(ValidationError, match="value is not a valid list"):
            RadioItems(options=test_options)

    def test_create_radio_items_invalid_options_dict(self):
        with pytest.raises(
            ValidationError,
            match="Invalid argument `options` passed. Expected a dict with keys `label` and `value`.",
        ):
            RadioItems(options=[{"hello": "A", "world": "A"}, {"hello": "B", "world": "B"}])

    @pytest.mark.parametrize(
        "test_value, options",
        [
            ("A", ["A", "B", "C"]),
            (1, [1, 2, 3]),
            (2.0, [1.0, 2.0, 3.0]),
            (True, [True, False]),
            ("B", [{"label": "A", "value": "A"}, {"label": "B", "value": "B"}]),
            ("True", [True, 2.0, 1.0, "A", "B"]),
        ],
    )
    def test_create_radio_items_valid_value(self, test_value, options):
        radio_items = RadioItems(options=options, value=test_value)

        assert hasattr(radio_items, "id")
        assert radio_items.type == "radio_items"
        assert radio_items.value == test_value
        assert radio_items.title == ""
        assert radio_items.actions == []

    @pytest.mark.parametrize(
        "test_value, options",
        [
            (5, ["A", "B", "C"]),
            (5, [{"label": "A", "value": "A"}, {"label": "B", "value": "B"}]),
            ("D", ["A", "B", "C"]),
            ("D", [{"label": "A", "value": "A"}, {"label": "B", "value": "B"}]),
            (True, ["A", "B", "C"]),
            (True, [{"label": "A", "value": "A"}, {"label": "B", "value": "B"}]),
        ],
    )
    def test_create_radio_items_invalid_value_non_existing(self, test_value, options):
        with pytest.raises(ValidationError, match="Please provide a valid value from `options`."):
            RadioItems(value=test_value, options=options)

    def test_create_radio_items_invalid_value_format(self):
        with pytest.raises(ValidationError, match="3 validation errors for RadioItems"):
            RadioItems(value=[1], options=[1, 2, 3, 4, 5])

    def test_set_action_via_validator(self, identity_action_function):
        radio_items = RadioItems(actions=[Action(function=identity_action_function())])
        actions_chain = radio_items.actions[0]
        assert actions_chain.trigger.component_property == "value"


class TestRadioItemsBuild:
    """Tests model build method."""

    def test_radio_items_build(self):
        radio_items = RadioItems(id="radio_items_id", options=["A", "B", "C"], title="Title").build()
        expected_radio_items = html.Div(
            [
<<<<<<< HEAD
                html.Label("Title", htmlFor="radio_items_id"),
=======
                html.P("Title"),
>>>>>>> aa6eaa2a
                dcc.RadioItems(
                    id="radio_items_id",
                    options=["A", "B", "C"],
                    value="A",
                    className="selector_body_radio_items",
                    persistence=True,
                    persistence_type="session",
                ),
            ],
            className="selector_container",
            id="radio_items_id_outer",
        )

        assert_component_equal(radio_items, expected_radio_items)<|MERGE_RESOLUTION|>--- conflicted
+++ resolved
@@ -13,28 +13,6 @@
 from vizro.models._components.form import RadioItems
 
 
-<<<<<<< HEAD
-@pytest.fixture()
-def expected_radio_items():
-    return html.Div(
-        [
-            html.Label("Title", htmlFor="radio_items_id"),
-            dcc.RadioItems(
-                id="radio_items_id",
-                options=["A", "B", "C"],
-                value="A",
-                className="selector_body_radio_items",
-                persistence=True,
-                persistence_type="session",
-            ),
-        ],
-        className="selector_container",
-        id="radio_items_id_outer",
-    )
-
-
-=======
->>>>>>> aa6eaa2a
 class TestRadioItemsInstantiation:
     """Tests model instantiation."""
 
@@ -154,11 +132,7 @@
         radio_items = RadioItems(id="radio_items_id", options=["A", "B", "C"], title="Title").build()
         expected_radio_items = html.Div(
             [
-<<<<<<< HEAD
                 html.Label("Title", htmlFor="radio_items_id"),
-=======
-                html.P("Title"),
->>>>>>> aa6eaa2a
                 dcc.RadioItems(
                     id="radio_items_id",
                     options=["A", "B", "C"],
