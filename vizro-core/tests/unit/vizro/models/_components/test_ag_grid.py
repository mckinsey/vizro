--- conflicted
+++ resolved
@@ -26,7 +26,10 @@
 
 @pytest.fixture
 def dash_ag_grid_with_arguments():
-    return dash_ag_grid(data_frame=px.data.gapminder(), defaultColDef={"resizable": False, "sortable": False})
+    return dash_ag_grid(
+        data_frame=px.data.gapminder(),
+        defaultColDef={"resizable": False, "sortable": False},
+    )
 
 
 @pytest.fixture
@@ -51,12 +54,14 @@
             "__default__": f"{ag_grid.id}.children",
             "figure": f"{ag_grid.id}.children",
             **{
-                ag_grid_prop: f"{ag_grid._inner_component_id}.{ag_grid_prop}" for ag_grid_prop in DAG_AG_GRID_PROPERTIES
+                ag_grid_prop: f"{ag_grid._inner_component_id}.{ag_grid_prop}"
+                for ag_grid_prop in DAG_AG_GRID_PROPERTIES
             },
         }
         assert ag_grid._action_inputs == {
             **{
-                ag_grid_prop: f"{ag_grid._inner_component_id}.{ag_grid_prop}" for ag_grid_prop in DAG_AG_GRID_PROPERTIES
+                ag_grid_prop: f"{ag_grid._inner_component_id}.{ag_grid_prop}"
+                for ag_grid_prop in DAG_AG_GRID_PROPERTIES
             },
         }
 
@@ -86,10 +91,16 @@
             "header": "ag-grid-id_header.children",
             "footer": "ag-grid-id_footer.children",
             "description": f"{ag_grid.description.id}-text.children",
-            **{ag_grid_prop: f"underlying_ag_grid_id.{ag_grid_prop}" for ag_grid_prop in DAG_AG_GRID_PROPERTIES},
+            **{
+                ag_grid_prop: f"underlying_ag_grid_id.{ag_grid_prop}"
+                for ag_grid_prop in DAG_AG_GRID_PROPERTIES
+            },
         }
         assert ag_grid._action_inputs == {
-            **{ag_grid_prop: f"underlying_ag_grid_id.{ag_grid_prop}" for ag_grid_prop in DAG_AG_GRID_PROPERTIES},
+            **{
+                ag_grid_prop: f"underlying_ag_grid_id.{ag_grid_prop}"
+                for ag_grid_prop in DAG_AG_GRID_PROPERTIES
+            },
         }
 
     def test_ag_grid_filter_interaction_attributes(self, ag_grid_with_id):
@@ -133,12 +144,11 @@
         assert my_ag_grid.actions == []
 
     def test_ag_grid_trigger(self, ag_grid_with_id, identity_action_function):
-        ag_grid = vm.AgGrid(figure=ag_grid_with_id, actions=[Action(function=identity_action_function())])
-<<<<<<< HEAD
-        action = ag_grid.actions[0]
-=======
+        ag_grid = vm.AgGrid(
+            figure=ag_grid_with_id,
+            actions=[Action(function=identity_action_function())],
+        )
         [action] = ag_grid.actions
->>>>>>> ce2bfeda
         assert action._trigger == "underlying_ag_grid_id.cellClicked"
 
 
@@ -201,7 +211,9 @@
 
 
 class TestProcessAgGridDataFrame:
-    def test_process_figure_data_frame_str_df(self, dash_ag_grid_with_str_dataframe, gapminder):
+    def test_process_figure_data_frame_str_df(
+        self, dash_ag_grid_with_str_dataframe, gapminder
+    ):
         data_manager["gapminder"] = gapminder
         ag_grid = vm.AgGrid(id="ag_grid", figure=dash_ag_grid_with_str_dataframe)
         assert data_manager[ag_grid["data_frame"]].load().equals(gapminder)
@@ -229,8 +241,18 @@
                 vm.Page(
                     title="Test Page",
                     components=[
-                        vm.AgGrid(figure=dash_ag_grid(id="duplicate_ag_grid_id", data_frame=px.data.gapminder())),
-                        vm.AgGrid(figure=dash_ag_grid(id="duplicate_ag_grid_id", data_frame=px.data.gapminder())),
+                        vm.AgGrid(
+                            figure=dash_ag_grid(
+                                id="duplicate_ag_grid_id",
+                                data_frame=px.data.gapminder(),
+                            )
+                        ),
+                        vm.AgGrid(
+                            figure=dash_ag_grid(
+                                id="duplicate_ag_grid_id",
+                                data_frame=px.data.gapminder(),
+                            )
+                        ),
                     ],
                 )
             ]
@@ -247,7 +269,12 @@
                 vm.Page(
                     title="Test Page",
                     components=[
-                        vm.AgGrid(figure=dash_ag_grid(id="duplicate_ag_grid_id", data_frame=px.data.gapminder())),
+                        vm.AgGrid(
+                            figure=dash_ag_grid(
+                                id="duplicate_ag_grid_id",
+                                data_frame=px.data.gapminder(),
+                            )
+                        ),
                         vm.Button(id="duplicate_ag_grid_id"),
                     ],
                 )
@@ -292,7 +319,9 @@
             ("standard_ag_grid", "__input_text_ag_grid"),
         ],
     )
-    def test_ag_grid_build_with_and_without_underlying_id(self, ag_grid, underlying_id_expected, request):
+    def test_ag_grid_build_with_and_without_underlying_id(
+        self, ag_grid, underlying_id_expected, request
+    ):
         ag_grid = vm.AgGrid(id="text_ag_grid", figure=request.getfixturevalue(ag_grid))
         ag_grid.pre_build()
         ag_grid = ag_grid.build()
@@ -320,7 +349,10 @@
 
     def test_aggrid_build_title_header_footer(self, standard_ag_grid):
         ag_grid = vm.AgGrid(
-            figure=standard_ag_grid, title="Title", header="""#### Subtitle""", footer="""SOURCE: **DATA**"""
+            figure=standard_ag_grid,
+            title="Title",
+            header="""#### Subtitle""",
+            footer="""SOURCE: **DATA**""",
         )
         ag_grid.pre_build()
         ag_grid = ag_grid.build()
@@ -355,7 +387,11 @@
         ag_grid = ag_grid.build()
 
         expected_description = [
-            html.Span("info", id="info-icon", className="material-symbols-outlined tooltip-icon"),
+            html.Span(
+                "info",
+                id="info-icon",
+                className="material-symbols-outlined tooltip-icon",
+            ),
             dbc.Tooltip(
                 children=dcc.Markdown("Tooltip test", className="card-text"),
                 id="info",
@@ -366,7 +402,10 @@
         expected_ag_grid = dcc.Loading(
             html.Div(
                 children=[
-                    html.H3([html.Span("Title"), *expected_description], className="figure-title"),
+                    html.H3(
+                        [html.Span("Title"), *expected_description],
+                        className="figure-title",
+                    ),
                     None,
                     html.Div(
                         children=html.Div(),
