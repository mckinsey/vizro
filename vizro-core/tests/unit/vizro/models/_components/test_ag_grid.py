"""Unit tests for vizro.models.AgGrid."""

import pytest
from asserts import assert_component_equal
from dash import dcc, html

try:
    from pydantic.v1 import ValidationError
except ImportError:  # pragma: no cov
    from pydantic import ValidationError

import vizro.models as vm
import vizro.plotly.express as px
from vizro.managers import data_manager
from vizro.models._action._action import Action
from vizro.tables import dash_ag_grid


@pytest.fixture
def dash_ag_grid_with_arguments():
    return dash_ag_grid(data_frame=px.data.gapminder(), defaultColDef={"resizable": False, "sortable": False})


@pytest.fixture
def dash_ag_grid_with_str_dataframe():
    return dash_ag_grid(data_frame="gapminder")


class TestAgGridInstantiation:
    def test_create_graph_mandatory_only(self, standard_ag_grid):
        ag_grid = vm.AgGrid(figure=standard_ag_grid)

        assert hasattr(ag_grid, "id")
        assert ag_grid.type == "ag_grid"
        assert ag_grid.figure == standard_ag_grid
        assert ag_grid.actions == []

    @pytest.mark.parametrize("id", ["id_1", "id_2"])
    def test_create_ag_grid_mandatory_and_optional(self, standard_ag_grid, id):
        ag_grid = vm.AgGrid(figure=standard_ag_grid, id=id, actions=[])

        assert ag_grid.id == id
        assert ag_grid.type == "ag_grid"
        assert ag_grid.figure == standard_ag_grid

    def test_mandatory_figure_missing(self):
        with pytest.raises(ValidationError, match="field required"):
            vm.AgGrid()

    def test_wrong_captured_callable(self, standard_dash_table):
        with pytest.raises(ValidationError, match="CapturedCallable mode mismatch"):
            vm.AgGrid(figure=standard_dash_table)

    def test_failed_ag_grid_with_no_captured_callable(self, standard_go_chart):
        with pytest.raises(ValidationError, match="must provide a valid CapturedCallable object"):
            vm.AgGrid(figure=standard_go_chart)

    @pytest.mark.xfail(reason="This test is failing as we are not yet detecting different types of captured callables")
    def test_failed_ag_grid_with_wrong_captured_callable(self, standard_px_chart):
        with pytest.raises(ValidationError, match="must provide a valid ag_grid function vm.AgGrid"):
            vm.AgGrid(figure=standard_px_chart)

    def test_set_action_via_validator(self, standard_ag_grid, identity_action_function):
        ag_grid = vm.AgGrid(figure=standard_ag_grid, actions=[Action(function=identity_action_function())])
        actions_chain = ag_grid.actions[0]
        assert actions_chain.trigger.component_property == "cellClicked"


class TestDunderMethodsAgGrid:
    def test_getitem_known_args(self, dash_ag_grid_with_arguments):
        ag_grid = vm.AgGrid(figure=dash_ag_grid_with_arguments)
        assert ag_grid["defaultColDef"] == {"resizable": False, "sortable": False}
        assert ag_grid["type"] == "ag_grid"

    def test_getitem_unknown_args(self, standard_ag_grid):
        ag_grid = vm.AgGrid(figure=standard_ag_grid)
        with pytest.raises(KeyError):
            ag_grid["unknown_args"]


class TestAttributesAgGrid:
    # Testing at this low implementation level as mocking callback contexts skips checking for creation of these objects
    def test_ag_grid_filter_interaction_attributes(self, ag_grid_with_id):
        ag_grid = vm.AgGrid(figure=ag_grid_with_id, title="Gapminder", actions=[])
        ag_grid.pre_build()
        assert hasattr(ag_grid, "_filter_interaction_input")
        assert "modelID" in ag_grid._filter_interaction_input


class TestProcessAgGridDataFrame:
    def test_process_figure_data_frame_str_df(self, dash_ag_grid_with_str_dataframe, gapminder):
        data_manager["gapminder"] = gapminder
        ag_grid = vm.AgGrid(id="ag_grid", figure=dash_ag_grid_with_str_dataframe)
        assert data_manager[ag_grid["data_frame"]].load().equals(gapminder)

    def test_process_figure_data_frame_df(self, standard_ag_grid, gapminder):
        ag_grid = vm.AgGrid(id="ag_grid", figure=standard_ag_grid)
        assert data_manager[ag_grid["data_frame"]].load().equals(gapminder)


class TestPreBuildAgGrid:
    def test_pre_build_no_actions_no_underlying_ag_grid_id(self, standard_ag_grid):
        ag_grid = vm.AgGrid(id="text_ag_grid", figure=standard_ag_grid)
        ag_grid.pre_build()

        assert ag_grid._input_component_id == "__input_text_ag_grid"

    def test_pre_build_actions_underlying_ag_grid_id(self, ag_grid_with_id, filter_interaction_action):
        ag_grid = vm.AgGrid(id="text_ag_grid", figure=ag_grid_with_id, actions=[filter_interaction_action])
        ag_grid.pre_build()
        assert ag_grid._input_component_id == "underlying_ag_grid_id"


class TestBuildAgGrid:
    def test_ag_grid_build_mandatory_only(self, standard_ag_grid, gapminder):
        ag_grid = vm.AgGrid(id="text_ag_grid", figure=standard_ag_grid)
        ag_grid.pre_build()
        ag_grid = ag_grid.build()
        expected_ag_grid = dcc.Loading(
            [
                None,
                html.Div(
                    id="text_ag_grid",
                    children=dash_ag_grid(data_frame=gapminder, id="__input_text_ag_grid")(),
                    className="table-container",
                ),
            ],
            color="grey",
            parent_className="loading-container",
            overlay_style={"visibility": "visible", "opacity": 0.3},
        )

        assert_component_equal(ag_grid, expected_ag_grid)

    def test_ag_grid_build_with_underlying_id(self, ag_grid_with_id_and_conf, filter_interaction_action, gapminder):
        ag_grid = vm.AgGrid(id="text_ag_grid", figure=ag_grid_with_id_and_conf, actions=[filter_interaction_action])
        ag_grid.pre_build()
        ag_grid = ag_grid.build()

        expected_ag_grid = dcc.Loading(
            [
                None,
                html.Div(
<<<<<<< HEAD
                    dash_ag_grid(
                        data_frame=gapminder,
                        id="underlying_ag_grid_id",
=======
                    id="text_ag_grid",
                    children=dash_ag_grid(
                        data_frame=gapminder, id="underlying_ag_grid_id", dashGridOptions={"pagination": True}
>>>>>>> dc5d9b9c
                    )(),
                    className="table-container",
                ),
            ],
            color="grey",
            parent_className="loading-container",
            overlay_style={"visibility": "visible", "opacity": 0.3},
        )

        assert_component_equal(ag_grid, expected_ag_grid)<|MERGE_RESOLUTION|>--- conflicted
+++ resolved
@@ -141,15 +141,9 @@
             [
                 None,
                 html.Div(
-<<<<<<< HEAD
-                    dash_ag_grid(
-                        data_frame=gapminder,
-                        id="underlying_ag_grid_id",
-=======
                     id="text_ag_grid",
                     children=dash_ag_grid(
                         data_frame=gapminder, id="underlying_ag_grid_id", dashGridOptions={"pagination": True}
->>>>>>> dc5d9b9c
                     )(),
                     className="table-container",
                 ),
