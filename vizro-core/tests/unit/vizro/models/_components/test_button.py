--- conflicted
+++ resolved
@@ -34,7 +34,13 @@
         ],
     )
     def test_create_button_mandatory_and_optional(self, text, href, variant):
-        button = vm.Button(id="button-id", text=text, href=href, variant=variant, description="This is description")
+        button = vm.Button(
+            id="button-id",
+            text=text,
+            href=href,
+            variant=variant,
+            description="This is description",
+        )
 
         assert button.id == "button-id"
         assert button.type == "button"
@@ -50,19 +56,19 @@
 
     def test_button_trigger(self):
         button = vm.Button(id="button-id", actions=[vm.Action(function=export_data())])
-<<<<<<< HEAD
-        action = button.actions[0]
-=======
         [action] = button.actions
->>>>>>> ce2bfeda
         assert action._trigger == "button-id.n_clicks"
 
     def test_invalid_variant(self):
-        with pytest.raises(ValidationError, match="Input should be 'plain', 'filled' or 'outlined'."):
+        with pytest.raises(
+            ValidationError, match="Input should be 'plain', 'filled' or 'outlined'."
+        ):
             vm.Button(variant="test")
 
     def test_invalid_text(self):
-        with pytest.raises(ValidationError, match="String should have at least 1 character"):
+        with pytest.raises(
+            ValidationError, match="String should have at least 1 character"
+        ):
             vm.Button(text="")
 
 
@@ -83,7 +89,9 @@
     def test_button_build_with_extra(self):
         """Test that extra arguments correctly override defaults."""
         result = vm.Button(
-            id="button", text="Click me!", extra={"color": "success", "outline": True, "href": "www.google.com"}
+            id="button",
+            text="Click me!",
+            extra={"color": "success", "outline": True, "href": "www.google.com"},
         ).build()
         assert_component_equal(
             result,
@@ -98,7 +106,9 @@
         )
 
     def test_button_build_with_href(self):
-        button = vm.Button(id="button_id", text="My text!", href="www.google.com").build()
+        button = vm.Button(
+            id="button_id", text="My text!", href="www.google.com"
+        ).build()
         expected = dbc.Button(
             id="button_id",
             children=html.Span(["My text!", None], className="button-text"),
@@ -134,9 +144,15 @@
         ).build()
 
         expected_description = [
-            html.Span("info", id="info-icon", className="material-symbols-outlined tooltip-icon"),
+            html.Span(
+                "info",
+                id="info-icon",
+                className="material-symbols-outlined tooltip-icon",
+            ),
             dbc.Tooltip(
-                children=dcc.Markdown("Test description", id="info-text", className="card-text"),
+                children=dcc.Markdown(
+                    "Test description", id="info-text", className="card-text"
+                ),
                 id="info",
                 target="info-icon",
                 autohide=False,
