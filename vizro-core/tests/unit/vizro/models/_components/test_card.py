--- conflicted
+++ resolved
@@ -13,17 +13,6 @@
 import vizro.models as vm
 
 
-<<<<<<< HEAD
-@pytest.fixture
-def expected_card():
-    text = dcc.Markdown("Hello", className="card_text", dangerously_allow_html=False, id="card_id")
-    button = html.Div(dbc.Button(href="https://www.google.com", className="card_button"), className="button_container")
-
-    return html.Div([text, button], className="nav_card_container", id="card_id_outer")
-
-
-=======
->>>>>>> aa6eaa2a
 class TestCardInstantiation:
     """Tests model instantiation."""
 
