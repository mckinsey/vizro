import pytest
<<<<<<< HEAD
from dash import Output, State
=======
from asserts import assert_component_equal
from dash import Output, State, dcc
>>>>>>> 6ababb2d
from pydantic import ValidationError

from vizro.actions._abstract_action import _AbstractAction


class action_with_no_args(_AbstractAction):
    def function(self):
        pass

    @property
    def outputs(self):
        return []


class action_with_one_static_arg(_AbstractAction):
    arg_1: str

    def function(self):
        pass

    @property
    def outputs(self):
        return []


class action_with_two_static_args(_AbstractAction):
    arg_1: str
    arg_2: str

    def function(self):
        pass

    @property
    def outputs(self):
        return []


class action_with_one_runtime_arg(_AbstractAction):
    arg_1: str

    def function(self, arg_1):
        pass

    @property
    def outputs(self):
        return []


class action_with_two_runtime_args(_AbstractAction):
    arg_1: str
    arg_2: str

    def function(self, arg_1: str, arg_2: str):
        pass

    @property
    def outputs(self):
        return []


class action_with_one_runtime_and_one_static(_AbstractAction):
    runtime_arg: str
    static_arg: str

    def function(self, runtime_arg: str):
        pass

    @property
    def outputs(self):
        return []


class action_with_builtin_runtime_arg(_AbstractAction):
    def function(self, _controls: dict):
        pass

    @property
    def outputs(self):
        return []


@pytest.fixture
def action_with_mock_outputs(request):
    class _action_with_mock_outputs(_AbstractAction):
        def function(self):
            pass

        @property
        def outputs(self):
            return request.param

    return _action_with_mock_outputs


class TestAbstractActionInstantiation:
    """Tests _AbstractAction instantiation."""

    def test_action_first_in_chain_mandatory_only(self):
        action = action_with_no_args(id="action-id")

        # Private attribute set by parent component's validation, not Action's.
        action._first_in_chain = True

        assert hasattr(action, "id")
        assert hasattr(action, "function")
        assert action.outputs == []

        assert not action._legacy
        assert action._transformed_inputs == {}
        assert action._transformed_outputs == []
        assert_component_equal(
            action._dash_components, [dcc.Store(id="action-id_finished"), dcc.Store(id="action-id_guarded_trigger")]
        )
        assert action._parameters == set()
        assert action._runtime_args == {}
        assert action._action_name == "action_with_no_args"

    def test_action_not_first_in_chain_mandatory_only(self):
        action = action_with_no_args(id="action-id")

        # Private attribute set by parent component's validation, not Action's.
        action._first_in_chain = False

        assert hasattr(action, "id")
        assert hasattr(action, "function")
        assert action.outputs == []

        assert not action._legacy
        assert action._transformed_inputs == {}
        assert action._transformed_outputs == []
        assert_component_equal(action._dash_components, [dcc.Store(id="action-id_finished")])
        assert action._parameters == set()
        assert action._runtime_args == {}
        assert action._action_name == "action_with_no_args"


class TestAbstractActionInputs:
    @pytest.mark.parametrize(
        "action_class, inputs, expected_transformed_inputs",
        [
            (action_with_no_args, {}, {}),
            (
                action_with_one_static_arg,
                {"arg_1": "anything"},
                {},
            ),
            (
                action_with_two_static_args,
                {"arg_1": "anything", "arg_2": "anything"},
                {},
            ),
            (
                action_with_one_runtime_arg,
                {"arg_1": "component.property"},
                {"arg_1": State("component", "property")},
            ),
            (
                action_with_one_runtime_arg,
                {"arg_1": "known_dropdown_filter_id"},
                {"arg_1": State("known_dropdown_filter_id", "value")},
            ),
            (
                action_with_one_runtime_arg,
                {"arg_1": "known_ag_grid_id.cellClicked"},
                {"arg_1": State("underlying_ag_grid_id", "cellClicked")},
            ),
            (
                action_with_two_runtime_args,
                {"arg_1": "component_1.property_1", "arg_2": "component_2.property_2"},
                {"arg_1": State("component_1", "property_1"), "arg_2": State("component_2", "property_2")},
            ),
            (
                action_with_one_runtime_and_one_static,
                {"runtime_arg": "component_1.property_1", "static_arg": "anything"},
                {"runtime_arg": State("component_1", "property_1")},
            ),
            (
                action_with_builtin_runtime_arg,
                {},
                {
                    "_controls": {
                        "filters": [State("known_dropdown_filter_id", "value")],
                        "parameters": [],
                        "filter_interaction": [],
                    }
                },
            ),
        ],
    )
    def test_inputs_valid(
        self, action_class, inputs, expected_transformed_inputs, manager_for_testing_actions_output_input_prop
    ):
        action = action_class(**inputs)
        assert action._transformed_inputs == expected_transformed_inputs

    @pytest.mark.parametrize(
        "input",
        [
            # These raise validation error on instantiation of action_with_one_runtime_arg due to annotation arg_1: str
            ["component.property"],
            1,
            None,
        ],
    )
    def test_inputs_invalid_type(self, input):
        with pytest.raises(ValidationError):
            action_with_one_runtime_arg(arg_1=input)._transformed_inputs

    @pytest.mark.parametrize(
        "input",
        [
            "unknown_model_id",
        ],
    )
    def test_inputs_invalid_model_id(self, input):
        with pytest.raises(
            KeyError,
            match="Model with ID .* not found. Please provide a valid component ID.",
        ):
            action_with_one_runtime_arg(arg_1=input)._transformed_inputs

    @pytest.mark.parametrize(
        "input",
        [
            "",
            "component.",
            ".property",
            "component..property",
            "component.property.property",
        ],
    )
    def test_inputs_invalid_dot_syntax(self, input):
        with pytest.raises(
            ValueError,
            match="Invalid input format .*. Expected format is '<model_id>' or '<model_id>.<argument_name>'.",
        ):
            action_with_one_runtime_arg(arg_1=input)._transformed_inputs

    def test_inputs_invalid_missing_action_attribute(self, manager_for_testing_actions_output_input_prop):
        with pytest.raises(
            AttributeError,
            match="Model with ID 'known_model_with_no_default_props' does not have implicit input properties defined. "
            "Please specify the input explicitly as 'known_model_with_no_default_props.<property>'.",
        ):
            action = action_with_one_runtime_arg(arg_1="known_model_with_no_default_props")._transformed_inputs
            action._transformed_inputs

    # TODO: Adjust this test when _controls becomes a public field. Should demonstrate that a runtime arg called
    # controls overrides the inbuilt behavior. This could be done as a new test case in TestAbstractActionInputs
    # like in test_action.TestActionInputs works.
    @pytest.mark.xfail(reason="Private fields can't be overwritten")
    def test_builtin_runtime_arg_with_overwritten_controls(self):
        action = action_with_builtin_runtime_arg()
        assert action._transformed_inputs == {"_controls": State("component", "property")}


class TestBuiltinRuntimeArgs:
    """Test the actual values of the runtime args are correct in a real scenario."""

    def test_builtin_runtime_arg_controls(self, page_actions_builtin_controls):
        action = action_with_builtin_runtime_arg()
        assert action._transformed_inputs == page_actions_builtin_controls


class TestAbstractActionOutputs:
    @pytest.mark.parametrize(
        "action_with_mock_outputs, expected_transformed_outputs",
        [
            ([], []),
            ("component.property", Output("component", "property")),
            ("known_ag_grid_id", Output("known_ag_grid_id", "children")),
            ("known_ag_grid_id.cellClicked", Output("underlying_ag_grid_id", "cellClicked")),
            (["component.property"], Output("component", "property")),
            (
                ["component_1.property_1", "component_2.property_2"],
                [Output("component_1", "property_1"), Output("component_2", "property_2")],
            ),
            (["known_ag_grid_id"], Output("known_ag_grid_id", "children")),
            (["known_ag_grid_id.cellClicked"], Output("underlying_ag_grid_id", "cellClicked")),
            ({}, {}),
            (
                {"output_1": "component.property"},
                {"output_1": Output("component", "property")},
            ),
            (
                {"output_1": "component_1.property_1", "output_2": "component_2.property_2"},
                {"output_1": Output("component_1", "property_1"), "output_2": Output("component_2", "property_2")},
            ),
            (
                {"output_1": "known_ag_grid_id"},
                {"output_1": Output("known_ag_grid_id", "children")},
            ),
            (
                {"output_1": "known_ag_grid_id.cellClicked"},
                {"output_1": Output("underlying_ag_grid_id", "cellClicked")},
            ),
        ],
        indirect=["action_with_mock_outputs"],
    )
    def test_outputs_valid(
        self, action_with_mock_outputs, expected_transformed_outputs, manager_for_testing_actions_output_input_prop
    ):
        action = action_with_mock_outputs()
        assert action._transformed_outputs == expected_transformed_outputs

    @pytest.mark.parametrize(
        "action_with_mock_outputs",
        [
            1,
            None,
            {1: "component.property"},
        ],
        indirect=["action_with_mock_outputs"],
    )
    def test_outputs_invalid_type(self, action_with_mock_outputs):
        with pytest.raises(ValidationError):
            # An error is raised when accessing _transformed_outputs which is fine because validation is then performed.
            action_with_mock_outputs()._transformed_outputs

    @pytest.mark.parametrize(
        "action_with_mock_outputs",
        [
            "unknown_model_id",
            ["unknown_model_id"],
            {"output_1": "unknown_model_id"},
        ],
        indirect=["action_with_mock_outputs"],
    )
    def test_outputs_invalid_model_id(self, action_with_mock_outputs):
        with pytest.raises(
            KeyError,
            match="Model with ID .* not found. Please provide a valid component ID.",
        ):
            # An error is raised when accessing _transformed_outputs which is fine because validation is then performed.
            action_with_mock_outputs()._transformed_outputs

    @pytest.mark.parametrize(
        "action_with_mock_outputs",
        [
            "",
            "component.",
            ".property",
            "component..property",
            "component.property.property",
            [""],
            ["component."],
            [".property"],
            ["component..property"],
            ["component.property.property"],
            {"output_1": ""},
            {"output_1": "component."},
            {"output_1": ".property"},
            {"output_1": "component..property"},
            {"output_1": "component.property.property"},
            {"output_1": "component.property", "output_2": ""},
        ],
        indirect=["action_with_mock_outputs"],
    )
    def test_outputs_invalid_dot_syntax(self, action_with_mock_outputs):
        with pytest.raises(
            ValueError,
            match="Invalid output format .*. Expected format is '<model_id>' or '<model_id>.<argument_name>'.",
        ):
            # An error is raised when accessing _transformed_outputs which is fine because validation is then performed.
            action_with_mock_outputs()._transformed_outputs

    def test_outputs_invalid_missing_action_attribute(
        self, manager_for_testing_actions_output_input_prop, action_with_mock_outputs
    ):
        with pytest.raises(
            KeyError,
            match="Model with ID `known_model_with_no_default_props` has no `__default__` key inside its"
            " `_action_outputs` property. Please specify the output explicitly as"
            " `known_model_with_no_default_props.<property>`.",
        ):
            action_with_mock_outputs.outputs = ["known_model_with_no_default_props"]
            action_with_mock_outputs()._transformed_outputs<|MERGE_RESOLUTION|>--- conflicted
+++ resolved
@@ -1,10 +1,6 @@
 import pytest
-<<<<<<< HEAD
-from dash import Output, State
-=======
 from asserts import assert_component_equal
 from dash import Output, State, dcc
->>>>>>> 6ababb2d
 from pydantic import ValidationError
 
 from vizro.actions._abstract_action import _AbstractAction
