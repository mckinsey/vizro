--- conflicted
+++ resolved
@@ -222,15 +222,11 @@
         )
 
     mock_ctx = {
-<<<<<<< HEAD
         "args_grouping": {
             "external": {
-                "_controls": {"filters": [], "filter_interaction": [], "parameters": parameters}
+                "_controls": {"filters": dynamic_filters, "filter_interaction": [], "parameters": parameters}
             }
         },
-=======
-        "args_grouping": {"external": {"filters": dynamic_filters, "filter_interaction": [], "parameters": parameters}},
->>>>>>> c0c05a56
         "outputs_list": [
             {"id": {"action_id": "test_action", "target_id": target, "type": "download_dataframe"}, "property": "data"}
             for target in targets
@@ -572,7 +568,7 @@
         first_n_parameter.pre_build()
 
         # Run action by picking the above added action function and executing it with ()
-        result_figures = model_manager[f"{PARAMETER_ACTION_PREFIX}_test_data_frame_parameter"].function()
+        result_figures = model_manager[f"{PARAMETER_ACTION_PREFIX}_test_data_frame_parameter"].function(_controls=None)
 
         # Result and expected dynamic filter object
         result_dynamic_filter = result_figures.pop("dynamic_filter_id")
