"""Unit tests for vizro.managers.data_manager."""

import time
from contextlib import suppress
from functools import partial

import numpy as np
import pandas as pd
import pytest
from asserts import assert_frame_not_equal
from flask_caching import Cache
from pandas.testing import assert_frame_equal
from vizro import Vizro
from vizro.managers import data_manager


@pytest.fixture(autouse=True)
def clear_cache():
    yield
    # Vizro._reset doesn't empty the cache, so any tests which have something other than NullCache must clear it
    # after running. Suppress AttributeError: 'Cache' object has no attribute 'app' that occurs when
    # data_manager._cache_has_app is False.
    with suppress(AttributeError):
        data_manager.cache.clear()


def make_fixed_data():
    return pd.DataFrame([1, 2, 3])


class TestLoad:
    def test_static(self):
        data = make_fixed_data()
        data_manager["data"] = data
        loaded_data = data_manager["data"].load()
        assert_frame_equal(loaded_data, data)
        # Make sure loaded_data is a copy rather than the same object.
        assert loaded_data is not data

    def test_dynamic(self):
        data = make_fixed_data
        data_manager["data"] = data
        loaded_data = data_manager["data"].load()
        assert_frame_equal(loaded_data, data())
        # Make sure loaded_data is a copy rather than the same object.
        assert loaded_data is not data()

    def test_dynamic_lambda(self):
        data = lambda: make_fixed_data()  # noqa: E731
        data_manager["data"] = data
        loaded_data = data_manager["data"].load()
        assert_frame_equal(loaded_data, data())
        # Make sure loaded_data is a copy rather than the same object.
        assert loaded_data is not data()


class TestInvalid:
    def test_static_data_does_not_support_timeout(self):
        data = make_fixed_data()
        data_manager["data"] = data
        with pytest.raises(
            AttributeError, match="Static data that is a pandas.DataFrame itself does not support timeout"
        ):
            data_manager["data"].timeout = 10

    def test_setitem_invalid_type(self):
        with pytest.raises(
            TypeError, match="Data source data must be a pandas DataFrame or function that returns a pandas DataFrame."
        ):
            data_manager["data"] = pd.Series([1, 2, 3])

    def test_does_not_exist(self):
        with pytest.raises(KeyError, match="Data source data does not exist."):
            data_manager["data"]


def make_random_data():
    return pd.DataFrame(np.random.default_rng().random(3))


def make_random_data_with_args(label="x"):
    return make_random_data().assign(label=label)


# This is important to test since it's like how kedro datasets work.
class RandomData:
    # This cannot be @staticmethod since we want to test it as a bound method.
    def load(self):
        return make_random_data()


class RandomDataWithArgs:
    # This cannot be @staticmethod since we want to test it as a bound method.
    def load(self, label="x"):
        return make_random_data_with_args(label)


make_random_data_lambda = lambda: make_random_data()  # noqa: E731

make_random_data_partial = partial(make_random_data)

make_random_data_with_args_lambda = lambda label="x": make_random_data_with_args(label)  # noqa: E731

make_random_data_with_args_partial = partial(make_random_data_with_args)


# We test the function and bound method cases but not the unbound methods RandomData.load and RandomDataWithArgs.load
# which are not important.
@pytest.mark.parametrize(
    "data_callable",
    [
        make_random_data,
        make_random_data_with_args,
        RandomData().load,
        RandomDataWithArgs().load,
        make_random_data_lambda,
        make_random_data_with_args_lambda,
        make_random_data_partial,
        make_random_data_with_args_partial,
    ],
)
class TestCacheNotOperational:
    def test_null_cache_no_app(self, data_callable):
        # No app at all, so data_manager._cache_has_app is False.
        data_manager["data"] = data_callable
        loaded_data_1 = data_manager["data"].load()
        loaded_data_2 = data_manager["data"].load()
        assert_frame_not_equal(loaded_data_1, loaded_data_2)

    def test_null_cache_with_app(self, data_callable):
        # App exists but cache is NullCache so does not do anything.
        data_manager["data"] = data_callable
        Vizro()
        loaded_data_1 = data_manager["data"].load()
        loaded_data_2 = data_manager["data"].load()
        assert_frame_not_equal(loaded_data_1, loaded_data_2)

    def test_cache_no_app(self, data_callable):
        # App exists and has a real cache but data_manager.cache is set too late so app is not attached to cache.
        data_manager["data"] = data_callable
        Vizro()
        data_manager.cache = Cache(config={"CACHE_TYPE": "SimpleCache"})

        with pytest.warns(UserWarning, match="Cache does not have Vizro app attached and so is not operational."):
            loaded_data_1 = data_manager["data"].load()
            loaded_data_2 = data_manager["data"].load()
        assert_frame_not_equal(loaded_data_1, loaded_data_2)


@pytest.fixture
def simple_cache():
    # We don't need the Flask request context to run tests. (flask-caching tests for memoize use
    # app.test_request_context() but look like they don't actually need to, since only flask_caching.Cache.cached
    # requires the request context.)
    # We do need a Flask app to be attached for the cache to be operational though, hence the call Vizro().
    data_manager.cache = Cache(config={"CACHE_TYPE": "SimpleCache"})
    Vizro()
    yield


# We test the function and bound method cases but not the unbound method RandomData.load which is not important.
@pytest.mark.parametrize(
    "data_callable",
    [
        make_random_data,
        RandomData().load,
        make_random_data_lambda,
        make_random_data_partial,
    ],
)
class TestCache:
    def test_default_timeout(self, data_callable, simple_cache):
        data_manager["data"] = data_callable

        loaded_data_1 = data_manager["data"].load()
        loaded_data_2 = data_manager["data"].load()

        # Cache does not expire.
        assert_frame_equal(loaded_data_1, loaded_data_2)

    def test_change_non_default_timeout(self, data_callable):
        data_manager.cache = Cache(config={"CACHE_TYPE": "SimpleCache", "CACHE_DEFAULT_TIMEOUT": 1})
        Vizro()
        data_manager["data"] = data_callable

        loaded_data_1 = data_manager["data"].load()
        loaded_data_2 = data_manager["data"].load()
        time.sleep(1)
        loaded_data_3 = data_manager["data"].load()
        loaded_data_4 = data_manager["data"].load()

        # Cache has expired between loaded_data_2 and loaded_data_3 only.
        assert_frame_equal(loaded_data_1, loaded_data_2)
        assert_frame_equal(loaded_data_3, loaded_data_4)
        assert_frame_not_equal(loaded_data_2, loaded_data_3)

    def test_change_individual_timeout(self, data_callable, simple_cache):
        data_manager["data"] = data_callable
        data_manager["data"].timeout = 1

        loaded_data_1 = data_manager["data"].load()
        loaded_data_2 = data_manager["data"].load()
        time.sleep(1)
        loaded_data_3 = data_manager["data"].load()
        loaded_data_4 = data_manager["data"].load()

        # Cache has expired between loaded_data_2 and loaded_data_3 only.
        assert_frame_equal(loaded_data_1, loaded_data_2)
        assert_frame_equal(loaded_data_3, loaded_data_4)
        assert_frame_not_equal(loaded_data_2, loaded_data_3)


# We test the function and bound method cases but not the unbound method RandomDataWithArgs.load which is not important.
@pytest.mark.usefixtures("simple_cache")
@pytest.mark.parametrize(
    "data_callable",
    [
        make_random_data_with_args,
        RandomDataWithArgs().load,
        make_random_data_with_args_lambda,
        make_random_data_with_args_partial,
    ],
)
class TestCacheWithArguments:
    def test_default_timeout(self, data_callable):
        # Analogous to TestCache.test_default_timeout
        data_manager["data"] = data_callable

        loaded_data_x_1 = data_manager["data"].load("x")
        loaded_data_y_1 = data_manager["data"].load("y")
        loaded_data_x_2 = data_manager["data"].load("x")
        loaded_data_y_2 = data_manager["data"].load("y")

        # Memoization of arguments works correctly.
        assert_frame_equal(loaded_data_x_1, loaded_data_x_2)
        assert_frame_equal(loaded_data_y_1, loaded_data_y_2)
        assert_frame_not_equal(loaded_data_x_1, loaded_data_y_1)

    def test_change_individual_timeout(self, data_callable):
        # Analogous to TestCache.test_change_individual_timeout.
        data_manager["data"] = data_callable
        data_manager["data"].timeout = 1

        loaded_data_x_1 = data_manager["data"].load("x")
        loaded_data_x_2 = data_manager["data"].load("x")
        loaded_data_y_1 = data_manager["data"].load("y")
        loaded_data_y_2 = data_manager["data"].load("y")
        time.sleep(1)
        loaded_data_x_3 = data_manager["data"].load("x")
        loaded_data_x_4 = data_manager["data"].load("x")
        loaded_data_y_3 = data_manager["data"].load("y")
        loaded_data_y_4 = data_manager["data"].load("y")

        # For both x and y, cache has expired between loaded_data_2 and loaded_data_3 only.
        assert_frame_equal(loaded_data_x_1, loaded_data_x_2)
        assert_frame_equal(loaded_data_x_3, loaded_data_x_4)
        assert_frame_not_equal(loaded_data_x_2, loaded_data_x_3)

        assert_frame_equal(loaded_data_y_1, loaded_data_y_2)
        assert_frame_equal(loaded_data_y_3, loaded_data_y_4)
        assert_frame_not_equal(loaded_data_y_2, loaded_data_y_3)

        assert_frame_not_equal(loaded_data_x_1, loaded_data_y_1)
        assert_frame_not_equal(loaded_data_x_3, loaded_data_y_3)

    def test_timeout_expires_all(self, data_callable):
        # When the cache for one set of memoized arguments expires, the cache for the whole data source expires, even
        # for other values of memoized arguments.
<<<<<<< HEAD
        # This behaviour is not particularly desirable (in fact it's maybe a bit annoying); the test is here just
        # to document the current behaviour. It's not easy to change this behaviour within flask-caching.
=======
        # This behavior is not particularly desirable (in fact it's maybe a bit annoying); the test is here just
        # to document the current behavior. It's not easy to change this behavior within flask-caching.
>>>>>>> 9fef3c01
        # Loading sequence of data sources is as follows:
        # t=0: load x_1
        # t=1: load x_2     y_1  -> x cache has not expired
        # t=2: load x_3     y_2  -> x cache has expired. y cache might be expected to not expire but also has.
        # t=3: load         y_3
        data_manager["data"] = data_callable
        data_manager["data"].timeout = 2

        loaded_data_x_1 = data_manager["data"].load("x")
        time.sleep(1)
        loaded_data_x_2 = data_manager["data"].load("x")
        loaded_data_y_1 = data_manager["data"].load("y")
        time.sleep(1)
        loaded_data_x_3 = data_manager["data"].load("x")
        loaded_data_y_2 = data_manager["data"].load("y")
        time.sleep(1)
        loaded_data_y_3 = data_manager["data"].load("y")

        # These are as you would expect.
        assert_frame_equal(loaded_data_x_1, loaded_data_x_2)
        assert_frame_not_equal(loaded_data_x_2, loaded_data_x_3)

        # These you might expect to be the other way round:
        # assert_frame_equal(loaded_data_y_1, loaded_data_y_2)
        # assert_frame_not_equal(loaded_data_y_2, loaded_data_y_3)
        assert_frame_not_equal(loaded_data_y_1, loaded_data_y_2)
        assert_frame_equal(loaded_data_y_2, loaded_data_y_3)

    def test_named_and_default_args(self, data_callable):
        data_manager["data"] = data_callable

        loaded_data_x_1 = data_manager["data"].load(label="x")
        loaded_data_x_2 = data_manager["data"].load()
        loaded_data_x_3 = data_manager["data"].load("x")

        assert_frame_equal(loaded_data_x_1, loaded_data_x_2)
        assert_frame_equal(loaded_data_x_2, loaded_data_x_3)


class TestCacheIndependence:
    # Test both data callable with and without args in one test. The ones which don't take args are just passed an
    # empty dictionary so it's like doing data_manager["data_x"].load() with no arguments.
    @pytest.mark.parametrize(
        "data_callable, kwargs",
        [
            (make_random_data, {}),
            (RandomData().load, {}),
            (make_random_data_lambda, {}),
            (make_random_data_partial, {}),
            (make_random_data_with_args, {"label": "z"}),
            (RandomDataWithArgs().load, {"label": "z"}),
            (make_random_data_with_args_lambda, {"label": "z"}),
            (make_random_data_with_args_partial, {"label": "z"}),
        ],
    )
    def test_shared_dynamic_data_callable_no_timeout(self, data_callable, kwargs, simple_cache):
        # Two data sources that share the same function or bound method are independent when neither times out.
<<<<<<< HEAD
        # It doesn't really matter if this test passes; it's mainly here just to document the current behaviour. The use
=======
        # It doesn't really matter if this test passes; it's mainly here just to document the current behavior. The use
>>>>>>> 9fef3c01
        # cases for actually wanting to do this seem limited.
        data_manager["data_x"] = data_callable
        data_manager["data_y"] = data_callable

        loaded_data_x_1 = data_manager["data_x"].load(**kwargs)
        loaded_data_y_1 = data_manager["data_y"].load(**kwargs)
        loaded_data_x_2 = data_manager["data_x"].load(**kwargs)
        loaded_data_y_2 = data_manager["data_y"].load(**kwargs)

        assert_frame_equal(loaded_data_x_1, loaded_data_x_2)
        assert_frame_equal(loaded_data_y_1, loaded_data_y_2)
        assert_frame_not_equal(loaded_data_x_1, loaded_data_y_1)

    # Test both data callable with and without args in one test. The ones which don't take args are just passed an
    # empty dictionary so it's like doing data_manager["data_x"].load() with no arguments.
    @pytest.mark.parametrize(
        "data_callable, kwargs",
        [
            (make_random_data, {}),
            (RandomData().load, {}),
            (make_random_data_lambda, {}),
            (make_random_data_partial, {}),
            (make_random_data_with_args, {"label": "z"}),
            (RandomDataWithArgs().load, {"label": "z"}),
            (make_random_data_with_args_lambda, {"label": "z"}),
            (make_random_data_with_args_partial, {"label": "z"}),
        ],
    )
    def test_shared_dynamic_data_callable_with_timeout(self, data_callable, kwargs, simple_cache):
        # Two data sources that share the same function or bound method are independent when one times out.
<<<<<<< HEAD
        # It doesn't really matter if this test passes; it's mainly here just to document the current behaviour. The use
=======
        # It doesn't really matter if this test passes; it's mainly here just to document the current behavior. The use
>>>>>>> 9fef3c01
        # cases for actually wanting to do this seem limited.
        data_manager["data_x"] = data_callable
        data_manager["data_y"] = data_callable
        data_manager["data_y"].timeout = 1

        loaded_data_x_1 = data_manager["data_x"].load(**kwargs)
        loaded_data_y_1 = data_manager["data_y"].load(**kwargs)
        time.sleep(1)
        loaded_data_x_2 = data_manager["data_x"].load(**kwargs)
        loaded_data_y_2 = data_manager["data_y"].load(**kwargs)

        # Cache has expired for data_y but not data_x.
        assert_frame_equal(loaded_data_x_1, loaded_data_x_2)
        assert_frame_not_equal(loaded_data_y_1, loaded_data_y_2)

    @pytest.mark.parametrize(
        "random_data_cls, kwargs",
        [
            (RandomData, {}),
            (RandomDataWithArgs, {"label": "z"}),
        ],
    )
    def test_independent_dynamic_data_callable_no_timeout(self, simple_cache, random_data_cls, kwargs):
        # Two data sources use same method but have *different* bound instances are independent when neither times out.
        # This is the same as test_shared_dynamic_data_callable_no_timeout but it *does* matter that this test passes.
        data_manager["data_x"] = random_data_cls().load
        data_manager["data_y"] = random_data_cls().load

        loaded_data_x_1 = data_manager["data_x"].load(**kwargs)
        loaded_data_y_1 = data_manager["data_y"].load(**kwargs)
        loaded_data_x_2 = data_manager["data_x"].load(**kwargs)
        loaded_data_y_2 = data_manager["data_y"].load(**kwargs)

        assert_frame_equal(loaded_data_x_1, loaded_data_x_2)
        assert_frame_equal(loaded_data_y_1, loaded_data_y_2)
        assert_frame_not_equal(loaded_data_x_1, loaded_data_y_1)

    @pytest.mark.parametrize(
        "random_data_cls, kwargs",
        [
            (RandomData, {}),
            (RandomDataWithArgs, {"label": "z"}),
        ],
    )
    def test_independent_dynamic_data_callable_with_timeout(self, simple_cache, random_data_cls, kwargs):
        # Two data sources use same method but have *different* bound instances are independent when one times out.
        # This is the same as test_shared_dynamic_data_callable_with_timeout but it *does* matter that this test passes.
        data_manager["data_x"] = random_data_cls().load
        data_manager["data_y"] = random_data_cls().load
        data_manager["data_y"].timeout = 1

        loaded_data_x_1 = data_manager["data_x"].load(**kwargs)
        loaded_data_y_1 = data_manager["data_y"].load(**kwargs)
        time.sleep(1)
        loaded_data_x_2 = data_manager["data_x"].load(**kwargs)
        loaded_data_y_2 = data_manager["data_y"].load(**kwargs)

        # Cache has expired for data_y but not data_x.
        assert_frame_equal(loaded_data_x_1, loaded_data_x_2)
        assert_frame_not_equal(loaded_data_y_1, loaded_data_y_2)<|MERGE_RESOLUTION|>--- conflicted
+++ resolved
@@ -266,13 +266,8 @@
     def test_timeout_expires_all(self, data_callable):
         # When the cache for one set of memoized arguments expires, the cache for the whole data source expires, even
         # for other values of memoized arguments.
-<<<<<<< HEAD
-        # This behaviour is not particularly desirable (in fact it's maybe a bit annoying); the test is here just
-        # to document the current behaviour. It's not easy to change this behaviour within flask-caching.
-=======
         # This behavior is not particularly desirable (in fact it's maybe a bit annoying); the test is here just
         # to document the current behavior. It's not easy to change this behavior within flask-caching.
->>>>>>> 9fef3c01
         # Loading sequence of data sources is as follows:
         # t=0: load x_1
         # t=1: load x_2     y_1  -> x cache has not expired
@@ -330,11 +325,7 @@
     )
     def test_shared_dynamic_data_callable_no_timeout(self, data_callable, kwargs, simple_cache):
         # Two data sources that share the same function or bound method are independent when neither times out.
-<<<<<<< HEAD
-        # It doesn't really matter if this test passes; it's mainly here just to document the current behaviour. The use
-=======
         # It doesn't really matter if this test passes; it's mainly here just to document the current behavior. The use
->>>>>>> 9fef3c01
         # cases for actually wanting to do this seem limited.
         data_manager["data_x"] = data_callable
         data_manager["data_y"] = data_callable
@@ -365,11 +356,7 @@
     )
     def test_shared_dynamic_data_callable_with_timeout(self, data_callable, kwargs, simple_cache):
         # Two data sources that share the same function or bound method are independent when one times out.
-<<<<<<< HEAD
-        # It doesn't really matter if this test passes; it's mainly here just to document the current behaviour. The use
-=======
         # It doesn't really matter if this test passes; it's mainly here just to document the current behavior. The use
->>>>>>> 9fef3c01
         # cases for actually wanting to do this seem limited.
         data_manager["data_x"] = data_callable
         data_manager["data_y"] = data_callable
