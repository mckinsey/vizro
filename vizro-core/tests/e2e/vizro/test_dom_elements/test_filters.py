--- conflicted
+++ resolved
@@ -58,11 +58,7 @@
 
     1. Delete 'virginica' option.
     2. Check how options in dropdown looks like.
-<<<<<<< HEAD
-    3. Clear all chosen options and select 'setosa' only.
-=======
     3. Select 'virginica' again.
->>>>>>> 5576e878
     4. Check how options in dropdown looks like.
     """
     page_select(dash_br, page_path=cnst.FILTERS_PAGE_PATH, page_name=cnst.FILTERS_PAGE)
@@ -76,29 +72,6 @@
         expected_selected_options=["setosa", "versicolor"],
         expected_unselected_options=["SelectAll", "virginica"],
     )
-<<<<<<< HEAD
-    # clear dropdown
-    clear_dropdown(dash_br, cnst.DROPDOWN_FILTER_FILTERS_PAGE)
-    # choose one option 'setosa'
-    select_dropdown_value(dash_br, dropdown_id=cnst.DROPDOWN_FILTER_FILTERS_PAGE, value="setosa")
-    check_graph_is_loaded(dash_br, graph_id=cnst.SCATTER_GRAPH_ID)
-    dash_br.multiple_click(dropdown_arrow_path(cnst.DROPDOWN_FILTER_FILTERS_PAGE), 1)
-    check_selected_dropdown(
-        dash_br,
-        dropdown_id=cnst.DROPDOWN_FILTER_FILTERS_PAGE,
-        all_value=False,
-        expected_selected_options=["setosa"],
-        expected_unselected_options=["SelectAll", "versicolor", "virginica"],
-    )
-
-
-def test_dropdown_persistence(dash_br):
-    """Check that chosen values persistent after page reload."""
-    page_select(dash_br, page_path=cnst.FILTERS_PAGE_PATH, page_name=cnst.FILTERS_PAGE)
-    # delete last option 'virginica'
-    dash_br.clear_input(f"div[id='{cnst.DROPDOWN_FILTER_FILTERS_PAGE}']")
-    check_graph_is_loaded(dash_br, graph_id=cnst.SCATTER_GRAPH_ID)
-=======
     # choose one option 'virginica'
     select_dropdown_value(dash_br, dropdown_id=cnst.DROPDOWN_FILTER_FILTERS_PAGE, value="virginica")
     check_graph_is_loaded(dash_br, graph_id=cnst.SCATTER_GRAPH_ID)
@@ -156,7 +129,6 @@
     # delete all options
     clear_dropdown(dash_br, dropdown_id=cnst.DROPDOWN_FILTER_FILTERS_PAGE)
     check_graph_is_loaded(dash_br, graph_id=cnst.SCATTER_GRAPH_ID)
->>>>>>> 5576e878
     page_select(dash_br, page_path=cnst.HOME_PAGE_PATH, page_name=cnst.HOME_PAGE)
     page_select(dash_br, page_path=cnst.FILTERS_PAGE_PATH, page_name=cnst.FILTERS_PAGE)
     dash_br.multiple_click(dropdown_arrow_path(cnst.DROPDOWN_FILTER_FILTERS_PAGE), 1)
@@ -164,13 +136,8 @@
         dash_br,
         dropdown_id=cnst.DROPDOWN_FILTER_FILTERS_PAGE,
         all_value=False,
-<<<<<<< HEAD
-        expected_selected_options=["setosa", "versicolor"],
-        expected_unselected_options=["SelectAll", "virginica"],
-=======
         expected_selected_options=[],
         expected_unselected_options=["SelectAll", "setosa", "versicolor", "virginica"],
->>>>>>> 5576e878
     )
 
 
@@ -200,20 +167,6 @@
                 {"value": 3, "selected": True, "value_name": "virginica"},
             ],
         ),
-<<<<<<< HEAD
-        # TODO: Find the problem
-        # (
-        #     [
-        #         select_all_path(elem_id=cnst.CHECK_LIST_FILTER_FILTERS_PAGE),
-        #         categorical_components_value_path(elem_id=cnst.CHECK_LIST_FILTER_FILTERS_PAGE, value=3),
-        #     ],
-        #     False,
-        #     [{"value": 1, "selected": False, "value_name": "setosa"},
-        #      {"value": 2, "selected": False, "value_name": "versicolor"},
-        #      {"value": 3, "selected": True, "value_name": "virginica"}],
-        # ),
-=======
->>>>>>> 5576e878
         (
             [
                 categorical_components_value_path(elem_id=cnst.CHECK_LIST_FILTER_FILTERS_PAGE, value=1),
@@ -248,15 +201,6 @@
                 {"value": 3, "selected": True, "value_name": "virginica"},
             ],
         ),
-<<<<<<< HEAD
-    ],
-    ids=[
-        "unchecked one option",
-        # "checked one option only",
-        "unchecked all options",
-        "unchecked 'Select All' only",
-        "checked 'Select All' only",
-=======
         (
             [
                 select_all_path(elem_id=cnst.CHECK_LIST_FILTER_FILTERS_PAGE),
@@ -278,7 +222,6 @@
         "unchecked 'Select All' only",
         "checked 'Select All' only",
         "check all options manually",
->>>>>>> 5576e878
     ],
 )
 def test_checklist(dash_br, value_paths, select_all_status, options_value_status):
@@ -297,9 +240,6 @@
     )
 
 
-<<<<<<< HEAD
-def test_checklist_persistence(dash_br):
-=======
 @pytest.mark.parametrize(
     "value_paths, select_all_status, options_value_status",
     [
@@ -345,7 +285,6 @@
     ],
 )
 def test_checklist_persistence(dash_br, value_paths, select_all_status, options_value_status):
->>>>>>> 5576e878
     """Check that chosen values persistent after page reload."""
     filter_id = cnst.CHECK_LIST_FILTER_FILTERS_PAGE
     page_select(
@@ -353,32 +292,18 @@
         page_path=cnst.FILTERS_PAGE_PATH,
         page_name=cnst.FILTERS_PAGE,
     )
-<<<<<<< HEAD
-    dash_br.multiple_click(categorical_components_value_path(elem_id=cnst.CHECK_LIST_FILTER_FILTERS_PAGE, value=2), 1)
-=======
     # dash_br.multiple_click(categorical_components_value_path(elem_id=cnst.CHECK_LIST_FILTER_FILTERS_PAGE, value=2), 1)
     for path in value_paths:
         dash_br.multiple_click(path, 1)
->>>>>>> 5576e878
     check_graph_is_loaded(dash_br, graph_id=cnst.SCATTER_GRAPH_ID)
     page_select(dash_br, page_path=cnst.HOME_PAGE_PATH, page_name=cnst.HOME_PAGE)
     page_select(dash_br, page_path=cnst.FILTERS_PAGE_PATH, page_name=cnst.FILTERS_PAGE)
     check_selected_categorical_component(
         dash_br,
         component_id=filter_id,
-<<<<<<< HEAD
-        select_all_status=False,
-        checklist=True,
-        options_value_status=[
-            {"value": 1, "selected": True, "value_name": "setosa"},
-            {"value": 2, "selected": False, "value_name": "versicolor"},
-            {"value": 3, "selected": True, "value_name": "virginica"},
-        ],
-=======
         select_all_status=select_all_status,
         checklist=True,
         options_value_status=options_value_status,
->>>>>>> 5576e878
     )
 
 
