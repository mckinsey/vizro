import pytest
from e2e.asserts import assert_files_equal
from e2e.vizro import constants as cnst
<<<<<<< HEAD
from e2e.vizro.checkers import (
    check_exported_file_exists,
    check_selected_categorical_component,
    check_selected_dropdown,
)
from e2e.vizro.navigation import accordion_select, page_select
from e2e.vizro.paths import (
    button_path,
    dropdown_arrow_path,
    graph_axis_value_path,
    page_title_path,
)
=======
from e2e.vizro.checkers import check_exported_file_exists
from e2e.vizro.navigation import page_select
from e2e.vizro.paths import button_id_path
>>>>>>> 9f0f2927


def test_export_data_no_controls(dash_br):
    """Test exporting unfiltered data."""
    page_select(
        dash_br,
        page_path=cnst.EXPORT_PAGE_PATH,
        page_name=cnst.EXPORT_PAGE,
    )

    # download files and compare it with base ones
    dash_br.multiple_click(button_id_path(btn_id=cnst.EXPORT_PAGE_BUTTON), 1)
    check_exported_file_exists(f"{dash_br.download_path}/{cnst.UNFILTERED_CSV}")
    check_exported_file_exists(f"{dash_br.download_path}/{cnst.UNFILTERED_XLSX}")
    assert_files_equal(cnst.UNFILTERED_BASE_CSV, f"{dash_br.download_path}/{cnst.UNFILTERED_CSV}")


def test_export_filtered_data(dash_br):
    """Test exporting filtered data. It is prefiltered in dashboard config."""
    page_select(
        dash_br,
        page_path=cnst.FILTERS_PAGE_PATH,
        page_name=cnst.FILTERS_PAGE,
    )

    # download files and compare it with base ones
    dash_br.multiple_click(button_id_path(btn_id=cnst.FILTERS_PAGE_EXPORT_DATA_BUTTON), 1)
    check_exported_file_exists(f"{dash_br.download_path}/{cnst.FILTERED_CSV}")
    check_exported_file_exists(f"{dash_br.download_path}/{cnst.FILTERED_XLSX}")
    assert_files_equal(cnst.FILTERED_BASE_CSV, f"{dash_br.download_path}/{cnst.FILTERED_CSV}")


@pytest.mark.filterwarnings("ignore::DeprecationWarning")
def test_scatter_click_data_custom_action(dash_br):
    """Test custom action for changing data in card by interacting with graph."""
    page_select(
        dash_br,
        page_name=cnst.FILTER_INTERACTIONS_PAGE,
    )

    # click on the dot in the scatter graph and check card text values
    dash_br.click_at_coord_fractions(f"#{cnst.SCATTER_INTERACTIONS_ID} path:nth-of-type(20)", 0, 1)
    dash_br.wait_for_text_to_equal(f"#{cnst.CARD_INTERACTIONS_ID} p", "Scatter chart clicked data:")
    dash_br.wait_for_text_to_equal(f"#{cnst.CARD_INTERACTIONS_ID} h3", 'Species: "setosa"')


@pytest.mark.filterwarnings("ignore::DeprecationWarning")
def test_actions_progress_indicator(dash_br):
    """Test that progress indicator appears during action run."""
    page_select(
        dash_br,
        page_name=cnst.FILTER_INTERACTIONS_PAGE,
    )

    # click on the dot in the scatter graph
    dash_br.click_at_coord_fractions(f"#{cnst.SCATTER_INTERACTIONS_ID} path:nth-of-type(20)", 0, 1)
    # check that that progress indicator appears
    dash_br.wait_for_text_to_equal("span[class='material-symbols-outlined progress-indicator']", "progress_activity")


@pytest.mark.filterwarnings("ignore::DeprecationWarning")
def test_set_control_filter_interactions_graph(dash_br):
    """Test filter interactions between two graphs."""
    accordion_select(dash_br, accordion_name=cnst.ACTIONS_ACCORDION)
    page_select(
        dash_br,
        page_name=cnst.SET_CONTROL_GRAPH_INTERACTIONS_PAGE,
    )

    # click on the 'versicolor' data in scatter graph and check result for box graph
    dash_br.click_at_coord_fractions(
        "#scatter_set_control_inter g[class^='trace']:nth-of-type(2) path:nth-of-type(20)", 0, 1
    )
    # Check y axis max value is '1.8'
    dash_br.wait_for_text_to_equal(
        graph_axis_value_path(graph_id=cnst.BOX_SET_CONTROL_INTERACTIONS_ID, axis_value_number="5", axis_value="1.8"),
        "1.8",
    )

    # open dropdown and check values
    dash_br.multiple_click(dropdown_arrow_path(dropdown_id=cnst.DROPDOWN_SET_CONTROL_INTER_FILTER), 1)
    check_selected_dropdown(
        dash_br,
        dropdown_id=cnst.DROPDOWN_SET_CONTROL_INTER_FILTER,
        all_value=False,
        expected_selected_options=["versicolor"],
        expected_unselected_options=["SelectAll", "setosa", "virginica"],
    )


def test_set_control_filter_interactions_ag_grid(dash_br):
    """Test filter interaction between ag_grid and line graph."""
    accordion_select(dash_br, accordion_name=cnst.ACTIONS_ACCORDION)
    page_select(
        dash_br,
        page_name=cnst.SET_CONTROL_TABLE_AG_GRID_INTERACTIONS_PAGE,
    )

    # check if column 'country' is available
    dash_br.wait_for_element(
        f"div[id='{cnst.SET_CONTROL_TABLE_AG_GRID_INTERACTIONS_ID}'] div:nth-of-type(1) div[col-id='country']"
    )

    # click on Albania country
    dash_br.multiple_click(
        f"div[id='{cnst.SET_CONTROL_TABLE_AG_GRID_INTERACTIONS_ID}'] div[class='ag-center-cols-container'] "
        f"div:nth-of-type(2) div[col-id='country']",
        1,
    )
    # Check y axis max value is '50k'
    dash_br.wait_for_text_to_equal(
        graph_axis_value_path(
            graph_id=cnst.SET_CONTROL_LINE_AG_GRID_INTERACTIONS_ID, axis_value_number="6", axis_value="50k"
        ),
        "50k",
    )


@pytest.mark.filterwarnings("ignore::DeprecationWarning")
def test_filter_drill_through(dash_br):
    accordion_select(dash_br, accordion_name=cnst.ACTIONS_ACCORDION)
    page_select(
        dash_br,
        page_name=cnst.SET_CONTROL_FILTER_DRILL_THROUGH_SOURCE,
    )
    # click on the 'versicolor' data in scatter graph
    dash_br.click_at_coord_fractions(
        f"#{cnst.SCATTER_FILTER_DRILL_THROUGH_SOURCE_ID} g[class^='trace']:nth-of-type(2) path:nth-of-type(20)", 0, 1
    )
    # check that new page is opened
    dash_br.wait_for_text_to_equal(page_title_path(), cnst.SET_CONTROL_FILTER_DRILL_THROUGH_TARGET)
    # check that appropriate filter selected on the new page
    check_selected_categorical_component(
        dash_br,
        component_id=cnst.CHECKLIST_FILTER_DRILL_THROUGH_ID,
        select_all_status=False,
        options_value_status=[
            {"value": 1, "selected": False, "value_name": "setosa"},
            {"value": 2, "selected": True, "value_name": "versicolor"},
            {"value": 3, "selected": False, "value_name": "virginica"},
        ],
    )
    # Check y axis max value is '7'
    dash_br.wait_for_text_to_equal(
        graph_axis_value_path(
            graph_id=cnst.SCATTER_FILTER_DRILL_THROUGH_TARGET_ID, axis_value_number="5", axis_value="7"
        ),
        "7",
    )


@pytest.mark.filterwarnings("ignore::DeprecationWarning")
def test_parameter_drill_through(dash_br):
    accordion_select(dash_br, accordion_name=cnst.ACTIONS_ACCORDION)
    page_select(
        dash_br,
        page_name=cnst.SET_CONTROL_PARAMETER_DRILL_THROUGH_SOURCE,
    )
    # click on the 'versicolor' data in scatter graph
    dash_br.click_at_coord_fractions(
        f"#{cnst.SCATTER_PARAMETER_DRILL_THROUGH_SOURCE_ID} g[class^='trace']:nth-of-type(2) path:nth-of-type(20)", 0, 1
    )
    # check that new page is opened
    dash_br.wait_for_text_to_equal(page_title_path(), cnst.SET_CONTROL_PARAMETER_DRILL_THROUGH_TARGET)
    # check that appropriate parameter selected on the new page
    check_selected_categorical_component(
        dash_br,
        component_id=cnst.RADIOITEMS_PARAMETER_DRILL_THROUGH_ID,
        checklist=False,
        options_value_status=[
            {"value": 1, "selected": False, "value_name": "setosa"},
            {"value": 2, "selected": True, "value_name": "versicolor"},
            {"value": 3, "selected": False, "value_name": "virginica"},
        ],
    )
    # check that graph title changed to 'versicolor'
    dash_br.wait_for_text_to_equal(".gtitle", "versicolor")


def test_ag_grid_filter_drill_through(dash_br):
    accordion_select(dash_br, accordion_name=cnst.ACTIONS_ACCORDION)
    page_select(
        dash_br,
        page_name=cnst.SET_CONTROL_FILTER_DRILL_THROUGH_AG_GRID_SOURCE,
    )
    # check if column 'Sepal_length' is available
    dash_br.wait_for_element(f"div[id='{cnst.AG_GRID_DRILL_THROUGH_ID}'] div:nth-of-type(1) div[col-id='sepal_length']")

    # click on the 'versicolor' data in ag_grid
    dash_br.multiple_click(
        f"div[id='{cnst.AG_GRID_DRILL_THROUGH_ID}'] div[class='ag-center-cols-container'] "
        f"div:nth-of-type(2) div[col-id='species']",
        1,
    )
    # check that new page is opened
    dash_br.wait_for_text_to_equal(page_title_path(), cnst.SET_CONTROL_FILTER_DRILL_THROUGH_AG_GRID_TARGET)
    # check that appropriate filter selected on the new page
    check_selected_categorical_component(
        dash_br,
        component_id=cnst.RADIOITEMS_FILTER_DRILL_THROUGH_ID,
        checklist=False,
        options_value_status=[
            {"value": 1, "selected": False, "value_name": "setosa"},
            {"value": 2, "selected": True, "value_name": "versicolor"},
            {"value": 3, "selected": False, "value_name": "virginica"},
        ],
    )
    # Check y axis max value is '7'
    dash_br.wait_for_text_to_equal(
        graph_axis_value_path(
            graph_id=cnst.SCATTER_SECOND_FILTER_DRILL_THROUGH_TARGET_ID, axis_value_number="5", axis_value="7"
        ),
        "7",
    )


@pytest.mark.filterwarnings("ignore::DeprecationWarning")
def test_drill_down(dash_br):
    accordion_select(dash_br, accordion_name=cnst.ACTIONS_ACCORDION)
    page_select(
        dash_br,
        page_name=cnst.SET_CONTROL_DRILL_DOWN,
    )
    # click on the 'versicolor' data in scatter graph
    dash_br.click_at_coord_fractions(
        f"#{cnst.SCATTER_DRILL_DOWN_ID} g[class^='trace']:nth-of-type(2) path:nth-of-type(20)", 0, 1
    )
    # Check y axis max value is '7'
    dash_br.wait_for_text_to_equal(
        graph_axis_value_path(graph_id=cnst.SCATTER_DRILL_DOWN_ID, axis_value_number="5", axis_value="7"),
        "7",
    )
    # check that graph title changed to 'versicolor'
    dash_br.wait_for_text_to_equal(".gtitle", "Graph shows `versicolor` species.")<|MERGE_RESOLUTION|>--- conflicted
+++ resolved
@@ -1,7 +1,6 @@
 import pytest
 from e2e.asserts import assert_files_equal
 from e2e.vizro import constants as cnst
-<<<<<<< HEAD
 from e2e.vizro.checkers import (
     check_exported_file_exists,
     check_selected_categorical_component,
@@ -9,16 +8,11 @@
 )
 from e2e.vizro.navigation import accordion_select, page_select
 from e2e.vizro.paths import (
-    button_path,
+    button_id_path,
     dropdown_arrow_path,
     graph_axis_value_path,
     page_title_path,
 )
-=======
-from e2e.vizro.checkers import check_exported_file_exists
-from e2e.vizro.navigation import page_select
-from e2e.vizro.paths import button_id_path
->>>>>>> 9f0f2927
 
 
 def test_export_data_no_controls(dash_br):
