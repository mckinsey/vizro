--- conflicted
+++ resolved
@@ -64,13 +64,6 @@
         ),
     ],
     controls=[
-<<<<<<< HEAD
-        vm.Filter(
-            column="species",
-            selector=vm.Dropdown(id=cnst.DROPDOWN_FILTER_HOMEPAGE, multi=False),
-        ),
-=======
         vm.Filter(column="species", selector=vm.Dropdown(id=cnst.DROPDOWN_FILTER_HOMEPAGEPAGE)),
->>>>>>> f7cc9a9f
     ],
 )