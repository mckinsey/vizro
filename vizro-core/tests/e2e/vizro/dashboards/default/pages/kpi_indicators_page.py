--- conflicted
+++ resolved
@@ -118,9 +118,5 @@
             ),
         ),
     ],
-<<<<<<< HEAD
-    controls=[vm.Filter(column="Category", selector=vm.Dropdown(id=cnst.DROPDOWN_FILTER_KPI_PAGE, multi=False))],
-=======
     controls=[vm.Filter(column="Category", selector=vm.Dropdown(id=cnst.DROPDOWN_FILTER_KPI_PAGE))],
->>>>>>> f7cc9a9f
 )