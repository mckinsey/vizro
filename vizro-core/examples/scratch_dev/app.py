--- conflicted
+++ resolved
@@ -6,16 +6,11 @@
 import vizro.models as vm
 import vizro.plotly.express as px
 from vizro import Vizro
-<<<<<<< HEAD
-
-df = px.data.iris()
-=======
->>>>>>> 54bad6b3
 
 iris = px.data.iris()
 
+
 page1 = vm.Page(
-<<<<<<< HEAD
     title="Page with custom container",
     components=[
         vm.Container(
@@ -24,7 +19,7 @@
             components=[
                 vm.Graph(
                     id="graph1",
-                    figure=px.scatter(df, x="sepal_length", y="petal_width", color="species", custom_data=["species"]),
+                    figure=px.scatter(iris, x="sepal_length", y="petal_width", color="species", custom_data=["species"]),
                 ),
             ],
             variant="filled",
@@ -41,7 +36,7 @@
             components=[
                 vm.Graph(
                     id="graph2",
-                    figure=px.bar(df, x="sepal_length", y="sepal_width", color="species", title="Container I - Bar"),
+                    figure=px.bar(iris, x="sepal_length", y="sepal_width", color="species", title="Container I - Bar"),
                 ),
             ],
             variant="outlined",
@@ -54,9 +49,8 @@
         ),
     ],
     controls=[
-        vm.Filter(column="species", selector=vm.Checklist()),
-    ],
-)
+        vm.Filter(column="species", selector=vm.Checklist()),])
+
 
 page2 = vm.Page(
     title="Controls above tabs",
@@ -79,7 +73,7 @@
                                 vm.Graph(
                                     id="graph3",
                                     figure=px.bar(
-                                        df,
+                                        iris,
                                         x="sepal_length",
                                         y="sepal_width",
                                         color="species",
@@ -94,7 +88,7 @@
                                 vm.Graph(
                                     id="graph4",
                                     figure=px.scatter(
-                                        df, x="sepal_length", y="petal_width", color="species", custom_data=["species"]
+                                        iris, x="sepal_length", y="petal_width", color="species", custom_data=["species"]
                                     ),
                                 ),
                             ],
@@ -128,7 +122,7 @@
                                         vm.Graph(
                                             id="graph5",
                                             figure=px.bar(
-                                                df,
+                                                iris,
                                                 x="sepal_length",
                                                 y="sepal_width",
                                                 color="species",
@@ -151,7 +145,7 @@
                                 vm.Graph(
                                     id="graph6",
                                     figure=px.scatter(
-                                        df, x="sepal_length", y="petal_width", color="species", custom_data=["species"]
+                                        iris, x="sepal_length", y="petal_width", color="species", custom_data=["species"]
                                     ),
                                 ),
                             ],
@@ -176,7 +170,7 @@
                         vm.Graph(
                             id="graph9",
                             figure=px.scatter(
-                                df, x="sepal_length", y="petal_width", color="species", custom_data=["species"]
+                                iris, x="sepal_length", y="petal_width", color="species", custom_data=["species"]
                             ),
                         ),
                     ],
@@ -190,7 +184,7 @@
                 ),
                 vm.Graph(
                     id="graph7",
-                    figure=px.bar(df, x="sepal_length", y="sepal_width", color="species", title="Container I - Bar"),
+                    figure=px.bar(iris, x="sepal_length", y="sepal_width", color="species", title="Container I - Bar"),
                 ),
                 vm.Graph(id="graph10", figure=px.violin(px.data.iris(), x="species", y="sepal_width", box=True)),
             ],
@@ -200,10 +194,9 @@
                     column="species",
                     selector=vm.Checklist(value=["setosa"], title="Species", extra={"inline": True}),
                 ),
-            ],
-        ),
-    ],
-)
+    ],
+)
+        ])
 
 page5 = vm.Page(
     title="Page with dropdown",
@@ -213,11 +206,11 @@
             components=[
                 vm.Graph(
                     title="Bar chart",
-                    figure=px.bar(df, x="sepal_length", y="sepal_width", color="species"),
+                    figure=px.bar(iris, x="sepal_length", y="sepal_width", color="species"),
                 ),
                 vm.Graph(
                     title="Scatter chart",
-                    figure=px.scatter(df, x="sepal_length", y="petal_width", color="species", custom_data=["species"]),
+                    figure=px.scatter(iris, x="sepal_length", y="petal_width", color="species", custom_data=["species"]),
                 ),
             ],
             layout=vm.Layout(grid=[[0, 1]]),
@@ -237,11 +230,11 @@
             components=[
                 vm.Graph(
                     title="Bar chart",
-                    figure=px.bar(df, x="sepal_length", y="sepal_width", color="species"),
+                    figure=px.bar(iris, x="sepal_length", y="sepal_width", color="species"),
                 ),
                 vm.Graph(
                     title="Scatter chart",
-                    figure=px.scatter(df, x="sepal_length", y="petal_width", color="species", custom_data=["species"]),
+                    figure=px.scatter(iris, x="sepal_length", y="petal_width", color="species", custom_data=["species"]),
                 ),
             ],
             layout=vm.Layout(grid=[[0, 1]]),
@@ -262,11 +255,11 @@
             components=[
                 vm.Graph(
                     title="Bar chart",
-                    figure=px.bar(df, x="sepal_length", y="sepal_width", color="species"),
+                    figure=px.bar(iris, x="sepal_length", y="sepal_width", color="species"),
                 ),
                 vm.Graph(
                     title="Scatter chart",
-                    figure=px.scatter(df, x="sepal_length", y="petal_width", color="species", custom_data=["species"]),
+                    figure=px.scatter(iris, x="sepal_length", y="petal_width", color="species", custom_data=["species"]),
                 ),
             ],
             layout=vm.Layout(grid=[[0, 1]]),
@@ -279,44 +272,6 @@
 
 
 dashboard = vm.Dashboard(pages=[page1, page2, page3, page4, page5, page6, page7])
-=======
-    title="Collapsible containers - grid layout",
-    layout=vm.Grid(grid=[[0, 1]]),
-    components=[
-        vm.Container(
-            title="Initially collapsed container",
-            components=[vm.Graph(figure=px.scatter(iris, x="sepal_width", y="sepal_length", color="species"))],
-            collapsed=True,
-            variant="filled",
-        ),
-        vm.Container(
-            title="Initially expanded container",
-            components=[vm.Graph(figure=px.box(iris, x="species", y="sepal_length", color="species"))],
-            collapsed=False,
-        ),
-    ],
-)
-
-page2 = vm.Page(
-    title="Collapsible containers - flex layout",
-    layout=vm.Flex(),
-    components=[
-        vm.Container(
-            title="Initially collapsed container",
-            components=[vm.Graph(figure=px.scatter(iris, x="sepal_width", y="sepal_length", color="species"))],
-            collapsed=True,
-            variant="filled",
-        ),
-        vm.Container(
-            title="Initially expanded container",
-            components=[vm.Graph(figure=px.box(iris, x="species", y="sepal_length", color="species"))],
-            collapsed=False,
-        ),
-    ],
-)
-
-dashboard = vm.Dashboard(pages=[page1, page2])
->>>>>>> 54bad6b3
 
 if __name__ == "__main__":
     Vizro().build(dashboard).run()