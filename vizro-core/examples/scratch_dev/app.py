"""This is a test app to test the dashboard layout."""

<<<<<<< HEAD
import vizro.models as vm
import vizro.plotly.express as px
from vizro import Vizro
from vizro.tables import dash_ag_grid

df = px.data.gapminder()


page = vm.Page(
    id="page_1",
    title="Page 1",
    components=[vm.AgGrid(figure=dash_ag_grid(df))],
    # path="page_1",
)

page2 = vm.Page(
    id="page_2",
    title="Page 2",
    components=[vm.AgGrid(figure=dash_ag_grid(df))],
    # path="page_2",
)

page3 = vm.Page(
    id="page_3",
    title="Page 3",
    components=[vm.AgGrid(figure=dash_ag_grid(df))],
    # path="page_3",
)


dashboard = vm.Dashboard(
    pages=[page, page2, page3],
    navigation=vm.Navigation(
        # nav_selector=vm.NavBar(
        # pages=["page_1", "Page 2", "page_3"],
        # items=[
        #     vm.NavLink(label="Section 1", pages=["page_1", "page_2"]),
        #     vm.NavLink(label="Section 2", pages=["page_3"]),
        # ]
        # ),
    ),
)
=======
from vizro import Vizro
import vizro.models as vm
import vizro.plotly.express as px
from vizro.actions import export_data

iris = px.data.iris()

page = vm.Page(
    title="Buttons with an icon",
    layout=vm.Flex(),
    components=[
        vm.Button(
            icon="download",
            text="",
            description=vm.Tooltip(text="Download the data!", icon="info"),
            variant="outlined",
            actions=[vm.Action(function=export_data())],
        ),
        vm.Graph(
            figure=px.scatter(
                iris,
                x="sepal_width",
                y="sepal_length",
                color="species",
                size="petal_length",
            ),
        ),
        vm.Button(
            text="View Data Source",
            href="https://www.kaggle.com/datasets/uciml/iris",
            icon="link",
            variant="outlined",
        ),
    ],
    controls=[vm.Filter(column="species")],
)

dashboard = vm.Dashboard(pages=[page])
>>>>>>> 97025eaf

if __name__ == "__main__":
    Vizro().build(dashboard).run()<|MERGE_RESOLUTION|>--- conflicted
+++ resolved
@@ -1,6 +1,5 @@
 """This is a test app to test the dashboard layout."""
 
-<<<<<<< HEAD
 import vizro.models as vm
 import vizro.plotly.express as px
 from vizro import Vizro
@@ -43,46 +42,6 @@
         # ),
     ),
 )
-=======
-from vizro import Vizro
-import vizro.models as vm
-import vizro.plotly.express as px
-from vizro.actions import export_data
-
-iris = px.data.iris()
-
-page = vm.Page(
-    title="Buttons with an icon",
-    layout=vm.Flex(),
-    components=[
-        vm.Button(
-            icon="download",
-            text="",
-            description=vm.Tooltip(text="Download the data!", icon="info"),
-            variant="outlined",
-            actions=[vm.Action(function=export_data())],
-        ),
-        vm.Graph(
-            figure=px.scatter(
-                iris,
-                x="sepal_width",
-                y="sepal_length",
-                color="species",
-                size="petal_length",
-            ),
-        ),
-        vm.Button(
-            text="View Data Source",
-            href="https://www.kaggle.com/datasets/uciml/iris",
-            icon="link",
-            variant="outlined",
-        ),
-    ],
-    controls=[vm.Filter(column="species")],
-)
-
-dashboard = vm.Dashboard(pages=[page])
->>>>>>> 97025eaf
 
 if __name__ == "__main__":
     Vizro().build(dashboard).run()