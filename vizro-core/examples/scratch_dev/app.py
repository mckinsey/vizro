"""Dev app to try things out."""

<<<<<<< HEAD
import pandas as pd
=======
from vizro import Vizro
>>>>>>> 0d298c71
import vizro.models as vm
import vizro.plotly.express as px
from vizro import Vizro
from typing import List, Literal, Tuple
from vizro.models.types import ControlType
from dash import html

<<<<<<< HEAD

class CustomGroup(vm.VizroBaseModel):
    """Container to group controls."""

    type: Literal["custom_group"] = "custom_group"
    controls: List[Tuple[str, List[ControlType]]] = [[]]

    def build(self):
        return html.Div(
            children=[
                html.Div(
                    children=[html.Br(), html.H5(control_tuple[0]), *[control.build() for control in control_tuple[1]]],
                )
                for control_tuple in self.controls
            ]
        )


vm.Page.add_type("controls", CustomGroup)


page = vm.Page(
    title="Title",
    components=[
        vm.Graph(id="graph_id", figure=px.scatter(px.data.iris(), x="sepal_width", y="sepal_length", color="species")),
    ],
    controls=[
        CustomGroup(
            controls=[
                (
                    "Categorical Filters",
                    [
                        vm.Filter(column="species"),
                    ],
                ),
                (
                    "Numeric Filters",
                    [
                        vm.Filter(column="petal_length"),
                        vm.Filter(column="sepal_length"),
                    ],
                ),
            ],
        ),
        vm.Parameter(
            targets=["graph_id.x"],
            selector=vm.RadioItems(
                title="Select X Axis",
                options=["sepal_width", "sepal_length", "petal_width", "petal_length"],
                value="sepal_width",
            ),
        ),
=======
stocks = px.data.stocks(datetimes=True)

page = vm.Page(
    title="Page",
    components=[
        vm.Graph(
            figure=px.line(stocks, x="date", y="GOOG", title="Stocks Data"),
        ),
    ],
    controls=[
        vm.Filter(column="GOOG"),
        vm.Filter(column="date", selector=vm.DatePicker(title="Date Picker (Stocks - date)")),
>>>>>>> 0d298c71
    ],
)


dashboard = vm.Dashboard(pages=[page])

if __name__ == "__main__":
    Vizro().build(dashboard).run()<|MERGE_RESOLUTION|>--- conflicted
+++ resolved
@@ -1,10 +1,6 @@
 """Dev app to try things out."""
 
-<<<<<<< HEAD
 import pandas as pd
-=======
-from vizro import Vizro
->>>>>>> 0d298c71
 import vizro.models as vm
 import vizro.plotly.express as px
 from vizro import Vizro
@@ -12,21 +8,20 @@
 from vizro.models.types import ControlType
 from dash import html
 
-<<<<<<< HEAD
 
 class CustomGroup(vm.VizroBaseModel):
     """Container to group controls."""
 
     type: Literal["custom_group"] = "custom_group"
-    controls: List[Tuple[str, List[ControlType]]] = [[]]
+    controls: dict[str, List[ControlType]] = {}
 
     def build(self):
         return html.Div(
             children=[
                 html.Div(
-                    children=[html.Br(), html.H5(control_tuple[0]), *[control.build() for control in control_tuple[1]]],
+                    children=[html.Br(), html.H5(control_title), *[control.build() for control in controls]],
                 )
-                for control_tuple in self.controls
+                for control_title, controls in self.controls.items()
             ]
         )
 
@@ -41,44 +36,11 @@
     ],
     controls=[
         CustomGroup(
-            controls=[
-                (
-                    "Categorical Filters",
-                    [
-                        vm.Filter(column="species"),
-                    ],
-                ),
-                (
-                    "Numeric Filters",
-                    [
-                        vm.Filter(column="petal_length"),
-                        vm.Filter(column="sepal_length"),
-                    ],
-                ),
-            ],
+            controls={
+                "Categorical Filters": [vm.Filter(column="species", selector=vm.Dropdown(value=["setosa"]))],
+                "Numeric Filters": [vm.Filter(column="petal_length"), vm.Filter(column="sepal_length")],
+            }
         ),
-        vm.Parameter(
-            targets=["graph_id.x"],
-            selector=vm.RadioItems(
-                title="Select X Axis",
-                options=["sepal_width", "sepal_length", "petal_width", "petal_length"],
-                value="sepal_width",
-            ),
-        ),
-=======
-stocks = px.data.stocks(datetimes=True)
-
-page = vm.Page(
-    title="Page",
-    components=[
-        vm.Graph(
-            figure=px.line(stocks, x="date", y="GOOG", title="Stocks Data"),
-        ),
-    ],
-    controls=[
-        vm.Filter(column="GOOG"),
-        vm.Filter(column="date", selector=vm.DatePicker(title="Date Picker (Stocks - date)")),
->>>>>>> 0d298c71
     ],
 )
 
