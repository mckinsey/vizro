--- conflicted
+++ resolved
@@ -1,33 +1,11 @@
-<<<<<<< HEAD
 """Dev app to try things out."""
 
 import vizro.plotly.express as px
 import vizro.models as vm
 from vizro import Vizro
-=======
-import numpy as np
-
-from vizro import Vizro
-import vizro.models as vm
-import pandas as pd
-from vizro.tables import dash_ag_grid
-import string
-
-
-N = len(string.ascii_letters)
-df = pd.DataFrame(
-    {
-        "category 1": np.random.choice(list("abc"), N),
-        "category 2": np.random.choice(list("ABC"), N),
-        "long_words": [" ".join(list(string.ascii_letters[: n + 1])) for n in range(N)],
-        "numbers": np.random.randint(N, size=N),
-    }
-)
->>>>>>> b48f118a
 
 from vizro.tables import dash_ag_grid
 
-<<<<<<< HEAD
 
 df = px.data.gapminder()
 
@@ -54,9 +32,7 @@
                     footer="""SOURCE: **Plotly gapminder data set, 2024**""",
                 ),
             ],
-            controls=[
-                vm.Filter(column="continent", selector=vm.Checklist(title="Continent (checklist)"))
-            ]
+            controls=[vm.Filter(column="continent", selector=vm.Checklist(title="Continent (checklist)"))],
         )
     ],
     controls=[
@@ -84,44 +60,6 @@
 )
 
 dashboard = vm.Dashboard(pages=[first_page])
-=======
-def dynamic_data(n=10):
-    return df.loc[:n]
-
-
-def make_controls():
-    return [
-        vm.Filter(column="long_words"),
-        vm.Filter(
-            column="category 1",
-            selector=vm.Checklist(),
-        ),
-        vm.Filter(column="category 2", selector=vm.RadioItems()),
-        vm.Filter(column="numbers"),
-    ]
-
-
-page_1 = vm.Page(
-    title="Test page",
-    components=[
-        vm.Container(
-            components=[vm.AgGrid(id="grid", figure=dash_ag_grid(dynamic_data))],
-            controls=make_controls(),
-        ),
-    ],
-    controls=[
-        vm.Parameter(
-            targets=["grid.data_frame.n"],
-            selector=vm.Slider(
-                title="Change me to see bug", min=0, max=N, step=1, marks={0: "0", N // 2: str(N // 2), N: str(N)}
-            ),
-        ),
-        *make_controls(),
-    ],
-)
-
-dashboard = vm.Dashboard(title="Test dashboard", pages=[page_1])
->>>>>>> b48f118a
 
 if __name__ == "__main__":
     app = Vizro().build(dashboard)
