import datetime
import time
from typing import Annotated, Any, Literal, Optional

import pandas as pd
import vizro.models as vm
import vizro.plotly.express as px
from dash import Input, Output, State, callback, dcc, html
from dash_ag_grid import AgGrid
from flask_caching import Cache
from pydantic import AfterValidator, BaseModel, Field
from pydantic.functional_serializers import PlainSerializer
from vizro import Vizro
from vizro.actions import export_data, filter_interaction
from vizro.managers import data_manager
from vizro.models._action._actions_chain import _action_validator_factory
from vizro.models._components.form._text_area import TextArea
from vizro.models._components.form._user_input import UserInput
from vizro.models._models_utils import _log_call
from vizro.models.types import ActionType, capture
from vizro.tables import dash_ag_grid
from vizro.tables._utils import _set_defaults_nested

df_gapminder = px.data.gapminder().query("year == 2007")

page_1 = vm.Page(
    title="Built in actions",
    layout=dict(grid=[[0, 1], [2, 3]]),
    components=[
        # vm.Button(
        #     text="asdf",
        #     actions=[filter_interaction(targets=["scatter_relation_2007"])],
        #     # actions=[vm.Action(function=filter_interaction(targets=["scatter_relation_2007"]))],  # CHECK
        # ),
        vm.Graph(
            figure=px.box(
                df_gapminder,
                x="continent",
                y="lifeExp",
                color="continent",
                custom_data=["continent"],
            ),
            actions=[filter_interaction(targets=["scatter_relation_2007"])],
            # actions=[vm.Action(function=filter_interaction(targets=["scatter_relation_2007"]))],  # CHECK
        ),
        vm.Graph(
            id="scatter_relation_2007",
            figure=px.scatter(
                df_gapminder,
                x="gdpPercap",
                y="lifeExp",
                size="pop",
                color="continent",
            ),
        ),
        vm.Button(
            id="button",
            text="Export data to CSV",
            # actions=[export_data(targets=["scatter_relation_2007"], runtime_arg="button.n_clicks")],
<<<<<<< HEAD
            actions=[vm.Action(function=export_data(targets=["scatter_relation_2007"]))],
            # TODO NOW CHECK
=======
            # actions=[vm.Action(function=export_data(targets=["scatter_relation_2007"], runtime_arg="button.n_clicks"))],
            # CHECK
>>>>>>> 64e26041
        ),
        vm.Button(
            id="button2",
            text="Export data to Excel",
<<<<<<< HEAD
            actions=[export_data(targets=["scatter_relation_2007"], file_format="xlsx")],
=======
            # actions=[
            #     export_data(targets=["scatter_relation_2007"], file_format="xlsx", runtime_arg="button2.n_clicks")
            # ],
>>>>>>> 64e26041
            # actions=[
            #     vm.Action(
            #         function=export_data(
            #             targets=["scatter_relation_2007"],
            #             runtime_arg="button2.n_clicks",
            #             file_format="xlsx"
            #         )
            #     )
            # ],
            # CHECK
        ),
    ],
    controls=[
        vm.Filter(column="continent"),
        vm.Parameter(
            targets=["scatter_relation_2007.color"],
            selector=vm.RadioItems(options=["continent", "pop"]),
        ),
    ],
)


@capture("action")
# To test legacy=True
# def my_custom_action(points_data, _controls=None):
def my_custom_action(points_data, _controls):
    """Custom action."""
    clicked_point = points_data["points"][0]
    x, y = clicked_point["x"], clicked_point["y"]
    card_1_text = f"Clicked point has sepal length {x}, petal width {y}."
    card_2_text = f"Controls are `{_controls}`"
    return card_1_text, card_2_text


<<<<<<< HEAD
from typing import Literal
from vizro.actions import AbstractAction

class f(AbstractAction):
=======
from typing import Annotated, Literal

from vizro.actions._abstract_action import _AbstractAction


class f(_AbstractAction):
>>>>>>> 64e26041
    type: Literal["f"] = "f"
    points_data: str
    swap: bool = False

    def function(self, points_data, _controls):
        """Custom action."""
        clicked_point = points_data["points"][0]
        x, y = clicked_point["x"], clicked_point["y"]
        card_1_text = f"Clicked point has sepal length {x}, petal width {y}."
        card_2_text = f"_Controls are `{_controls}`"
        return card_1_text, card_2_text

    @property
    def outputs(self):
        return (
            ["my_card_2.children", "my_card_1.children"] if self.swap else ["my_card_1.children", "my_card_2.children"]
        )


from pydantic import Tag
<<<<<<< HEAD
from typing import Annotated
=======
from vizro.models._action._actions_chain import ActionsChain
>>>>>>> 64e26041

f = Annotated[f, Tag("f")]
vm.Graph.add_type("actions", f)
ActionsChain.add_type("actions", f)

# @capture("action")
# def my_custom_action():
#     """Custom action."""
#     card_1_text = card_2_text = str(datetime.datetime.now().time())
#     return card_1_text, card_2_text

# CHECK: current docs examples
df = px.data.iris()

page_2 = vm.Page(
    title="Example of a custom action with UI inputs and outputs",
    layout=vm.Layout(
        grid=[
            [0, 0],
            [0, 0],
            [0, 0],
            [1, 2],
        ],
        row_gap="25px",
    ),
    components=[
        vm.Graph(
            id="scatter_chart",
            figure=px.scatter(df, x="sepal_length", y="petal_width", color="species", custom_data=["species"]),
            actions=[
<<<<<<< HEAD
                vm.Action(
                    function=my_custom_action("scatter_chart.clickData"),
                    # TODO NOW CHECK: make sure user-specified argument continues to take precedence
                    #     # function=my_custom_action("scatter_chart.clickData", controls="my_card_1.children"),
                    #     # TODO NOW CHECK: test to make sure this old way continues to work
                    #     # function=my_custom_action(),
                    #     # function=my_custom_action(t=4),
                    #     # inputs=["scatter_chart.clickData"],
                    outputs=["my_card_1.children", "my_card_2.children"],
                ),
                # f(swap=True, points_data="scatter_chart.clickData")
=======
                # vm.Action(
                #     function=my_custom_action("scatter_chart.clickData"),
                #     # CHECK: make sure user-specified argument continues to take precedence
                #     #     # function=my_custom_action("scatter_chart.clickData", controls="my_card_1.children"),
                #     #     # CHECK: test to make sure this old way continues to work
                #     #     # function=my_custom_action(),
                #     #     # function=my_custom_action(t=4),
                #     #     # inputs=["scatter_chart.clickData"],
                #     outputs=["my_card_1.children", "my_card_2.children"],
                # ),
                f(swap=True, points_data="scatter_chart.clickData")
>>>>>>> 64e26041
            ],
        ),
        vm.Card(id="my_card_1", text="Click on a point on the above graph."),
        vm.Card(id="my_card_2", text="Click on a point on the above graph."),
    ],
    controls=[vm.Filter(column="species", selector=vm.Dropdown(title="Species"))],
)


########### MS EXAMPLE ###########
### PAGE 3 ###########
# This is the callback replacement for the action below
@callback(
    Output("slider_continent", "value", allow_duplicate=True),
    Output("card_cross_filter", "children", allow_duplicate=True),
    Input("underlying_grid", "cellClicked"),
    prevent_initial_call=True,
)
def parameter_interaction_callback(cell_data: dict):
    if cell_data is None:
        return 0, "No cell clicked"
    index = cell_data["rowIndex"]
    return index, f"cell_data: {cell_data}"


# This action doesn't fully work, because the slider update does not trigger the new data loading
@capture("action")
def parameter_interaction(cell_data: dict):
    return str(cell_data["rowIndex"]), cell_data["rowIndex"]


# Fake slow loading
def slow_load_gapminder():
    time.sleep(2)
    return px.data.gapminder()


# This is essentially a filter replacement, but done via parameters, so it can take advantage of caching
# Fake it also to be very slow
def filter_gapminder_continent_via_index(index: int):
    print("Loading gapminder filtered")
    gapminder = data_manager["gapminder"].load()
    time.sleep(2)  # Fake slow loading / and/or calculation
    continent = gapminder["continent"][index]
    return gapminder[gapminder["continent"] == continent]


data_manager.cache = Cache(config={"CACHE_TYPE": "SimpleCache"})


df_gapminder = px.data.gapminder()
data_manager["gapminder"] = slow_load_gapminder
data_manager["gapminder_filtered"] = filter_gapminder_continent_via_index

vm.Page.add_type("components", vm.Dropdown)

page_3 = vm.Page(
    title="[MS Experiment] Advanced filter interaction and caching calculations",
    components=[
        vm.AgGrid(
            id="grid",
            figure=dash_ag_grid(id="underlying_grid", data_frame=df_gapminder),
            footer="Clicking here will trigger a slow calculation/filtering operation, but if you click the same row multiple times, it will use the cached result.",
            # TODO: This doesn't work, but it somewhat should in the future!
            # actions=[
            #     vm.Action(
            #         function=parameter_interaction("underlying_grid.cellClicked"),
            #         outputs=["card_cross_filter.children", "slider_continent.value"],
            #     )
            # ],
        ),
        vm.Graph(
            id="slow_load_chart",
            figure=px.scatter("gapminder_filtered", x="gdpPercap", y="lifeExp", color="continent"),
            footer="This is the result of the slow calculation/filtering operation - filtered by the continent of the selected row.",
        ),
        vm.Card(id="card_cross_filter", text="Click on a point on the above table."),
        vm.Text(
            text="""This example showcases how to cache a calculation that may be slow.
                It was attempted with actions, but it didn't work.
                Reason is that the updated slider does not trigger the new data loading.

                Beyond that, it also shows how one can do advanced filter interactions without using a filter (not always good),
                but importantly without returning an entire chart component.
                """
        ),
    ],
    controls=[
        vm.Parameter(
            targets=["slow_load_chart.data_frame.index"],
            selector=vm.Slider(id="slider_continent", min=0, max=df_gapminder.shape[0] - 1, step=1),
        )
    ],
    layout=vm.Layout(
        grid=[[0, 1], [0, 1], [2, 2], [3, 3]],
    ),
)
# In future:
# - do action directly and not a callback
# - initial plan: somehow enable to send data from arbitrary column of row, or cell
# - if more than one value, that is not possible, need to have two filters
# - parametrized data ops: hooks, which you can inject, gives clearer overview: new Filter, Parameter


########### PAGE 4 ###########
vm.Page.add_type("controls", vm.Dropdown)
vm.Page.add_type("controls", vm.RangeSlider)
vm.Page.add_type("controls", vm.RadioItems)


# Update the store with both values
@callback(
    Output("store_1", "data"),
    Input("dropdown_alone", "value"),
    Input("slider_alone", "value"),
)
def update_store_1(dropdown_value, slider_value):
    return {"dropdown_value": dropdown_value, "slider_value": slider_value}


# Update the card with the store data
@callback(
    Output("card_delayed", "children"),
    Input("button_delayed", "n_clicks"),
    State("store_1", "data"),
)
def update_card_delayed(n_clicks, store_1_data):
    return f"Store 1 data: {store_1_data}"


page_4 = vm.Page(
    title="[MS Experiment] Grouped/delayed execution (with callbacks)",
    components=[
        vm.Button(id="button_delayed", text="Make it happen"),
        vm.Card(id="card_delayed", text="Nothing configured yet"),
        vm.Text(
            text="""This example shows delayed and grouped execution, ultimately what some form of Form (no pun intended) should be able to do.
                How to affect either chart, or data loading? ==> use a parameter, but then we have to have a target. See next example for a take on that.

                This seemed impossible to do with actions as is, so entirely reverted to callbacks.
                """
        ),
    ],
    controls=[
        vm.Dropdown(
            id="dropdown_alone",
            options=df_gapminder["continent"].unique(),
            value="Asia",
        ),
        vm.RangeSlider(id="slider_alone", min=0, max=120000, step=20000, value=[0, 80000]),
        # Cannot use proper controls here, as I cannot target a captured callable? Parameter would allow the caching....
    ],
)

# Future:
# - some form of lazy control, if lazy: need a submit
# - control group?: group with a button, but keep filter and parameter
# - add arbitrary key value pairs is feasible, component on it's own
# - Standalon form?: in either case: what gets send and what gets received need to check (unpacking etc)
# Catch: do we use pattern matching callbacks?

########### PAGE 5 ###########


# First very! early attempt at a state component, which I really think we should have in a cool form in Vizro
class VizroState(vm.VizroBaseModel):
    """New custom component `State`."""

    type: Literal["state"] = "state"
    data: Optional[dict[str, Any]]  # would be interesting to connect this to pydantic models
    # Note sure if the actions work at all... I think the trigger is the problem
    actions: Annotated[
        list[ActionType],
        AfterValidator(_action_validator_factory("data")),
        PlainSerializer(lambda x: x[0].actions),
        Field(default=[]),
    ]

    @_log_call
    def build(self):
        return dcc.Store(id=self.id, data=self.data or {}, storage_type="session")


vm.Page.add_type("components", VizroState)


# class StateA(BaseModel):
#     dropdown_value: list[str]


@capture("action")
def update_state_with_action(dropdown_value):
    print("update_store_with_action", dropdown_value)
    return {"dropdown_value": [dropdown_value]}


# Replacement for action that doesn't work
@callback(
    [
        Output("user_input_via_store_model", "value"),
        Output("card_via_store_model", "children"),
    ],
    State("store_model", "data"),
    Input("button_delayed_via_state", "n_clicks"),
)
def update_user_input_and_card_from_state(state_data, n_clicks):
    if n_clicks is None:
        return "", ""
    return state_data["dropdown_value"], f"State data: {state_data}"


# This does not work
# @capture("action")
# def update_card_and_input_from_state(state_data):
#     print("update_card_from_state", state_data)
#     return f"State data: {state_data}", str(state_data["dropdown_value"])


# This also doesn't work
@capture("action")
def update_card_from_state(state_data):
    return f"State data: {state_data}"


# This is essentially a filter replacement, but done via parameters, so it can take advantage of caching
def filter_gapminder_continent_via_text_area(continent: str):
    print("Loading gapminder filtered for continent", continent)
    gapminder = data_manager["gapminder"].load()
    time.sleep(2)  # Fake slow loading / and/or calculation
    if not continent:
        return gapminder
    # Check if continent is a list of lists (like [['Asia', 'Europe']])
    if isinstance(continent, list) and continent and isinstance(continent[0], list):
        # Extract the inner list of continents
        continents = continent[0]
        return gapminder[gapminder["continent"].isin(continents)]
    else:
        # Handle the original single continent case
        return gapminder[gapminder["continent"] == continent]


data_manager["gapminder_filtered_via_text_area"] = filter_gapminder_continent_via_text_area

vm.Parameter.add_type("selector", TextArea)
vm.Parameter.add_type("selector", UserInput)


page_5 = vm.Page(
    title="[MS Experiment] Grouped/delayed execution (with State)",
    components=[
        vm.Graph(
            id="delayed_chart_via_state",
            figure=px.scatter(
                "gapminder_filtered_via_text_area",
                x="gdpPercap",
                y="lifeExp",
                color="continent",
            ),
            footer="This is the result of the slow calculation/filtering operation - filtered by the continent of the selected row.",
        ),
        vm.Button(
            id="button_delayed_via_state",
            text="Make it happen",
            # actions=[
            #     vm.Action(
            #         function=update_card_and_input_from_state("store_model.data"),
            #         outputs=["card_via_store_model.children", "user_input_via_store_model.value"],
            #     )
            # ],
        ),
        VizroState(
            id="store_model",
            data={"dropdown_value": ["Asia"]},
            # This does not work, but the callback does!
            actions=[
                vm.Action(
                    function=update_card_from_state("store_model.data"),
                    outputs=["card_via_store_model_action.children"],
                )
            ],
        ),
        vm.Card(id="card_via_store_model", text="Nothing configured yet"),
        vm.Card(id="card_via_store_model_action", text="Nothing configured yet"),
    ],
    controls=[
        vm.Dropdown(
            id="dropdown_via_store_model",
            options=df_gapminder["continent"].unique(),
            value="Asia",
            actions=[
                vm.Action(
                    function=update_state_with_action("dropdown_via_store_model.value"),
                    outputs=["store_model.data"],
                )
            ],
        ),
        vm.Parameter(
            id="parameter_via_state",
            targets=["delayed_chart_via_state.data_frame.continent"],  # delayed_chart_via_state.data_frame.continent
            selector=UserInput(id="user_input_via_store_model"),  # For some reason TextArea doesn't work
        ),
    ],
)

########### MS EXAMPLE ###########

dashboard = vm.Dashboard(pages=[page_1, page_2, page_3, page_4, page_5])

if __name__ == "__main__":
    app = Vizro().build(dashboard)
    app.dash.layout.children.append(dcc.Store(id="store_1", storage_type="session"))
    app.run()


# TODO:
# for actual PR review, test having access to controls, but again Parameters need to have a target
# Weave in pydantic for better state management
# how to better update the state selectively?
# how to better draw from the state into other things?
# try state with drill through?<|MERGE_RESOLUTION|>--- conflicted
+++ resolved
@@ -57,24 +57,15 @@
             id="button",
             text="Export data to CSV",
             # actions=[export_data(targets=["scatter_relation_2007"], runtime_arg="button.n_clicks")],
-<<<<<<< HEAD
-            actions=[vm.Action(function=export_data(targets=["scatter_relation_2007"]))],
-            # TODO NOW CHECK
-=======
             # actions=[vm.Action(function=export_data(targets=["scatter_relation_2007"], runtime_arg="button.n_clicks"))],
             # CHECK
->>>>>>> 64e26041
         ),
         vm.Button(
             id="button2",
             text="Export data to Excel",
-<<<<<<< HEAD
-            actions=[export_data(targets=["scatter_relation_2007"], file_format="xlsx")],
-=======
             # actions=[
             #     export_data(targets=["scatter_relation_2007"], file_format="xlsx", runtime_arg="button2.n_clicks")
             # ],
->>>>>>> 64e26041
             # actions=[
             #     vm.Action(
             #         function=export_data(
@@ -109,19 +100,12 @@
     return card_1_text, card_2_text
 
 
-<<<<<<< HEAD
-from typing import Literal
-from vizro.actions import AbstractAction
-
-class f(AbstractAction):
-=======
 from typing import Annotated, Literal
 
 from vizro.actions._abstract_action import _AbstractAction
 
 
 class f(_AbstractAction):
->>>>>>> 64e26041
     type: Literal["f"] = "f"
     points_data: str
     swap: bool = False
@@ -142,13 +126,10 @@
 
 
 from pydantic import Tag
-<<<<<<< HEAD
-from typing import Annotated
-=======
 from vizro.models._action._actions_chain import ActionsChain
->>>>>>> 64e26041
 
 f = Annotated[f, Tag("f")]
+
 vm.Graph.add_type("actions", f)
 ActionsChain.add_type("actions", f)
 
@@ -177,19 +158,6 @@
             id="scatter_chart",
             figure=px.scatter(df, x="sepal_length", y="petal_width", color="species", custom_data=["species"]),
             actions=[
-<<<<<<< HEAD
-                vm.Action(
-                    function=my_custom_action("scatter_chart.clickData"),
-                    # TODO NOW CHECK: make sure user-specified argument continues to take precedence
-                    #     # function=my_custom_action("scatter_chart.clickData", controls="my_card_1.children"),
-                    #     # TODO NOW CHECK: test to make sure this old way continues to work
-                    #     # function=my_custom_action(),
-                    #     # function=my_custom_action(t=4),
-                    #     # inputs=["scatter_chart.clickData"],
-                    outputs=["my_card_1.children", "my_card_2.children"],
-                ),
-                # f(swap=True, points_data="scatter_chart.clickData")
-=======
                 # vm.Action(
                 #     function=my_custom_action("scatter_chart.clickData"),
                 #     # CHECK: make sure user-specified argument continues to take precedence
@@ -201,7 +169,6 @@
                 #     outputs=["my_card_1.children", "my_card_2.children"],
                 # ),
                 f(swap=True, points_data="scatter_chart.clickData")
->>>>>>> 64e26041
             ],
         ),
         vm.Card(id="my_card_1", text="Click on a point on the above graph."),
