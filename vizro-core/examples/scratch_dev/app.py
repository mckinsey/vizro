<<<<<<< HEAD
# Vizro is an open-source toolkit for creating modular data visualization applications.
# check out https://github.com/mckinsey/vizro for more info about Vizro
# and checkout https://vizro.readthedocs.io/en/stable/ for documentation.
import pandas as pd
import dash_bootstrap_components as dbc
=======
"""This is a test app to test the dashboard layout."""
>>>>>>> b23182bf

from vizro import Vizro
import vizro.models as vm


import pandas as pd
import numpy as np
from vizro.tables import dash_ag_grid

# Sample data
data = {
    "user_id": range(1, 11),
    "name": ["Alice", "Bob", "Charlie", "David", "Eva", "Frank", "Grace", "Hannah", "Ian", "Jane"],
    "age": np.random.randint(20, 50, size=10),
    "signup_date": pd.date_range(start="2023-01-01", periods=10, freq="W"),
    "active": np.random.choice([True, False], size=10),
    "active_numeric": np.random.choice([0, 1], size=10),
}


df = pd.DataFrame(data)


page = vm.Page(
    title="Test page",
    components=[vm.AgGrid(figure=dash_ag_grid(df))],
    controls=[
        vm.Filter(
            column="active",
            selector=vm.Switch(
                value=False,
                title="Show active accounts",
                description="This is a description for the new switch selector",
            ),
        ),
        vm.Filter(column="active"),
        vm.Filter(
            column="active_numeric",
            selector=vm.Switch(
                value=False,
                title="Show active accounts",
                description="This is a description for the new switch selector",
            ),
        ),
        vm.Filter(column="active_numeric"),
    ],
)

dashboard = vm.Dashboard(pages=[page])

if __name__ == "__main__":
    Vizro(external_stylesheets=[dbc.themes.BOOTSTRAP]).build(dashboard).run()<|MERGE_RESOLUTION|>--- conflicted
+++ resolved
@@ -1,12 +1,4 @@
-<<<<<<< HEAD
-# Vizro is an open-source toolkit for creating modular data visualization applications.
-# check out https://github.com/mckinsey/vizro for more info about Vizro
-# and checkout https://vizro.readthedocs.io/en/stable/ for documentation.
-import pandas as pd
-import dash_bootstrap_components as dbc
-=======
 """This is a test app to test the dashboard layout."""
->>>>>>> b23182bf
 
 from vizro import Vizro
 import vizro.models as vm
@@ -58,4 +50,4 @@
 dashboard = vm.Dashboard(pages=[page])
 
 if __name__ == "__main__":
-    Vizro(external_stylesheets=[dbc.themes.BOOTSTRAP]).build(dashboard).run()+    Vizro().build(dashboard).run()