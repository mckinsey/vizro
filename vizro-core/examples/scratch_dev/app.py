"""Custom filter action."""

<<<<<<< HEAD
import vizro.models as vm
import vizro.plotly.express as px
from vizro import Vizro
=======
import vizro.plotly.express as px
from vizro import Vizro
import vizro.models as vm
from vizro.managers import data_manager

iris = px.data.iris()
gapminder = px.data.gapminder()
gapminder_spain = gapminder[gapminder["country"] == "Spain"]


def load_iris_data():
    iris = px.data.iris()
    return iris.sample(50)


data_manager["iris"] = load_iris_data


page1 = vm.Page(
    title="Page with Inline default styling",
    components=[
        vm.Container(
            id="container_0",
            title="Inline default styling",
            components=[
                vm.Graph(
                    id="scatter_chart",
                    figure=px.scatter(
                        iris,
                        x="sepal_length",
                        y="petal_width",
                        color="species",
                        custom_data=["species"],
                    ),
                ),
            ],
            variant="filled",
            controls=[
                vm.Filter(
                    column="species",
                    selector=vm.Checklist(value=["setosa"], title="Species"),
                ),
                vm.Parameter(
                    targets=["scatter_chart.title"],
                    selector=vm.RadioItems(
                        options=["My scatter chart", "A better title!", "Another title..."], title="Parameter title"
                    ),
                ),
            ],
        ),
    ],
    controls=[
        vm.Filter(column="species", selector=vm.Checklist()),
    ],
)
>>>>>>> 5ec66e5b


page2 = vm.Page(
    title="Controls above tabs",
    components=[
        vm.Container(
            title="Container with tabs and controls",
            controls=[
                vm.Filter(
                    column="species",
                    selector=vm.Checklist(title="Species", extra={"inline": True}),
                    targets=["graph3", "graph4"],
                )
            ],
            components=[
                vm.Tabs(
                    tabs=[
                        vm.Container(
                            title="Tab1",
                            components=[
                                vm.Graph(
                                    id="graph3",
                                    figure=px.bar(
                                        iris,
                                        x="sepal_length",
                                        y="sepal_width",
                                        color="species",
                                    ),
                                ),
                            ],
                        ),
                        vm.Container(
                            title="Tab2",
                            components=[
                                vm.Graph(
                                    id="graph4",
                                    figure=px.scatter(
                                        iris,
                                        x="sepal_length",
                                        y="petal_width",
                                        color="species",
                                        custom_data=["species"],
                                    ),
                                ),
                            ],
                        ),
                    ]
                )
            ],
        )
    ],
)
page3 = vm.Page(
    title="Controls in the tabs",
    components=[
        vm.Container(
            title="Container with tabs and controls",
            controls=[
                vm.Filter(
                    column="species", selector=vm.Checklist(title="Species", extra={"inline": True}), targets=["graph6"]
                )
            ],
            components=[
                vm.Tabs(
                    tabs=[
                        vm.Container(
                            title="Tab3",
                            components=[
                                vm.Container(
                                    title="Container within tab",
                                    components=[
                                        vm.Graph(
                                            id="graph5",
                                            figure=px.bar(
                                                iris,
                                                x="sepal_length",
                                                y="sepal_width",
                                                color="species",
                                            ),
                                        ),
                                    ],
                                    controls=[
                                        vm.Filter(
                                            column="species",
                                            selector=vm.RadioItems(title="Species", extra={"inline": True}),
                                        )
                                    ],
                                ),
                            ],
                        ),
                        vm.Container(
                            title="Tab4",
                            components=[
                                vm.Graph(
                                    id="graph6",
                                    figure=px.scatter(
                                        iris,
                                        x="sepal_length",
                                        y="petal_width",
                                        color="species",
                                        custom_data=["species"],
                                    ),
                                ),
                            ],
                        ),
                    ]
                )
            ],
        )
    ],
)

page4 = vm.Page(
    title="Nested containers",
    components=[
        vm.Container(
            title="Outer container",
            layout=vm.Grid(grid=[[0, 0], [1, 2]]),
            components=[
                vm.Container(
                    title="Inner container",
                    components=[
                        vm.Graph(
                            id="graph9",
                            figure=px.scatter(
                                iris, x="sepal_length", y="petal_width", color="species", custom_data=["species"]
                            ),
                        ),
                    ],
                    controls=[
                        vm.Filter(
                            column="petal_width",
                            selector=vm.RangeSlider(title="Petal width"),
                        ),
                    ],
                    variant="filled",
                ),
                vm.Graph(
                    id="graph7",
                    figure=px.bar(iris, x="sepal_length", y="sepal_width", color="species", title="Container I - Bar"),
                ),
                vm.Graph(id="graph10", figure=px.violin(px.data.iris(), x="species", y="sepal_width", box=True)),
            ],
            variant="outlined",
            controls=[
                vm.Filter(
                    column="species",
                    selector=vm.Checklist(value=["setosa"], title="Species", extra={"inline": True}),
                ),
            ],
        )
    ],
)

<<<<<<< HEAD
page = vm.Page(
    title="Chart without ModeBar",
    components=[
        vm.Graph(
            figure=px.scatter(df, x="sepal_width", y="sepal_length", color="species"),
            extra={"config": {"displayModeBar": False}},
=======
page5 = vm.Page(
    title="Page with dropdown",
    components=[
        vm.Container(
            title="Controls - Dropdown",
            components=[
                vm.Graph(
                    title="Bar chart",
                    figure=px.bar(iris, x="sepal_length", y="sepal_width", color="species"),
                ),
                vm.Graph(
                    title="Scatter chart",
                    figure=px.scatter(
                        iris, x="sepal_length", y="petal_width", color="species", custom_data=["species"]
                    ),
                ),
            ],
            layout=vm.Grid(grid=[[0, 1]]),
            controls=[
                vm.Filter(column="species", selector=vm.Dropdown(title="Species")),
            ],
            variant="filled",
        )
    ],
    controls=[
        vm.Filter(column="species", selector=vm.Dropdown()),
        vm.Filter(column="sepal_length", selector=vm.RangeSlider()),
        # vm.Filter(column="petal_width", selector=vm.Slider()),
        vm.Filter(column="species", selector=vm.Checklist()),
    ],
)

page6 = vm.Page(
    title="Page with multiple controls",
    components=[
        vm.Container(
            title="Controls - Multiple",
            components=[
                vm.Graph(
                    title="Bar chart",
                    figure=px.bar(iris, x="sepal_length", y="sepal_width", color="species"),
                ),
                vm.Graph(
                    title="Scatter chart",
                    figure=px.scatter(
                        iris, x="sepal_length", y="petal_width", color="species", custom_data=["species"]
                    ),
                ),
            ],
            layout=vm.Grid(grid=[[0, 1]]),
            controls=[
                vm.Filter(column="species", selector=vm.Dropdown()),
                vm.Filter(column="species", selector=vm.RadioItems()),
                vm.Filter(column="sepal_length", selector=vm.RangeSlider()),
                vm.Filter(column="petal_width", selector=vm.Slider()),
                vm.Filter(column="species", selector=vm.Checklist()),
            ],
            variant="filled",
        )
    ],
)

page7 = vm.Page(
    title="Normal (not inline) controls at the top of container",
    components=[
        vm.Container(
            title="Controls - Multiple",
            components=[
                vm.Graph(
                    title="Bar chart",
                    figure=px.bar(iris, x="sepal_length", y="sepal_width", color="species"),
                ),
                vm.Graph(
                    title="Scatter chart",
                    figure=px.scatter(
                        iris, x="sepal_length", y="petal_width", color="species", custom_data=["species"]
                    ),
                ),
            ],
            layout=vm.Grid(grid=[[0, 1]]),
            controls=[
                vm.Filter(
                    column="species", selector=vm.Checklist(value=["setosa"], title="Species", extra={"inline": False})
                ),
            ],
        )
    ],
)


page8 = vm.Page(
    title="Page with multiple controls in containers",
    layout=vm.Grid(grid=[[0, 1]]),
    components=[
        vm.Container(
            title="Container with wrapped controls",
            variant="outlined",
            components=[
                vm.Graph(
                    title="Scatter chart",
                    figure=px.scatter(
                        iris, x="sepal_length", y="petal_width", color="species", custom_data=["species"]
                    ),
                ),
            ],
            controls=[
                vm.Filter(
                    column="species",
                    selector=vm.Checklist(value=["setosa"], title="Species"),
                ),
                vm.Filter(
                    column="petal_width",
                    selector=vm.RangeSlider(),
                ),
            ],
        ),
        vm.Container(
            title="Container title",
            components=[
                vm.Graph(
                    id="test_id",
                    title="Bar chart",
                    figure=px.bar(iris, x="sepal_length", y="sepal_width", color="species"),
                )
            ],
        ),
    ],
)


page9 = vm.Page(
    title="Page with multiple datasets in one container",
    layout=vm.Grid(grid=[[0, 1]]),
    components=[
        vm.Container(
            title="Container with wrapped controls",
            variant="outlined",
            components=[
                vm.Graph(
                    title="Scatter chart",
                    figure=px.scatter(
                        iris, x="sepal_length", y="petal_width", color="species", custom_data=["species"]
                    ),
                ),
                vm.Graph(
                    title="GDP per Capita Over Years in Spain",
                    figure=px.line(gapminder_spain, x="year", y="gdpPercap"),
                ),
            ],
            controls=[
                vm.Filter(
                    column="species",
                    selector=vm.Checklist(value=["setosa"], title="Species"),
                ),
            ],
        ),
        vm.Container(
            title="Container title",
            components=[
                vm.Graph(
                    title="Bar chart",
                    figure=px.bar(iris, x="sepal_length", y="sepal_width", color="species"),
                )
            ],
        ),
    ],
)

page10 = vm.Page(
    title="Page with parameter",
    components=[
        vm.Container(
            title="Container with parameter",
            components=[
                vm.Graph(
                    id="scatter_chart_1",
                    figure=px.scatter(
                        iris,
                        x="sepal_length",
                        y="petal_width",
                        color="species",
                        custom_data=["species"],
                    ),
                ),
            ],
            variant="filled",
            controls=[
                vm.Parameter(
                    targets=["scatter_chart_1.title"],  # setting targets=['scatter_chart_2.title'] should cause error
                    selector=vm.RadioItems(
                        options=["My scatter chart", "A better title!", "Another title..."], title="Parameter title"
                    ),
                ),
            ],
        ),
        vm.Container(
            title="Container with target",
            components=[
                vm.Graph(
                    id="scatter_chart_2",
                    figure=px.scatter(
                        iris,
                        x="sepal_length",
                        y="petal_width",
                        color="species",
                    ),
                ),
            ],
            variant="filled",
>>>>>>> 5ec66e5b
        ),
    ],
    controls=[
        vm.Filter(column="species", selector=vm.Checklist()),
    ],
)

page11 = vm.Page(
    title="Container with dynamic filters",
    components=[
        vm.Container(
            title="",
            components=[vm.Graph(figure=px.box("iris", x="species", y="petal_width", color="species"))],
            controls=[vm.Filter(column="species", selector=vm.RadioItems())],
        )
    ],
)

dashboard = vm.Dashboard(pages=[page1, page2, page3, page4, page5, page6, page7, page8, page9, page10, page11])


if __name__ == "__main__":
    Vizro().build(dashboard).run(debug=False)<|MERGE_RESOLUTION|>--- conflicted
+++ resolved
@@ -1,458 +1,24 @@
-"""Custom filter action."""
+"""Scratch dev app."""
 
-<<<<<<< HEAD
 import vizro.models as vm
 import vizro.plotly.express as px
 from vizro import Vizro
-=======
-import vizro.plotly.express as px
-from vizro import Vizro
-import vizro.models as vm
-from vizro.managers import data_manager
-
-iris = px.data.iris()
-gapminder = px.data.gapminder()
-gapminder_spain = gapminder[gapminder["country"] == "Spain"]
 
 
-def load_iris_data():
-    iris = px.data.iris()
-    return iris.sample(50)
+df = px.data.iris()
 
 
-data_manager["iris"] = load_iris_data
-
-
-page1 = vm.Page(
-    title="Page with Inline default styling",
-    components=[
-        vm.Container(
-            id="container_0",
-            title="Inline default styling",
-            components=[
-                vm.Graph(
-                    id="scatter_chart",
-                    figure=px.scatter(
-                        iris,
-                        x="sepal_length",
-                        y="petal_width",
-                        color="species",
-                        custom_data=["species"],
-                    ),
-                ),
-            ],
-            variant="filled",
-            controls=[
-                vm.Filter(
-                    column="species",
-                    selector=vm.Checklist(value=["setosa"], title="Species"),
-                ),
-                vm.Parameter(
-                    targets=["scatter_chart.title"],
-                    selector=vm.RadioItems(
-                        options=["My scatter chart", "A better title!", "Another title..."], title="Parameter title"
-                    ),
-                ),
-            ],
-        ),
-    ],
-    controls=[
-        vm.Filter(column="species", selector=vm.Checklist()),
-    ],
-)
->>>>>>> 5ec66e5b
-
-
-page2 = vm.Page(
-    title="Controls above tabs",
-    components=[
-        vm.Container(
-            title="Container with tabs and controls",
-            controls=[
-                vm.Filter(
-                    column="species",
-                    selector=vm.Checklist(title="Species", extra={"inline": True}),
-                    targets=["graph3", "graph4"],
-                )
-            ],
-            components=[
-                vm.Tabs(
-                    tabs=[
-                        vm.Container(
-                            title="Tab1",
-                            components=[
-                                vm.Graph(
-                                    id="graph3",
-                                    figure=px.bar(
-                                        iris,
-                                        x="sepal_length",
-                                        y="sepal_width",
-                                        color="species",
-                                    ),
-                                ),
-                            ],
-                        ),
-                        vm.Container(
-                            title="Tab2",
-                            components=[
-                                vm.Graph(
-                                    id="graph4",
-                                    figure=px.scatter(
-                                        iris,
-                                        x="sepal_length",
-                                        y="petal_width",
-                                        color="species",
-                                        custom_data=["species"],
-                                    ),
-                                ),
-                            ],
-                        ),
-                    ]
-                )
-            ],
-        )
-    ],
-)
-page3 = vm.Page(
-    title="Controls in the tabs",
-    components=[
-        vm.Container(
-            title="Container with tabs and controls",
-            controls=[
-                vm.Filter(
-                    column="species", selector=vm.Checklist(title="Species", extra={"inline": True}), targets=["graph6"]
-                )
-            ],
-            components=[
-                vm.Tabs(
-                    tabs=[
-                        vm.Container(
-                            title="Tab3",
-                            components=[
-                                vm.Container(
-                                    title="Container within tab",
-                                    components=[
-                                        vm.Graph(
-                                            id="graph5",
-                                            figure=px.bar(
-                                                iris,
-                                                x="sepal_length",
-                                                y="sepal_width",
-                                                color="species",
-                                            ),
-                                        ),
-                                    ],
-                                    controls=[
-                                        vm.Filter(
-                                            column="species",
-                                            selector=vm.RadioItems(title="Species", extra={"inline": True}),
-                                        )
-                                    ],
-                                ),
-                            ],
-                        ),
-                        vm.Container(
-                            title="Tab4",
-                            components=[
-                                vm.Graph(
-                                    id="graph6",
-                                    figure=px.scatter(
-                                        iris,
-                                        x="sepal_length",
-                                        y="petal_width",
-                                        color="species",
-                                        custom_data=["species"],
-                                    ),
-                                ),
-                            ],
-                        ),
-                    ]
-                )
-            ],
-        )
-    ],
-)
-
-page4 = vm.Page(
-    title="Nested containers",
-    components=[
-        vm.Container(
-            title="Outer container",
-            layout=vm.Grid(grid=[[0, 0], [1, 2]]),
-            components=[
-                vm.Container(
-                    title="Inner container",
-                    components=[
-                        vm.Graph(
-                            id="graph9",
-                            figure=px.scatter(
-                                iris, x="sepal_length", y="petal_width", color="species", custom_data=["species"]
-                            ),
-                        ),
-                    ],
-                    controls=[
-                        vm.Filter(
-                            column="petal_width",
-                            selector=vm.RangeSlider(title="Petal width"),
-                        ),
-                    ],
-                    variant="filled",
-                ),
-                vm.Graph(
-                    id="graph7",
-                    figure=px.bar(iris, x="sepal_length", y="sepal_width", color="species", title="Container I - Bar"),
-                ),
-                vm.Graph(id="graph10", figure=px.violin(px.data.iris(), x="species", y="sepal_width", box=True)),
-            ],
-            variant="outlined",
-            controls=[
-                vm.Filter(
-                    column="species",
-                    selector=vm.Checklist(value=["setosa"], title="Species", extra={"inline": True}),
-                ),
-            ],
-        )
-    ],
-)
-
-<<<<<<< HEAD
 page = vm.Page(
     title="Chart without ModeBar",
     components=[
         vm.Graph(
             figure=px.scatter(df, x="sepal_width", y="sepal_length", color="species"),
             extra={"config": {"displayModeBar": False}},
-=======
-page5 = vm.Page(
-    title="Page with dropdown",
-    components=[
-        vm.Container(
-            title="Controls - Dropdown",
-            components=[
-                vm.Graph(
-                    title="Bar chart",
-                    figure=px.bar(iris, x="sepal_length", y="sepal_width", color="species"),
-                ),
-                vm.Graph(
-                    title="Scatter chart",
-                    figure=px.scatter(
-                        iris, x="sepal_length", y="petal_width", color="species", custom_data=["species"]
-                    ),
-                ),
-            ],
-            layout=vm.Grid(grid=[[0, 1]]),
-            controls=[
-                vm.Filter(column="species", selector=vm.Dropdown(title="Species")),
-            ],
-            variant="filled",
-        )
-    ],
-    controls=[
-        vm.Filter(column="species", selector=vm.Dropdown()),
-        vm.Filter(column="sepal_length", selector=vm.RangeSlider()),
-        # vm.Filter(column="petal_width", selector=vm.Slider()),
-        vm.Filter(column="species", selector=vm.Checklist()),
-    ],
-)
-
-page6 = vm.Page(
-    title="Page with multiple controls",
-    components=[
-        vm.Container(
-            title="Controls - Multiple",
-            components=[
-                vm.Graph(
-                    title="Bar chart",
-                    figure=px.bar(iris, x="sepal_length", y="sepal_width", color="species"),
-                ),
-                vm.Graph(
-                    title="Scatter chart",
-                    figure=px.scatter(
-                        iris, x="sepal_length", y="petal_width", color="species", custom_data=["species"]
-                    ),
-                ),
-            ],
-            layout=vm.Grid(grid=[[0, 1]]),
-            controls=[
-                vm.Filter(column="species", selector=vm.Dropdown()),
-                vm.Filter(column="species", selector=vm.RadioItems()),
-                vm.Filter(column="sepal_length", selector=vm.RangeSlider()),
-                vm.Filter(column="petal_width", selector=vm.Slider()),
-                vm.Filter(column="species", selector=vm.Checklist()),
-            ],
-            variant="filled",
-        )
-    ],
-)
-
-page7 = vm.Page(
-    title="Normal (not inline) controls at the top of container",
-    components=[
-        vm.Container(
-            title="Controls - Multiple",
-            components=[
-                vm.Graph(
-                    title="Bar chart",
-                    figure=px.bar(iris, x="sepal_length", y="sepal_width", color="species"),
-                ),
-                vm.Graph(
-                    title="Scatter chart",
-                    figure=px.scatter(
-                        iris, x="sepal_length", y="petal_width", color="species", custom_data=["species"]
-                    ),
-                ),
-            ],
-            layout=vm.Grid(grid=[[0, 1]]),
-            controls=[
-                vm.Filter(
-                    column="species", selector=vm.Checklist(value=["setosa"], title="Species", extra={"inline": False})
-                ),
-            ],
-        )
-    ],
-)
-
-
-page8 = vm.Page(
-    title="Page with multiple controls in containers",
-    layout=vm.Grid(grid=[[0, 1]]),
-    components=[
-        vm.Container(
-            title="Container with wrapped controls",
-            variant="outlined",
-            components=[
-                vm.Graph(
-                    title="Scatter chart",
-                    figure=px.scatter(
-                        iris, x="sepal_length", y="petal_width", color="species", custom_data=["species"]
-                    ),
-                ),
-            ],
-            controls=[
-                vm.Filter(
-                    column="species",
-                    selector=vm.Checklist(value=["setosa"], title="Species"),
-                ),
-                vm.Filter(
-                    column="petal_width",
-                    selector=vm.RangeSlider(),
-                ),
-            ],
-        ),
-        vm.Container(
-            title="Container title",
-            components=[
-                vm.Graph(
-                    id="test_id",
-                    title="Bar chart",
-                    figure=px.bar(iris, x="sepal_length", y="sepal_width", color="species"),
-                )
-            ],
         ),
     ],
 )
 
-
-page9 = vm.Page(
-    title="Page with multiple datasets in one container",
-    layout=vm.Grid(grid=[[0, 1]]),
-    components=[
-        vm.Container(
-            title="Container with wrapped controls",
-            variant="outlined",
-            components=[
-                vm.Graph(
-                    title="Scatter chart",
-                    figure=px.scatter(
-                        iris, x="sepal_length", y="petal_width", color="species", custom_data=["species"]
-                    ),
-                ),
-                vm.Graph(
-                    title="GDP per Capita Over Years in Spain",
-                    figure=px.line(gapminder_spain, x="year", y="gdpPercap"),
-                ),
-            ],
-            controls=[
-                vm.Filter(
-                    column="species",
-                    selector=vm.Checklist(value=["setosa"], title="Species"),
-                ),
-            ],
-        ),
-        vm.Container(
-            title="Container title",
-            components=[
-                vm.Graph(
-                    title="Bar chart",
-                    figure=px.bar(iris, x="sepal_length", y="sepal_width", color="species"),
-                )
-            ],
-        ),
-    ],
-)
-
-page10 = vm.Page(
-    title="Page with parameter",
-    components=[
-        vm.Container(
-            title="Container with parameter",
-            components=[
-                vm.Graph(
-                    id="scatter_chart_1",
-                    figure=px.scatter(
-                        iris,
-                        x="sepal_length",
-                        y="petal_width",
-                        color="species",
-                        custom_data=["species"],
-                    ),
-                ),
-            ],
-            variant="filled",
-            controls=[
-                vm.Parameter(
-                    targets=["scatter_chart_1.title"],  # setting targets=['scatter_chart_2.title'] should cause error
-                    selector=vm.RadioItems(
-                        options=["My scatter chart", "A better title!", "Another title..."], title="Parameter title"
-                    ),
-                ),
-            ],
-        ),
-        vm.Container(
-            title="Container with target",
-            components=[
-                vm.Graph(
-                    id="scatter_chart_2",
-                    figure=px.scatter(
-                        iris,
-                        x="sepal_length",
-                        y="petal_width",
-                        color="species",
-                    ),
-                ),
-            ],
-            variant="filled",
->>>>>>> 5ec66e5b
-        ),
-    ],
-    controls=[
-        vm.Filter(column="species", selector=vm.Checklist()),
-    ],
-)
-
-page11 = vm.Page(
-    title="Container with dynamic filters",
-    components=[
-        vm.Container(
-            title="",
-            components=[vm.Graph(figure=px.box("iris", x="species", y="petal_width", color="species"))],
-            controls=[vm.Filter(column="species", selector=vm.RadioItems())],
-        )
-    ],
-)
-
-dashboard = vm.Dashboard(pages=[page1, page2, page3, page4, page5, page6, page7, page8, page9, page10, page11])
-
+dashboard = vm.Dashboard(pages=[page])
 
 if __name__ == "__main__":
     Vizro().build(dashboard).run(debug=False)