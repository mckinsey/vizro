from typing import List, Literal

<<<<<<< HEAD
import vizro.models as vm
import vizro.plotly.express as px
from vizro import Vizro

gapminder_2007 = px.data.gapminder().query("year == 2007")

page = vm.Page(
    title="Tabs",
    components=[
        vm.Tabs(
            tabs=[
                vm.Container(
                    title="Tab I",
                    components=[
                        vm.Graph(
                            title="Graph I",
                            figure=px.bar(
                                gapminder_2007,
                                x="continent",
                                y="lifeExp",
                                color="continent",
                            ),
                        ),
                        vm.Graph(
                            title="Graph II",
                            figure=px.box(
                                gapminder_2007,
                                x="continent",
                                y="lifeExp",
                                color="continent",
                            ),
                        ),
                    ],
                ),
                vm.Container(
                    title="Tab II",
                    components=[
                        vm.Graph(
                            title="Graph III",
                            figure=px.scatter(
                                gapminder_2007,
                                x="gdpPercap",
                                y="lifeExp",
                                size="pop",
                                color="continent",
                            ),
                        ),
                    ],
                ),
            ],
        ),
    ],
)

dashboard = vm.Dashboard(pages=[page])
=======
from dash import html

import vizro.models as vm
import vizro.plotly.express as px
from vizro import Vizro
from vizro.models.types import ControlType

df_gapminder = px.data.gapminder()


class ControlGroup(vm.VizroBaseModel):
    """Container to group controls."""

    type: Literal["control_group"] = "control_group"
    title: str
    controls: List[ControlType] = []

    def build(self):
        return html.Div(
            [html.H4(self.title), html.Hr()] + [control.build() for control in self.controls],
        )


vm.Page.add_type("controls", ControlGroup)

page1 = vm.Page(
    title="Relationship Analysis",
    components=[
        vm.Graph(id="scatter", figure=px.scatter(df_gapminder, x="gdpPercap", y="lifeExp", size="pop")),
    ],
    controls=[
        ControlGroup(
            title="Group A",
            controls=[
                vm.Parameter(
                    id="this",
                    targets=["scatter.x"],
                    selector=vm.Dropdown(
                        options=["lifeExp", "gdpPercap", "pop"], multi=False, value="gdpPercap", title="Choose x-axis"
                    ),
                ),
                vm.Parameter(
                    targets=["scatter.y"],
                    selector=vm.Dropdown(
                        options=["lifeExp", "gdpPercap", "pop"], multi=False, value="lifeExp", title="Choose y-axis"
                    ),
                ),
            ],
        ),
        ControlGroup(
            title="Group B",
            controls=[
                vm.Parameter(
                    targets=["scatter.size"],
                    selector=vm.Dropdown(
                        options=["lifeExp", "gdpPercap", "pop"], multi=False, value="pop", title="Choose bubble size"
                    ),
                )
            ],
        ),
    ],
)

dashboard = vm.Dashboard(pages=[page1])
>>>>>>> 3e226700

if __name__ == "__main__":
    Vizro().build(dashboard).run()<|MERGE_RESOLUTION|>--- conflicted
+++ resolved
@@ -1,62 +1,5 @@
 from typing import List, Literal
 
-<<<<<<< HEAD
-import vizro.models as vm
-import vizro.plotly.express as px
-from vizro import Vizro
-
-gapminder_2007 = px.data.gapminder().query("year == 2007")
-
-page = vm.Page(
-    title="Tabs",
-    components=[
-        vm.Tabs(
-            tabs=[
-                vm.Container(
-                    title="Tab I",
-                    components=[
-                        vm.Graph(
-                            title="Graph I",
-                            figure=px.bar(
-                                gapminder_2007,
-                                x="continent",
-                                y="lifeExp",
-                                color="continent",
-                            ),
-                        ),
-                        vm.Graph(
-                            title="Graph II",
-                            figure=px.box(
-                                gapminder_2007,
-                                x="continent",
-                                y="lifeExp",
-                                color="continent",
-                            ),
-                        ),
-                    ],
-                ),
-                vm.Container(
-                    title="Tab II",
-                    components=[
-                        vm.Graph(
-                            title="Graph III",
-                            figure=px.scatter(
-                                gapminder_2007,
-                                x="gdpPercap",
-                                y="lifeExp",
-                                size="pop",
-                                color="continent",
-                            ),
-                        ),
-                    ],
-                ),
-            ],
-        ),
-    ],
-)
-
-dashboard = vm.Dashboard(pages=[page])
-=======
 from dash import html
 
 import vizro.models as vm
@@ -121,7 +64,6 @@
 )
 
 dashboard = vm.Dashboard(pages=[page1])
->>>>>>> 3e226700
 
 if __name__ == "__main__":
     Vizro().build(dashboard).run()