--- conflicted
+++ resolved
@@ -1,263 +1,12 @@
 """This is a test app to test the dashboard layout."""
 
-<<<<<<< HEAD
-import plotly.io as pio
-import vizro.models as vm
-import vizro.plotly.express as px
-from vizro import Vizro
-from vizro.figures import kpi_card, kpi_card_reference
-from vizro.models._components.form._text_area import TextArea
-from vizro.models._components.form._user_input import UserInput
-from vizro.tables import dash_ag_grid
-import pandas as pd
-import plotly.graph_objects as go
-from vizro.models.types import capture
-
-iris = px.data.iris()
-tips = px.data.tips()
-stocks = px.data.stocks(datetimes=True)
-gapminder_2007 = px.data.gapminder().query("year == 2007")
-df_kpi = pd.DataFrame({"Actual": [100, 200, 700], "Reference": [100, 300, 500], "Category": ["A", "B", "C"]})
-
-waterfall_data = pd.DataFrame(
-    {
-        "x": [
-            "Sales",
-            "Consulting",
-            "Net revenue",
-            "Purchases",
-            "Other expenses",
-            "Profit before tax",
-        ],
-        "y": [60, 80, 0, -40, -20, 0],
-        "measure": [
-            "relative",
-            "relative",
-            "total",
-            "relative",
-            "relative",
-            "total",
-        ],
-    }
-)
-
-
-@capture("graph")
-def waterfall(data_frame: pd.DataFrame, x: str, y: str, measure: list[str]):
-    """Custom waterfall chart."""
-    return go.Figure(
-        data=go.Waterfall(
-            x=data_frame[x],
-            y=data_frame[y],
-            measure=data_frame[measure],
-            decreasing={"marker": {"color": "#e74443"}},
-            increasing={"marker": {"color": "#0fd1c4"}},
-            totals={"marker": {"color": "#021e32"}},
-        ),
-        layout={"showlegend": False},
-    )
-
-
-MCK_DISCRETE_SEQUENCE = [
-    "#061F79",
-    "#00A9F4",
-    "#75F0E7",
-    "#2251FF",
-    "#14B8AB",
-    "#0679C3",
-    "#9C217D",
-    "#F17E7E",
-    "#108980",
-    "#E479E4",
-]
-MCK_DIVERGING_BLUE_RED = [
-    "#051c2c",
-    "#061f79",
-    "#2251ff",
-    "#99c4ff",
-    "#e6e6e6",
-    "#f17e7e",
-    "#e33b3b",
-    "#b82525",
-    "#a84545",
-]
-MCK_DIVERGING_RED_GREEN = [
-    "#8e0b0b",
-    "#b82525",
-    "#e33b3b",
-    "#f17e7e",
-    "#e6d7bc",
-    "#75f0e7",
-    "#0bdacb",
-    "#13b8ab",
-    "#108980",
-]
-MCK_SEQUENTIAL_SEQUENCE = ["#051c2c", "#061f79", "#1537ba", "#2251ff", "#00A9F4", "#6ecbf7", "#99e6ff"]
-
-pio.templates["vizro_light"].layout = pio.templates["vizro_light"].layout.update(
-    colorscale_sequential=MCK_SEQUENTIAL_SEQUENCE,
-    colorway=MCK_DISCRETE_SEQUENCE,
-    colorscale_diverging=MCK_DIVERGING_BLUE_RED,
-    font_family="McKinseySans, Arial,  sans-serif, serif",
-    title_font_family="Bower, McKinseySans, Arial, sans-serif, serif",
-)
-
-vm.Container.add_type("components", vm.Dropdown)
-vm.Container.add_type("components", vm.RadioItems)
-vm.Container.add_type("components", vm.Checklist)
-vm.Container.add_type("components", vm.Slider)
-vm.Container.add_type("components", vm.RangeSlider)
-vm.Container.add_type("components", vm.DatePicker)
-vm.Container.add_type("components", vm.Text)
-vm.Container.add_type("components", vm.Card)
-vm.Container.add_type("components", UserInput)
-vm.Container.add_type("components", TextArea)
-vm.Container.add_type("components", vm.Button)
-
-
-# HOME ------------------------------------------------------------------------
-home = vm.Page(
-    title="Homepage",
-    layout=vm.Flex(),
-    components=[
-        vm.Card(
-            text="""
-                ##  Lorem ipsum dolor sit amet
-
-                Lorem ipsum dolor sit amet, consectetur adipiscing elit. Mauris dignissim nibh eu velit ovarius sodales.
-                Mauris augue lectus, vestibulum sed convallis sed, molestie et nunc. Class aptent taciti
-                sociosqu ad litora torquent per conubia nostra, per inceptos himenaeos.
-
-                Duis leo mi, ullamcorper et eleifend nec, pulvinar a lectus. Nunc non turpis nibh.
-                Name imperdiet, arcu sit amet ovarius cursus, enim purus dapibus est, id hendrerit elit sapien quis mi.
-                Interdum et malesuada fames ac ante ipsum primis in faucibus. Praesent a tellus non risus tempus tincidunt.
-
-                """,
-        ),
-    ],
-)
-=======
 import vizro.models as vm
 import vizro.plotly.express as px
 from vizro import Vizro
 import dash_bootstrap_components as dbc
->>>>>>> 882b08cd
 
-# COMPONENTS ------------------------------------------------------------------
-form = vm.Page(
-    title="Form",
-    layout=vm.Grid(grid=[[0, 1]], col_gap="80px"),
-    components=[
-        vm.Container(
-            layout=vm.Flex(gap="40px"),
-            components=[
-                UserInput(title="User Input", placeholder="Enter your name"),
-                TextArea(title="Text Area", placeholder="Enter your multi-line text"),
-                vm.Dropdown(options=["Option 1", "Option 2", "Option 3"], title="Multi-select Dropdown"),
-                vm.Dropdown(options=["Option 1", "Option 2", "Option 3"], title="Single-select Dropdown", multi=False),
-                vm.RadioItems(options=["Option 1", "Option 2", "Option 3"], title="Radio Items"),
-                vm.Checklist(options=["Option 1", "Option 2", "Option 3"], title="Checklist"),
-            ],
-        ),
-        vm.Container(
-            layout=vm.Flex(gap="30px"),
-            components=[
-                vm.Slider(min=0, max=10, step=1, title="Slider"),
-                vm.RangeSlider(min=0, max=10, step=1, title="Range Slider"),
-                vm.DatePicker(title="Date Picker", min="2025-01-01", max="2025-01-31"),
-                vm.Container(
-                    title="Buttons",
-                    layout=vm.Flex(direction="row"),
-                    components=[
-                        vm.Button(text="PRIMARY BUTTON", variant="filled"),
-                        vm.Button(text="SECONDARY BUTTON", variant="outlined"),
-                        vm.Button(text="TERTIARY BUTTON", variant="plain"),
-                    ],
-                ),
-                vm.Card(
-                    text="""
-                    ### Card
+df = px.data.iris()
 
-                    Lorem ipsum dolor sit amet, consectetur adipiscing elit. Sed do eiusmod tempor incididunt
-                    ut labore et dolore magna aliqua. Ut enim ad minim veniam, quis nostrud exercitation.
-
-                    """
-                ),
-                vm.Text(
-                    text="""
-
-                    ### Markdown
-
-                    Lorem ipsum dolor sit amet, consectetur adipiscing elit.
-
-<<<<<<< HEAD
-                    * Item A
-                        * Sub Item 1
-                        * Sub Item 2
-                    * Item B
-
-
-
-                    """
-                ),
-            ],
-        ),
-    ],
-)
-
-graphs = vm.Page(
-    title="Graphs",
-    layout=vm.Grid(grid=[[0, 1, 2], [3, 4, 5], [6, 7, 8]]),
-    components=[
-        vm.Graph(
-            figure=px.scatter(
-                gapminder_2007,
-                x="gdpPercap",
-                y="lifeExp",
-                size="pop",
-                size_max=60,
-                color="continent",
-            )
-        ),
-        vm.Graph(figure=px.box(tips, y="total_bill", x="day", color="day")),
-        vm.Graph(figure=px.histogram(tips, x="total_bill")),
-        vm.Graph(
-            figure=px.histogram(
-                tips,
-                y="day",
-                x="total_bill",
-                color="sex",
-                barmode="group",
-                orientation="h",
-                category_orders={"day": ["Thur", "Fri", "Sat", "Sun"]},
-            )
-        ),
-        vm.Graph(figure=px.density_heatmap(tips, x="day", y="size", z="tip", histfunc="avg", text_auto="$.2f")),
-        vm.Graph(figure=px.histogram(tips, x="sex", y="total_bill", color="day")),
-        vm.Graph(figure=waterfall(waterfall_data, x="x", y="y", measure="measure")),
-        vm.Graph(figure=px.pie(tips, values="tip", names="day", hole=0.4)),
-        vm.Graph(
-            figure=px.bar(
-                gapminder_2007.query("country.isin(['United States', 'Pakistan', 'India', 'China', 'Indonesia'])"),
-                x="pop",
-                y="country",
-                orientation="h",
-            )
-        ),
-    ],
-)
-
-ag_grid = vm.Page(
-    title="AG Grid",
-    components=[
-        vm.AgGrid(
-            figure=dash_ag_grid(data_frame=gapminder_2007, dashGridOptions={"pagination": True}),
-            title="Gapminder Data Insights",
-            header="""#### An Interactive Exploration of Global Health, Wealth, and Population""",
-            footer="""SOURCE: **Plotly gapminder data set, 2024**""",
-        )
-    ],
-=======
 page = vm.Page(
     title="Bootstrap theme inside Vizro app",
     layout=vm.Flex(),
@@ -279,262 +28,9 @@
         ),
     ],
     controls=[vm.Filter(column="species"), vm.Filter(column="petal_length"), vm.Filter(column="sepal_width")],
->>>>>>> 882b08cd
 )
 
-cards = vm.Page(
-    title="Cards",
-    components=[
-        vm.Card(
-            text="""
-                # Header level 1 <h1>
-
-                ## Header level 2 <h2>
-
-                ### Header level 3 <h3>
-
-                #### Header level 4 <h4>
-            """
-        ),
-        vm.Card(
-            text="""
-                 ### Paragraphs
-                 Commodi repudiandae consequuntur voluptatum laborum numquam blanditiis harum quisquam eius sed odit.
-
-                 Fugiat iusto fuga praesentium option, eaque rerum! Provident similique accusantium nemo autem.
-
-                 Obcaecati tenetur iure eius earum ut molestias architecto voluptate aliquam nihil, eveniet aliquid.
-
-                 Culpa officia aut! Impedit sit sunt quaerat, odit, tenetur error, harum nesciunt ipsum debitis quas.
-            """
-        ),
-        vm.Card(
-            text="""
-                ### Block Quotes
-
-                >
-                > A block quote is a long quotation, indented to create a separate block of text.
-                >
-            """
-        ),
-        vm.Card(
-            text="""
-                ### Lists
-
-                * Item A
-                    * Sub Item 1
-                    * Sub Item 2
-                * Item B
-            """
-        ),
-        vm.Card(
-            text="""
-                ### Emphasis
-
-                This word will be *italic*
-
-                This word will be **bold**
-
-                This word will be _**bold and italic**_
-            """
-        ),
-    ],
-)
-
-example_cards = [
-    kpi_card(data_frame=df_kpi, value_column="Actual", title="KPI with value"),
-    kpi_card(data_frame=df_kpi, value_column="Actual", title="KPI with aggregation", agg_func="median"),
-    kpi_card(
-        data_frame=df_kpi,
-        value_column="Actual",
-        title="KPI with formatting",
-        value_format="${value:.2f}",
-    ),
-    kpi_card(
-        data_frame=df_kpi,
-        value_column="Actual",
-        title="KPI with icon",
-        icon="shopping_cart",
-    ),
-]
-
-example_reference_cards = [
-    kpi_card_reference(
-        data_frame=df_kpi,
-        value_column="Actual",
-        reference_column="Reference",
-        title="KPI reference (pos)",
-    ),
-    kpi_card_reference(
-        data_frame=df_kpi,
-        value_column="Actual",
-        reference_column="Reference",
-        agg_func="median",
-        title="KPI reference (neg)",
-    ),
-    kpi_card_reference(
-        data_frame=df_kpi,
-        value_column="Actual",
-        reference_column="Reference",
-        title="KPI reference with formatting",
-        value_format="{value:.2f}$",
-        reference_format="{delta:.2f}$ vs. last year ({reference:.2f}$)",
-    ),
-    kpi_card_reference(
-        data_frame=df_kpi,
-        value_column="Actual",
-        reference_column="Reference",
-        title="KPI reference with icon",
-        icon="shopping_cart",
-    ),
-]
-
-figure = vm.Page(
-    title="Figure",
-    layout=vm.Grid(grid=[[0, 1, 2, 3], [4, 5, 6, 7], [-1, -1, -1, -1], [-1, -1, -1, -1]]),
-    components=[vm.Figure(figure=figure) for figure in example_cards + example_reference_cards],
-    controls=[vm.Filter(column="Category")],
-)
-
-
-containers = vm.Page(
-    title="Containers",
-    components=[
-        vm.Container(
-            title="Container I",
-            layout=vm.Grid(grid=[[0, 1]]),
-            components=[
-                vm.Graph(
-                    figure=px.scatter(
-                        iris,
-                        x="sepal_length",
-                        y="petal_width",
-                        color="species",
-                        title="Container I - Scatter",
-                    )
-                ),
-                vm.Graph(
-                    figure=px.bar(
-                        iris,
-                        x="sepal_length",
-                        y="sepal_width",
-                        color="species",
-                        title="Container I - Bar",
-                    )
-                ),
-            ],
-        ),
-        vm.Container(
-            title="Container II",
-            components=[
-                vm.Graph(
-                    figure=px.scatter(
-                        iris,
-                        x="sepal_width",
-                        y="sepal_length",
-                        color="species",
-                        marginal_y="violin",
-                        marginal_x="box",
-                        title="Container II - Scatter",
-                    )
-                )
-            ],
-        ),
-    ],
-)
-
-collapsible_container = vm.Page(
-    title="Collapsible containers",
-    layout=vm.Flex(),
-    components=[
-        vm.Container(
-            title="Initially collapsed container",
-            components=[vm.Graph(figure=px.scatter(iris, x="sepal_width", y="sepal_length", color="species"))],
-            collapsed=True,
-        ),
-        vm.Container(
-            title="Initially expanded container",
-            components=[vm.Graph(figure=px.box(iris, x="species", y="sepal_length", color="species"))],
-            collapsed=False,
-        ),
-    ],
-)
-
-tab_1 = vm.Container(
-    title="Tab I",
-    components=[
-        vm.Graph(
-            figure=px.bar(
-                gapminder_2007,
-                title="Graph 1",
-                x="continent",
-                y="lifeExp",
-                color="continent",
-            ),
-        ),
-        vm.Graph(
-            figure=px.box(
-                gapminder_2007,
-                title="Graph 2",
-                x="continent",
-                y="lifeExp",
-                color="continent",
-            ),
-        ),
-    ],
-)
-
-tab_2 = vm.Container(
-    title="Tab II",
-    components=[
-        vm.Graph(
-            figure=px.scatter(
-                gapminder_2007,
-                title="Graph 3",
-                x="gdpPercap",
-                y="lifeExp",
-                size="pop",
-                color="continent",
-            ),
-        ),
-    ],
-)
-
-tabs = vm.Page(title="Tabs", components=[vm.Tabs(tabs=[tab_1, tab_2])], controls=[vm.Filter(column="continent")])
-
-
-# DASHBOARD -------------------------------------------------------------------
-components = [form, graphs, ag_grid, cards, figure, containers, collapsible_container, tabs]
-
-dashboard = vm.Dashboard(
-    theme="vizro_light",
-    title="Mck theme",
-    pages=[home, *components],
-    navigation=vm.Navigation(
-        nav_selector=vm.NavBar(
-            items=[
-                vm.NavLink(label="Homepage", pages=["Homepage"], icon="Home"),
-                vm.NavLink(
-                    label="Features",
-                    pages={
-                        "Components": [
-                            "Form",
-                            "Graphs",
-                            "AG Grid",
-                            "Cards",
-                            "Figure",
-                            "Containers",
-                            "Collapsible containers",
-                            "Tabs",
-                        ],
-                    },
-                    icon="Library Add",
-                ),
-            ]
-        )
-    ),
-)
-
+dashboard = vm.Dashboard(pages=[page])
 
 if __name__ == "__main__":
     Vizro().build(dashboard).run()