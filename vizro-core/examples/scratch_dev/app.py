--- conflicted
+++ resolved
@@ -4,7 +4,6 @@
 import vizro.plotly.express as px
 from vizro import Vizro
 
-<<<<<<< HEAD
 # Uncomment the below to see the warnings
 layouts = [
     vm.Grid(grid=[[0]]),
@@ -30,29 +29,7 @@
 
 
 dashboard = vm.Dashboard(pages=pages_1 + pages_2)
-=======
-tips = px.data.tips()
 
-page1 = vm.Page(
-    title="Default",
-    layout=vm.Layout(grid=[[1, 2], [0, 0]]),
-    components=[
-        vm.Card(text="""# Good morning!"""),
-        vm.Graph(
-            title="Where do we get more tips?",
-            figure=px.bar(tips, y="tip", x="day"),
-        ),
-        vm.Graph(
-            title="Is the average driven by a few outliers?",
-            figure=px.violin(tips, y="tip", x="day", color="day", box=True),
-        ),
-    ],
-    controls=[vm.Filter(column="day")],
-)
-
-
-dashboard = vm.Dashboard(pages=[page1])
->>>>>>> 71a0b3f2
 
 if __name__ == "__main__":
     Vizro().build(dashboard).run()