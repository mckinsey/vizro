<<<<<<< HEAD
import vizro.models as vm
import vizro.plotly.express as px
from vizro import Vizro
from vizro.actions import export_data
from vizro.models.types import capture
from time import sleep


@capture("action")
def my_custom_action(t: int):
    """Custom action."""
    sleep(t)


df = px.data.iris()

page = vm.Page(
    title="Simple custom action",
    components=[
        vm.Graph(figure=px.scatter(df, x="sepal_length", y="petal_width", color="species")),
        vm.Button(
            text="Export data",
            actions=[
                vm.Action(function=export_data()),
                vm.Action(function=my_custom_action(t=2)),
                vm.Action(function=export_data(file_format="xlsx")),
            ],
        ),
    ],
)

dashboard = vm.Dashboard(pages=[page])
Vizro().build(dashboard).run(debug=True)
# import vizro.plotly.express as px
# from vizro import Vizro
# import vizro.models as vm
#
# df = px.data.iris()
#
# page = vm.Page(
#     title="My first dashboard",
#     components=[
#         vm.Graph(figure=px.scatter(df, x="sepal_length", y="petal_width", color="species")),
#         vm.Graph(figure=px.histogram(df, x="sepal_width", color="species")),
#     ],
#     controls=[
#         vm.Filter(column="species"),
#     ],
# )
#
# dashboard = vm.Dashboard(pages=[page])
# Vizro().build(dashboard).run(debug=True)
=======
# # Vizro is an open-source toolkit for creating modular data visualization applications.
# # check out https://github.com/mckinsey/vizro for more info about Vizro
# # and checkout https://vizro.readthedocs.io/en/stable/ for documentation.

import vizro.models as vm
import vizro.plotly.express as px
from vizro import Vizro
from vizro.tables import dash_ag_grid, dash_data_table

tips = px.data.tips()

page1 = vm.Page(
    title="LAYOUT_FLEX_WRAP_AND_AG_GRID",
    layout=vm.Flex(wrap=True),
    components=[
        vm.AgGrid(id=f"outer_id_{i}", figure=dash_ag_grid(tips, id=f"inner_id_{i}", style={"width": 1000}))
        # vm.AgGrid(id=f"outer_id_{i}", figure=dash_ag_grid(tips, id=f"qwer", style={"width": 1000}))
        for i in range(3)
    ],
)

page2 = vm.Page(
    title="LAYOUT_FLEX_GAP_AND_TABLE",
    layout=vm.Flex(gap="40px"),
    # components=[vm.Table(figure=dash_data_table(tips, style_table={"width": "1000px"})) for i in range(3)],
    components=[
        vm.Table(figure=dash_data_table(tips, id=f"qwert_{i}", style_table={"width": "1000px"})) for i in range(3)
    ],
)

page3 = vm.Page(
    title="cross_id",
    layout=vm.Flex(gap="40px"),
    components=[
        vm.Table(figure=dash_data_table(tips, id="qwert", style_table={"width": "1000px"})),
        vm.AgGrid(figure=dash_ag_grid(tips, id="qwert", style={"width": 1000})),
    ],
)

dashboard = vm.Dashboard(pages=[page1, page2, page3])


if __name__ == "__main__":
    Vizro().build(dashboard).run()

## TO CHECK: also for figure and/or Graph?
>>>>>>> ae6da4c7
<|MERGE_RESOLUTION|>--- conflicted
+++ resolved
@@ -1,4 +1,3 @@
-<<<<<<< HEAD
 import vizro.models as vm
 import vizro.plotly.express as px
 from vizro import Vizro
@@ -31,7 +30,7 @@
 )
 
 dashboard = vm.Dashboard(pages=[page])
-Vizro().build(dashboard).run(debug=True)
+
 # import vizro.plotly.express as px
 # from vizro import Vizro
 # import vizro.models as vm
@@ -50,52 +49,6 @@
 # )
 #
 # dashboard = vm.Dashboard(pages=[page])
-# Vizro().build(dashboard).run(debug=True)
-=======
-# # Vizro is an open-source toolkit for creating modular data visualization applications.
-# # check out https://github.com/mckinsey/vizro for more info about Vizro
-# # and checkout https://vizro.readthedocs.io/en/stable/ for documentation.
-
-import vizro.models as vm
-import vizro.plotly.express as px
-from vizro import Vizro
-from vizro.tables import dash_ag_grid, dash_data_table
-
-tips = px.data.tips()
-
-page1 = vm.Page(
-    title="LAYOUT_FLEX_WRAP_AND_AG_GRID",
-    layout=vm.Flex(wrap=True),
-    components=[
-        vm.AgGrid(id=f"outer_id_{i}", figure=dash_ag_grid(tips, id=f"inner_id_{i}", style={"width": 1000}))
-        # vm.AgGrid(id=f"outer_id_{i}", figure=dash_ag_grid(tips, id=f"qwer", style={"width": 1000}))
-        for i in range(3)
-    ],
-)
-
-page2 = vm.Page(
-    title="LAYOUT_FLEX_GAP_AND_TABLE",
-    layout=vm.Flex(gap="40px"),
-    # components=[vm.Table(figure=dash_data_table(tips, style_table={"width": "1000px"})) for i in range(3)],
-    components=[
-        vm.Table(figure=dash_data_table(tips, id=f"qwert_{i}", style_table={"width": "1000px"})) for i in range(3)
-    ],
-)
-
-page3 = vm.Page(
-    title="cross_id",
-    layout=vm.Flex(gap="40px"),
-    components=[
-        vm.Table(figure=dash_data_table(tips, id="qwert", style_table={"width": "1000px"})),
-        vm.AgGrid(figure=dash_ag_grid(tips, id="qwert", style={"width": 1000})),
-    ],
-)
-
-dashboard = vm.Dashboard(pages=[page1, page2, page3])
-
 
 if __name__ == "__main__":
-    Vizro().build(dashboard).run()
-
-## TO CHECK: also for figure and/or Graph?
->>>>>>> ae6da4c7
+    Vizro().build(dashboard).run()