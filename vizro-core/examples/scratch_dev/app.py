<<<<<<< HEAD
=======
"""Dev app to try things out."""

from vizro.tables import dash_ag_grid
from pydantic import AfterValidator, Field, PlainSerializer
from vizro.models.types import ActionType
from vizro.models._action._actions_chain import _action_validator_factory

from typing import Literal, Annotated

import dash_bootstrap_components as dbc
>>>>>>> 5698acb9
import vizro.models as vm
import vizro.plotly.express as px
from dash import html
from vizro import Vizro
<<<<<<< HEAD
from vizro.actions import export_data
from vizro.models.types import capture
from time import sleep

from vizro.tables import dash_ag_grid

#
# @capture("action")
# def my_custom_action(t: int):
#     """Custom action."""
#     sleep(t)
#
#
# df = px.data.iris()
#
# page = vm.Page(
#     title="Simple custom action",
#     components=[
#         vm.Graph(figure=px.scatter(df, x="sepal_length", y="petal_width", color="species")),
#         vm.Button(
#             text="Export data",
#             actions=[
#                 vm.Action(function=export_data()),
#                 vm.Action(function=my_custom_action(t=2)),
#                 vm.Action(function=export_data(file_format="xlsx")),
#             ],
#         ),
#     ],
# )
#
# # dashboard = vm.Dashboard(pages=[page])
#
# import vizro.plotly.express as px
# from vizro import Vizro
# import vizro.models as vm
#
# df = px.data.iris()
#
# page2 = vm.Page(
#     title="My first dashboard",
#     components=[
#         vm.Graph(figure=px.scatter(df, x="sepal_length", y="petal_width", color="species")),
#         vm.Graph(figure=px.histogram(df, x="sepal_width", color="species")),
#     ],
#     controls=[
#         vm.Filter(column="species"),
#     ],
# )
# import vizro.models as vm
# import vizro.plotly.express as px
# from vizro import Vizro
# from vizro.actions import filter_interaction
#
# df_gapminder = px.data.gapminder().query("year == 2007")
# page3 = vm.Page(
#     title="Filter interaction graph",
#     components=[
#         vm.Graph(
#             figure=px.box(
#                 df_gapminder,
#                 x="continent",
#                 y="lifeExp",
#                 color="continent",
#                 custom_data=["continent"],
#             ),
#             actions=[vm.Action(function=filter_interaction(targets=["scatter_relation_2007"]))],
#         ),
#         vm.Graph(
#             id="scatter_relation_2007",
#             figure=px.scatter(
#                 df_gapminder,
#                 x="gdpPercap",
#                 y="lifeExp",
#                 size="pop",
#                 color="continent",
#             ),
#         ),
#     ],
# )
import vizro.models as vm
import vizro.plotly.express as px
from vizro import Vizro
from vizro.actions import filter_interaction

df_gapminder = px.data.gapminder().query("year == 2007")
page4 = vm.Page(
    title="Filter interaction grid",
    components=[
        vm.AgGrid(
            id="grid",
            figure=dash_ag_grid(data_frame=df_gapminder),
            actions=[vm.Action(function=filter_interaction(targets=["scatter_relation_2007b"]))],
        ),
        vm.Graph(
            id="scatter_relation_2007b",
            figure=px.scatter(
                df_gapminder,
                x="gdpPercap",
                y="lifeExp",
                size="pop",
                color="continent",
            ),
        ),
    ],
)


dashboard = vm.Dashboard(pages=[page4])

if __name__ == "__main__":
    Vizro().build(dashboard).run(debug=True)
=======

from vizro.models.types import capture


df = px.data.iris()


# 1. Create new custom component
class OffCanvas(vm.VizroBaseModel):
    type: Literal["offcanvas"] = "offcanvas"
    title: str
    content: str

    def build(self):
        return html.Div(
            [
                dbc.Offcanvas(
                    children=html.P(self.content),
                    id=self.id,
                    title=self.title,
                    is_open=False,
                ),
            ]
        )


class Carousel(vm.VizroBaseModel):
    type: Literal["carousel"] = "carousel"
    items: list
    actions: Annotated[
        list[ActionType],
        # Here we set the action so a change in the active_index property of the custom component triggers the action
        AfterValidator(_action_validator_factory("active_index")),
        # Here we tell the serializer to only serialize the actions field
        PlainSerializer(lambda x: x[0].actions),
        Field(default=[]),
    ]

    def build(self):
        return dbc.Carousel(
            id=self.id,
            items=self.items,
        )


vm.Page.add_type("components", OffCanvas)
vm.Page.add_type("components", Carousel)


@capture("action")
def action_function(button_number_of_clicks):
    title = f"Button clicked {button_number_of_clicks} times."
    return title


@capture("action")
def action_function_dict(button_number_of_clicks):
    title = f"Button clicked {button_number_of_clicks} times."
    return {"anything": title}


@capture("action")
def action_function_multiple(button_number_of_clicks):
    title = f"Button clicked {button_number_of_clicks} times."
    is_open = True if button_number_of_clicks % 2 == 0 else False
    return title, is_open


@capture("action")
def action_function_multiple_dict(button_number_of_clicks):
    title = f"Button clicked {button_number_of_clicks} times."
    is_open = True if button_number_of_clicks % 2 == 0 else False
    return {"anything": title, "anything_two": is_open}


@capture("action")
def open_offcanvas(n_clicks, is_open):
    if n_clicks:
        return not is_open
    return is_open


@capture("action")
def slide_next_card(active_index):
    if active_index:
        return "Second slide"

    return "First slide"


# Examples with list output  ----------
page_one = vm.Page(
    title="Page Smoke Title",
    components=[
        vm.Button(
            id="trigger-button",
            text="Click me",
            actions=[
                vm.Action(
                    function=action_function_multiple(),
                    inputs=["trigger-button.n_clicks"],
                    # This is how we had to define it before:
                    # outputs=["card-id.children", "tooltip-id.is_open"],
                    # Now we can just do this:
                    outputs=["card-id", "tooltip-id.is_open"],
                )
            ],
        ),
        vm.Card(
            id="card-id",
            text="Click the button to update me",
        ),
        vm.AgGrid(figure=dash_ag_grid(df)),
    ],
    controls=[
        vm.Filter(
            column="species",
            selector=vm.Dropdown(
                title="Species", description=vm.Tooltip(text="This is a tooltip", icon="info", id="tooltip-id")
            ),
        )
    ],
)

# Examples with dict output  ----------
page_one_b = vm.Page(
    title="Page Smoke Title B",
    components=[
        vm.Button(
            id="trigger-button-2",
            text="Click me",
            actions=[
                vm.Action(
                    function=action_function_multiple_dict(),
                    inputs=["trigger-button-2.n_clicks"],
                    outputs={"anything": "card-id-2", "anything_two": "tooltip-id-2.is_open"},
                )
            ],
        ),
        vm.Card(
            id="card-id-2",
            text="Click the button to update me",
        ),
        vm.AgGrid(figure=dash_ag_grid(df)),
    ],
    controls=[
        vm.Filter(
            column="species",
            selector=vm.Dropdown(
                title="Species", description=vm.Tooltip(text="This is a tooltip", icon="info", id="tooltip-id-2")
            ),
        )
    ],
)

# Examples in docs that should still work ----------
page_two = vm.Page(
    title="Custom Component A",
    components=[
        vm.Button(
            text="Open Offcanvas",
            id="open_button",
            actions=[
                vm.Action(
                    function=open_offcanvas(),
                    inputs=["open_button.n_clicks", "offcanvas.is_open"],
                    outputs=["offcanvas.is_open"],
                )
            ],
        ),
        OffCanvas(
            id="offcanvas",
            content="OffCanvas content",
            title="Offcanvas Title",
        ),
    ],
)


page_three = vm.Page(
    title="Custom Component B",
    components=[
        vm.Card(text="First slide", id="carousel-card"),
        Carousel(
            id="carousel",
            items=[
                {"key": "1", "src": "assets/placeholder.jpg"},
                {"key": "2", "src": "assets/placeholder.jpg"},
            ],
            actions=[
                vm.Action(
                    function=slide_next_card(),
                    # Custom components only work with model-id only if
                    # _input_default_property / output_default_property is defined
                    inputs=["carousel.active_index"],
                    # Previously:
                    # outputs=["carousel-card.children"],
                    # Now:
                    outputs=["carousel-card"],
                )
            ],
        ),
    ],
)


page_four = vm.Page(
    title="Check Validations",
    components=[
        vm.Button(
            id="button-id",
            actions=[
                vm.Action(
                    function=action_function(),  # or function=action_function_dict(),
                    inputs=["button-id.n_clicks"],
                    outputs=["card-id-validation"],
                    # Case A: Model-ID doesn't exist, syntax correct (only model-id)
                    # Vizro: Model with ID 'wrong-id' not found. Please provide a valid component ID."
                    # outputs=["wrong-id"]
                    # outputs={"anything": "wrong-id"}
                    # Case B: Model-ID doesn't exist, property can be anything -> captured by Dash
                    # outputs=["wrong-id.prop"]
                    # outputs=["wrong-id.children"]
                    # outputs={"anything": "wrong-id.prop"}
                    # outputs={"anything": "wrong-id.children"}
                    # Case C: Model-ID exists but property doesn't exist -> captured by Dash
                    # outputs=["card-id-validation.propsffd"]
                    # outputs={"anything": "card-id-validation.prop"}
                    # Case D: Syntax - doesn't matter if model id/property exist or not
                    # pydantic_core._pydantic_core.ValidationError: 1 validation error for constrained-str
                    # String should match pattern '^[^.]+[.][^.]+$' [type=string_pattern_mismatch, input_value='card-id-validation.children.children', input_type=str]
                    # outputs=["card-id-validation.children.children"]
                    # outputs=["card-id-validation..children.children"]
                    # outputs=["card-id..childre"]
                    # outputs={"anything": "card-id-validation..children"}
                )
            ],
        ),
        vm.Card(
            id="card-id-validation",
            text="Click the button to update me",
        ),
    ],
)


class CustomDropdown(vm.Dropdown):
    """Custom Dropdown that has multi=False as default."""

    type: Literal["custom-dropdown"] = "custom-dropdown"
    multi: bool = False

    def build(self):
        dropdown_obj = super().build()
        return dropdown_obj


# Important: Add new components to expected type - here the selector of the parent components
vm.Filter.add_type("selector", CustomDropdown)

page_five = vm.Page(
    title="e2e test",
    components=[
        vm.Graph(
            figure=px.scatter(
                df,
                x="sepal_length",
                y="petal_width",
                color="sepal_width",
            ),
        ),
        vm.Graph(
            figure=px.scatter(
                df,
                x="sepal_length",
                y="petal_width",
                color="sepal_width",
            ),
        ),
    ],
    controls=[
        vm.Filter(
            column="species",
            selector=CustomDropdown(
                options=["setosa", "versicolor", "virginica"],
            ),
        ),
    ],
)

dashboard = vm.Dashboard(pages=[page_one, page_two, page_three, page_four, page_five])

if __name__ == "__main__":
    Vizro().build(dashboard).run()
>>>>>>> 5698acb9
<|MERGE_RESOLUTION|>--- conflicted
+++ resolved
@@ -1,21 +1,18 @@
-<<<<<<< HEAD
-=======
-"""Dev app to try things out."""
+# # Vizro is an open-source toolkit for creating modular data visualization applications.
+# # check out https://github.com/mckinsey/vizro for more info about Vizro
+# # and checkout https://vizro.readthedocs.io/en/stable/ for documentation.
 
-from vizro.tables import dash_ag_grid
-from pydantic import AfterValidator, Field, PlainSerializer
-from vizro.models.types import ActionType
-from vizro.models._action._actions_chain import _action_validator_factory
-
-from typing import Literal, Annotated
-
-import dash_bootstrap_components as dbc
->>>>>>> 5698acb9
 import vizro.models as vm
 import vizro.plotly.express as px
-from dash import html
 from vizro import Vizro
-<<<<<<< HEAD
+from vizro.tables import dash_ag_grid, dash_data_table
+
+tips = px.data.tips()
+
+page1 = vm.Page(
+    title="LAYOUT_FLEX_WRAP_ANimport vizro.models as vm
+import vizro.plotly.express as px
+from vizro import Vizro
 from vizro.actions import export_data
 from vizro.models.types import capture
 from time import sleep
@@ -127,299 +124,37 @@
 
 if __name__ == "__main__":
     Vizro().build(dashboard).run(debug=True)
-=======
-
-from vizro.models.types import capture
-
-
-df = px.data.iris()
-
-
-# 1. Create new custom component
-class OffCanvas(vm.VizroBaseModel):
-    type: Literal["offcanvas"] = "offcanvas"
-    title: str
-    content: str
-
-    def build(self):
-        return html.Div(
-            [
-                dbc.Offcanvas(
-                    children=html.P(self.content),
-                    id=self.id,
-                    title=self.title,
-                    is_open=False,
-                ),
-            ]
-        )
-
-
-class Carousel(vm.VizroBaseModel):
-    type: Literal["carousel"] = "carousel"
-    items: list
-    actions: Annotated[
-        list[ActionType],
-        # Here we set the action so a change in the active_index property of the custom component triggers the action
-        AfterValidator(_action_validator_factory("active_index")),
-        # Here we tell the serializer to only serialize the actions field
-        PlainSerializer(lambda x: x[0].actions),
-        Field(default=[]),
-    ]
-
-    def build(self):
-        return dbc.Carousel(
-            id=self.id,
-            items=self.items,
-        )
-
-
-vm.Page.add_type("components", OffCanvas)
-vm.Page.add_type("components", Carousel)
-
-
-@capture("action")
-def action_function(button_number_of_clicks):
-    title = f"Button clicked {button_number_of_clicks} times."
-    return title
-
-
-@capture("action")
-def action_function_dict(button_number_of_clicks):
-    title = f"Button clicked {button_number_of_clicks} times."
-    return {"anything": title}
-
-
-@capture("action")
-def action_function_multiple(button_number_of_clicks):
-    title = f"Button clicked {button_number_of_clicks} times."
-    is_open = True if button_number_of_clicks % 2 == 0 else False
-    return title, is_open
-
-
-@capture("action")
-def action_function_multiple_dict(button_number_of_clicks):
-    title = f"Button clicked {button_number_of_clicks} times."
-    is_open = True if button_number_of_clicks % 2 == 0 else False
-    return {"anything": title, "anything_two": is_open}
-
-
-@capture("action")
-def open_offcanvas(n_clicks, is_open):
-    if n_clicks:
-        return not is_open
-    return is_open
-
-
-@capture("action")
-def slide_next_card(active_index):
-    if active_index:
-        return "Second slide"
-
-    return "First slide"
-
-
-# Examples with list output  ----------
-page_one = vm.Page(
-    title="Page Smoke Title",
+D_AG_GRID",
+    layout=vm.Flex(wrap=True),
     components=[
-        vm.Button(
-            id="trigger-button",
-            text="Click me",
-            actions=[
-                vm.Action(
-                    function=action_function_multiple(),
-                    inputs=["trigger-button.n_clicks"],
-                    # This is how we had to define it before:
-                    # outputs=["card-id.children", "tooltip-id.is_open"],
-                    # Now we can just do this:
-                    outputs=["card-id", "tooltip-id.is_open"],
-                )
-            ],
-        ),
-        vm.Card(
-            id="card-id",
-            text="Click the button to update me",
-        ),
-        vm.AgGrid(figure=dash_ag_grid(df)),
-    ],
-    controls=[
-        vm.Filter(
-            column="species",
-            selector=vm.Dropdown(
-                title="Species", description=vm.Tooltip(text="This is a tooltip", icon="info", id="tooltip-id")
-            ),
-        )
+        vm.AgGrid(id=f"outer_id_{i}", figure=dash_ag_grid(tips, id=f"inner_id_{i}", style={"width": 1000}))
+        # vm.AgGrid(id=f"outer_id_{i}", figure=dash_ag_grid(tips, id=f"qwer", style={"width": 1000}))
+        for i in range(3)
     ],
 )
 
-# Examples with dict output  ----------
-page_one_b = vm.Page(
-    title="Page Smoke Title B",
+page2 = vm.Page(
+    title="LAYOUT_FLEX_GAP_AND_TABLE",
+    layout=vm.Flex(gap="40px"),
+    # components=[vm.Table(figure=dash_data_table(tips, style_table={"width": "1000px"})) for i in range(3)],
     components=[
-        vm.Button(
-            id="trigger-button-2",
-            text="Click me",
-            actions=[
-                vm.Action(
-                    function=action_function_multiple_dict(),
-                    inputs=["trigger-button-2.n_clicks"],
-                    outputs={"anything": "card-id-2", "anything_two": "tooltip-id-2.is_open"},
-                )
-            ],
-        ),
-        vm.Card(
-            id="card-id-2",
-            text="Click the button to update me",
-        ),
-        vm.AgGrid(figure=dash_ag_grid(df)),
-    ],
-    controls=[
-        vm.Filter(
-            column="species",
-            selector=vm.Dropdown(
-                title="Species", description=vm.Tooltip(text="This is a tooltip", icon="info", id="tooltip-id-2")
-            ),
-        )
+        vm.Table(figure=dash_data_table(tips, id=f"qwert_{i}", style_table={"width": "1000px"})) for i in range(3)
     ],
 )
 
-# Examples in docs that should still work ----------
-page_two = vm.Page(
-    title="Custom Component A",
+page3 = vm.Page(
+    title="cross_id",
+    layout=vm.Flex(gap="40px"),
     components=[
-        vm.Button(
-            text="Open Offcanvas",
-            id="open_button",
-            actions=[
-                vm.Action(
-                    function=open_offcanvas(),
-                    inputs=["open_button.n_clicks", "offcanvas.is_open"],
-                    outputs=["offcanvas.is_open"],
-                )
-            ],
-        ),
-        OffCanvas(
-            id="offcanvas",
-            content="OffCanvas content",
-            title="Offcanvas Title",
-        ),
+        vm.Table(figure=dash_data_table(tips, id="qwert", style_table={"width": "1000px"})),
+        vm.AgGrid(figure=dash_ag_grid(tips, id="qwert", style={"width": 1000})),
     ],
 )
 
+dashboard = vm.Dashboard(pages=[page1, page2, page3])
 
-page_three = vm.Page(
-    title="Custom Component B",
-    components=[
-        vm.Card(text="First slide", id="carousel-card"),
-        Carousel(
-            id="carousel",
-            items=[
-                {"key": "1", "src": "assets/placeholder.jpg"},
-                {"key": "2", "src": "assets/placeholder.jpg"},
-            ],
-            actions=[
-                vm.Action(
-                    function=slide_next_card(),
-                    # Custom components only work with model-id only if
-                    # _input_default_property / output_default_property is defined
-                    inputs=["carousel.active_index"],
-                    # Previously:
-                    # outputs=["carousel-card.children"],
-                    # Now:
-                    outputs=["carousel-card"],
-                )
-            ],
-        ),
-    ],
-)
-
-
-page_four = vm.Page(
-    title="Check Validations",
-    components=[
-        vm.Button(
-            id="button-id",
-            actions=[
-                vm.Action(
-                    function=action_function(),  # or function=action_function_dict(),
-                    inputs=["button-id.n_clicks"],
-                    outputs=["card-id-validation"],
-                    # Case A: Model-ID doesn't exist, syntax correct (only model-id)
-                    # Vizro: Model with ID 'wrong-id' not found. Please provide a valid component ID."
-                    # outputs=["wrong-id"]
-                    # outputs={"anything": "wrong-id"}
-                    # Case B: Model-ID doesn't exist, property can be anything -> captured by Dash
-                    # outputs=["wrong-id.prop"]
-                    # outputs=["wrong-id.children"]
-                    # outputs={"anything": "wrong-id.prop"}
-                    # outputs={"anything": "wrong-id.children"}
-                    # Case C: Model-ID exists but property doesn't exist -> captured by Dash
-                    # outputs=["card-id-validation.propsffd"]
-                    # outputs={"anything": "card-id-validation.prop"}
-                    # Case D: Syntax - doesn't matter if model id/property exist or not
-                    # pydantic_core._pydantic_core.ValidationError: 1 validation error for constrained-str
-                    # String should match pattern '^[^.]+[.][^.]+$' [type=string_pattern_mismatch, input_value='card-id-validation.children.children', input_type=str]
-                    # outputs=["card-id-validation.children.children"]
-                    # outputs=["card-id-validation..children.children"]
-                    # outputs=["card-id..childre"]
-                    # outputs={"anything": "card-id-validation..children"}
-                )
-            ],
-        ),
-        vm.Card(
-            id="card-id-validation",
-            text="Click the button to update me",
-        ),
-    ],
-)
-
-
-class CustomDropdown(vm.Dropdown):
-    """Custom Dropdown that has multi=False as default."""
-
-    type: Literal["custom-dropdown"] = "custom-dropdown"
-    multi: bool = False
-
-    def build(self):
-        dropdown_obj = super().build()
-        return dropdown_obj
-
-
-# Important: Add new components to expected type - here the selector of the parent components
-vm.Filter.add_type("selector", CustomDropdown)
-
-page_five = vm.Page(
-    title="e2e test",
-    components=[
-        vm.Graph(
-            figure=px.scatter(
-                df,
-                x="sepal_length",
-                y="petal_width",
-                color="sepal_width",
-            ),
-        ),
-        vm.Graph(
-            figure=px.scatter(
-                df,
-                x="sepal_length",
-                y="petal_width",
-                color="sepal_width",
-            ),
-        ),
-    ],
-    controls=[
-        vm.Filter(
-            column="species",
-            selector=CustomDropdown(
-                options=["setosa", "versicolor", "virginica"],
-            ),
-        ),
-    ],
-)
-
-dashboard = vm.Dashboard(pages=[page_one, page_two, page_three, page_four, page_five])
 
 if __name__ == "__main__":
     Vizro().build(dashboard).run()
->>>>>>> 5698acb9
+
+## TO CHECK: also for figure and/or Graph?