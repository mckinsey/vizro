--- conflicted
+++ resolved
@@ -2,7 +2,6 @@
 
 import vizro.plotly.express as px
 import vizro.models as vm
-<<<<<<< HEAD
 from vizro import Vizro
 from vizro.managers import data_manager
 
@@ -34,7 +33,7 @@
         ),
     ],
     controls=[
-        vm.Filter(column="sepal_length"),
+        # vm.Filter(column="sepal_length"),
         vm.Filter(column="petal_length", selector=vm.Slider()),
         vm.Parameter(
             targets=["page_2_graph_1.data_frame.number_of_rows"],
@@ -72,23 +71,6 @@
 )
 
 dashboard = vm.Dashboard(pages=[static_sliders, dynamic_sliders, url_dynamic_sliders])
-=======
-from typing import Literal
-from dash import html
-
-df = px.data.iris()
-
-
-page = vm.Page(
-    title="My first dashboard",
-    components=[
-        vm.Graph(figure=px.scatter(df, x="sepal_length", y="petal_width", color="species")),
-    ],
-)
-
-
-dashboard = vm.Dashboard(pages=[page])
->>>>>>> 5576e878
 
 if __name__ == "__main__":
     Vizro().build(dashboard).run()