--- conflicted
+++ resolved
@@ -1,20 +1,9 @@
-<<<<<<< HEAD
 from typing import Optional
-=======
-"""Example app from the official vizro user tutorial.
-
-See: https://vizro.readthedocs.io/en/stable/pages/tutorials/explore-components/
-"""
->>>>>>> 1d0a1b88
 
 import vizro.models as vm
 import vizro.plotly.express as px
 from vizro import Vizro
-<<<<<<< HEAD
 from vizro.models.types import capture
-=======
-from vizro.figures import kpi_card
-from vizro.tables import dash_ag_grid, dash_data_table
 
 tips = px.data.tips()
 
@@ -181,7 +170,6 @@
     components=[vm.Table(figure=dash_data_table(tips)) for i in range(3)],
 )
 
->>>>>>> 1d0a1b88
 
 page15 = vm.Page(
     title="Flex - gap - table",
@@ -359,62 +347,7 @@
 )
 
 
-<<<<<<< HEAD
 dashboard = vm.Dashboard(pages=[page])
-=======
-page25 = vm.Page(
-    title="FlexItem - dimension - graphs",
-    layout=vm.Flex(direction="row", wrap=True),
-    components=[vm.Graph(figure=px.violin(tips, y="tip", x="day", color="day", box=True, width=300)) for i in range(6)],
-)
-
-page26 = vm.Page(
-    title="FlexItem - dimension - tables",
-    layout=vm.Flex(direction="row", wrap=True),
-    components=[vm.Table(figure=dash_data_table(tips, style_table={"width": "1000px"})) for i in range(3)],
-)
-
-page27 = vm.Page(
-    title="FlexItem - dimension - aggrid",
-    layout=vm.Flex(direction="row", wrap=True),
-    components=[vm.AgGrid(figure=dash_ag_grid(tips, style={"width": 1000})) for i in range(3)],
-)
-
-
-dashboard = vm.Dashboard(
-    pages=[
-        page1,
-        page2,
-        page3,
-        page4,
-        page5,
-        page6,
-        page7,
-        page8,
-        page9,
-        page10,
-        page11,
-        page12,
-        page13,
-        page14,
-        page15,
-        page16,
-        page17,
-        page18,
-        page19,
-        page20,
-        page21,
-        page22,
-        page23,
-        page24,
-        page25,
-        page26,
-        page27,
-    ],
-    title="Test out Flex/Grid",
-)
-
->>>>>>> 1d0a1b88
 
 if __name__ == "__main__":
     Vizro().build(dashboard).run()