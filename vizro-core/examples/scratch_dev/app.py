<<<<<<< HEAD
from vizro import Vizro
import vizro.models as vm
from vizro.models.types import capture
from dash import Input, Output, dcc, callback, ctx
import dash
import vizro.plotly.express as px

iris = px.data.iris()


@capture("action")
def my_custom_export():
    return dcc.send_data_frame(iris.to_csv, "mydf.csv")


@capture("action")
def my_custom_location(x=2):
    return f"/page-{x}"


# ------------------------- Page Build Components --------------------------

page_1 = vm.Page(
    title="Test page - Vizro actions",
    path="page-1",
    components=[
        vm.Container(
            components=[
                vm.Graph(
                    figure=px.scatter(iris, x="sepal_width", y="sepal_length", color="species"),
                ),
                vm.Button(
                    id="page_1_button_download",
                    text="Export data!",
                    actions=[
                        vm.Action(
                            function=my_custom_export(),
                            outputs=["vizro_download.data"],
                        )
                    ],
                ),
                vm.Button(
                    id="copy_page_1_button_download",
                    text="Copy Export data!",
                    actions=[
                        vm.Action(
                            function=my_custom_export(),
                            outputs=["vizro_download.data"],
                        )
                    ],
                ),
                vm.Button(
                    id="page_1_button_location",
                    text="Go to page 2!",
                    actions=[
                        vm.Action(
                            function=my_custom_location(),
                            outputs=["vizro_url.href"],
                        )
                    ],
                ),
                vm.Button(
                    id="copy_page_1_button_location",
                    text="Copy Go to page 2!",
                    actions=[
                        vm.Action(
                            function=my_custom_location(),
                            outputs=["vizro_url.href"],
                        )
                    ],
                ),
            ],
        ),
    ],
    controls=[
        vm.Filter(
            column="species",
        )
    ],
)

page_2 = vm.Page(
    title="Test page - pure Dash callbacks",
    path="page-2",
    components=[
        vm.Container(
            components=[
                vm.Graph(
                    figure=px.scatter(iris, x="sepal_width", y="sepal_length", color="species"),
                ),
                vm.Button(
                    id="page_2_button_download",
                    text="Export data!",
                ),
                vm.Button(
                    id="copy_page_2_button_download",
                    text="Copy Export data!",
                ),
                vm.Button(
                    id="page_2_button_location",
                    text="Go to page 1!",
                ),
                vm.Button(
                    id="copy_page_2_button_location",
                    text="Copy Go to page 1!",
                ),
            ],
        ),
    ],
    controls=[
        vm.Filter(
            column="species",
        )
    ],
)
=======
"""Dev app to try things out."""

"""
Test cases:
1. When page is opened without the URL parameter:
    1.1. The control should default to their persisted values (if persist in the storage) or initial server values.
    1.2. If the control is show_in_url=True it should overwrite the URL.
2. When control is changed:
    2.1. The URL should be updated with the new control values.
3. When page is opened with the URL parameter:
    3.1. If the control is show_in_url=True, its should reflect the value from the URL.
    3.2. 🔒Affected control should update the persistence storage.
"""


"""
TODO-FOR-REVIEWER: Manual testing steps for sync URL-controls:


1. Page-1: No URL Controls
    - Run the app and navigate to Page-1: http://localhost:8050/
    - ✅ Confirm: This page does NOT contain any `show_in_url` controls.

2. Page-2: URL-Synced Controls (Dropdown + RangeSlider)
    2.1 Verify initial state:
        - Navigate to Page-2
        - Controls should default to ["ALL"] & [2, 4.4]
        - ✅ Confirm: URL reflects these values: IkFMTCI & WzIsNC40XQ

    2.2 Change control values:
        - Set controls to ["setosa", "versicolor"] & [3, 4.4]
        - ✅ Confirm: URL updates accordingly. WyJzZXRvc2EiLCJ2ZXJzaWNvbG9yIl0 & WzMsNC40XQ

    2.3 Refresh the page for couple of times:
        - ✅ Confirm: Selected values persist after refresh (state is preserved from URL).

    2.4 Copy and paste URL into a new tab:
        - ✅ Confirm: Page loads with correct filter state applied (["setosa", "versicolor"], & [3, 4.4])
            - ⚠️ RangeSlider number inputs above currently don't work correctly [2, 4.4] is set but should be [3, 4.4].
        - ✅ Confirm: URL reflects the same state as before copying.

    2.5 Navigate to Page-1 and back to Page-2:
        - ✅ Confirm: Values are still ["setosa", "versicolor"] & [3, 4.4]
            - 🔒(expected) It only works with the latest and unreleased Dash version.

3. Page-3:
    - Navigate to Page-3
    - ✅ Confirm: Values appear as ["ALL", 2]
    - ✅ Confirm: URL reflects these values: WyJBTEwiXQ & Mg

4. Drill-Through Test from Page-2
    - Go back to Page-2
    - Click the "versicolor" point on the graph

    4.1 Check redirection:
        - ✅ Confirm: Values are ["versicolor"] & 2
        - ✅ Confirm: URL updates to Page-3 with filter set to InZlcnNpY29sb3Ii -> (["versicolor"])

    4.2 Navigate to Page-1 and back to Page-3:
    - ✅ Confirm: Values are still ["versicolor"] & 2
        - 🔒(expected) It only works with the latest and unreleased Dash version.


5. Page-4: Dynamic Filters, DFP, and AgGrid Interaction
    - Navigate to Page-4 (testbed for dynamic filter, DFP and AgGrid filter interaction)

    5.1 Change:
        - DFP -> "versicolor",
        - species filter to ["versicolor"]
        - RangeSlider to [3, 4.4]

    5.2 Refresh the page:
        - ✅ Confirm: Values are still from URL: ["versicolor"], [3, 4.4], and DFP is "versicolor"
            - 🔒(expected) It only works with the latest and unreleased Dash version.

    5.3. Apply filter interaction from AgGrid (by selecting some value from the "Sepal_length" column):
        - ✅ Confirm: Graph updates

    5.4 Copy and paste URL into a new tab:
        - ✅ Confirm: Filters/parameters are applied from URL
        - Note: Grid interaction is not currently reflected in the URL, New "interact" action will solve that.

    5.5 Test order of URL parameters (Open each link in the new browser tab + Navigate to Page-1 and back to Page-4):
    - 🔒(expected) It only works with the latest and unreleased Dash version.
        Test cases:
        (URL in the same order as control outputs)
        - http://localhost:8050/page_4?page_4_filter_species=b64_WyJ2ZXJzaWNvbG9yIl0&page_4_filter_sepal_width=b64_WzMsNC40XQ&page_4_dfp=b64_InZlcnNpY29sb3Ii
            - ✅Results: ["versicolor"], [3, 4.4], "versicolor"
        (different order)
        - http://localhost:8050/page_4?page_4_filter_sepal_width=b64_WzMsNC40XQ&page_4_filter_species=b64_WyJ2ZXJzaWNvbG9yIl0&page_4_dfp=b64_InZlcnNpY29sb3Ii
            - ✅Results: ["versicolor"], [3, 4.4], "versicolor"
        (missing species filter)
        - http://localhost:8050/page_4?page_4_filter_sepal_width=b64_WzMsNC40XQ&page_4_dfp=b64_InZlcnNpY29sb3Ii
            - ✅Results: ["ALL"], [3, 4.4], "versicolor"
            - ✅Confirm that the `page_4_filter_species=WyJBTEwiXQ` is added to the URL.
        (unknown query parameter ID)
        - http://localhost:8050/page_4?UNKNOWN=InZlcnNpY29sb3Ii
            - ✅Results: ["ALL"], [2.3, 4.4], "setosa"
            - ✅Confirm that the `UNKNOWN` still exists in the URL.
            - ✅Confirm that the URL contains all other controls.
            - ✅Confirm that the changing the control does not remove UNKNOWN from the URL.
            - ❗the UNKNOWN parameter is not removed from the URL when navigating to Page-1 and back to Page-4.
        (unknown query parameter ID with value that is not base64 encoded)
        - http://localhost:8050/page_4?UNKNOWN=asd
            - ✅Confirm that the bug is not raised and that the page can be opened.

    5.6 Test incorrect URL parameters:
    - ✅Confirm that the bug is not raised and that the page can be opened. Values should be ["ALL"] & [2, 4.4].
        Url should be updated to: b64_WzIsNC40XQ & b64_IkFMTCI
    - (URL with non base64 encoded value)
        - http://localhost:8050/page_2?page_2_filter_sepal_width=PLAIN_TEXT
        - http://localhost:8050/page_2?page_2_filter_species=PLAIN_TEXT
    - (URL with incorrect base64 encoded value)
        - http://localhost:8050/page_2?page_2_filter_sepal_width=b64_INCORRECT
        - http://localhost:8050/page_2?page_2_filter_species=b64_INCORRECT
    - (URL with missing query parameter value)
        - http://localhost:8050/page_2?page_2_filter_sepal_width=
        - http://localhost:8050/page_2?page_2_filter_species=
"""
import json
import base64

from dash import callback, dcc, Input, Output, exceptions

import vizro.models as vm
import vizro.plotly.express as px
from vizro import Vizro
from vizro.models.types import capture
from vizro.managers import data_manager
from vizro.tables import dash_ag_grid
from vizro.actions import filter_interaction

>>>>>>> ef85af95

SPECIES_COLORS = {"setosa": "#00b4ff", "versicolor": "#ff9222", "virginica": "#3949ab"}

<<<<<<< HEAD
# --- Callbacks ---
# --- Download ---
@callback(
    Output("vizro_download", "data", allow_duplicate=True),
    Input("page_2_button_download", "n_clicks"),
    prevent_initial_call=True,
)
def export_callback(_):
    return dcc.send_data_frame(iris.to_csv, "mydf.csv")


@callback(
    Output("vizro_download", "data", allow_duplicate=True),
    Input("copy_page_2_button_download", "n_clicks"),
    prevent_initial_call=True,
)
def export_callback(_):
    return dcc.send_data_frame(iris.to_csv, "mydf.csv")


# --- Location ---
@callback(
    Output("vizro_url", "href", allow_duplicate=True),
    Input("page_2_button_location", "n_clicks"),
    prevent_initial_call=True,
)
def change_location_callback(_):
    return "/"

=======
df = px.data.iris()


def encode_to_base64(value):
    json_bytes = json.dumps(value, separators=(",", ":")).encode("utf-8")
    b64_bytes = base64.urlsafe_b64encode(json_bytes)
    return f"b64_{b64_bytes.decode('utf-8').rstrip('=')}"


# TODO-CHECK: 1. Drill-through to Page-3 - [WORKS]
@capture("action")
def custom_drill_through_action(clicked_point):
    species = clicked_point["points"][0]["customdata"][0]
    return f"/page_3", f"?page_3_filter_species={encode_to_base64(species)}"


# TODO-CHECK: 2. Same page interaction over URL - [Doesn't work when the same point is clicked twice.]
@capture("action")
def same_page_interaction_over_url(clicked_point):
    species = clicked_point["points"][0]["customdata"][0]
    return f"?page_2_filter_species={encode_to_base64(species)}"
>>>>>>> ef85af95

@callback(
    Output("vizro_url", "href", allow_duplicate=True),
    Input("copy_page_2_button_location", "n_clicks"),
    prevent_initial_call=True,
)
def change_location_callback(_):
    return "/"

<<<<<<< HEAD

# ------------------------- Dashboard Build Components -------------------------


page_3 = vm.Page(
    title="Test dashboard - Vizro actions",
    path="page-3",
    components=[
        vm.Container(
            components=[
                vm.Graph(
                    figure=px.scatter(iris, x="sepal_width", y="sepal_length", color="species"),
                ),
                vm.Button(
                    id="page_3_button_download",
                    text="Export data!",
                    actions=[
                        vm.Action(
                            function=my_custom_export(),
                            outputs=["dashboard_vizro_download.data"],
                        )
                    ],
                ),
                vm.Button(
                    id="copy_page_3_button_download",
                    text="Copy Export data!",
                    actions=[
                        vm.Action(
                            function=my_custom_export(),
                            outputs=["dashboard_vizro_download.data"],
                        )
                    ],
                ),
                vm.Button(
                    id="page_3_button_location",
                    text="Go to page 4!",
                    actions=[
                        vm.Action(
                            function=my_custom_location(x=4),
                            outputs=["dashboard_vizro_url.href"],
                        )
                    ],
                ),
                vm.Button(
                    id="copy_page_3_button_location",
                    text="Copy Go to page 4!",
                    actions=[
                        vm.Action(
                            function=my_custom_location(x=4),
                            outputs=["dashboard_vizro_url.href"],
                        )
                    ],
                ),
=======
# TODO-CHECK: 3. Same page interaction over controls - [Doesn't work as expected, because filter-action is not clicked]
@capture("action")
def same_page_interaction_over_controls(clicked_point):
    species = clicked_point["points"][0]["customdata"][0]
    return [species]


# # TODO-CHECK: 4. Same page interaction over controls with dash callback - [WORKS]
# @callback(
#     Output("page_2_filter_selector_species", "value", allow_duplicate=True),
#     Input("page_2_graph", "clickData"),
#     prevent_initial_call=True,
# )
# def same_page_interaction_over_controls_dash_callback(click_data):
#     if click_data is None:
#         raise exceptions.PreventUpdate
#     species = click_data["points"][0]["customdata"][0]
#     return [species]


page_1 = vm.Page(
    title="Page_1",
    components=[
        vm.Graph(
            id="page_1_graph",
            figure=px.scatter(
                df, x="sepal_width", y="sepal_length", color="species", color_discrete_map=SPECIES_COLORS
            ),
        ),
    ],
    controls=[
        vm.Filter(
            id="page_1_filter",
            column="species",
        ),
    ],
)


# TODO-CHECK: Update two controls at once - [WORKS, but only one filter action is triggered]
# @callback(
#     Output("page_2_filter_selector_species", "value", allow_duplicate=True),
#     Output("page_2_filter_selector_sepal_width", "value", allow_duplicate=True),
#     Input("page_2_button", "n_clicks"),
#     prevent_initial_call=True,
# )
# def update_two_controls(n_clicks):
#     if n_clicks is None:
#         raise exceptions.PreventUpdate
#     # Set the values for the two controls
#     return ["setosa", "versicolor"], [3, 4.4]


page_2 = vm.Page(
    title="Page_2",
    components=[
        vm.Graph(
            id="page_2_graph",
            title="Click the points to trigger the drill-throgh on Page-3",
            figure=px.scatter(
                df,
                x="petal_width",
                y="petal_length",
                color="species",
                custom_data=["species"],
                color_discrete_map=SPECIES_COLORS,
            ),
            actions=[
                vm.Action(
                    # TODO-CHECK: Drill-through to Page-3
                    function=custom_drill_through_action("page_2_graph.clickData"),
                    outputs=["vizro_url_callback_nav.pathname", "vizro_url_callback_nav.search"],
                    # TODO-CHECK: Same page interaction over URL
                    # function=same_page_interaction_over_url("page_2_graph.clickData"),
                    # outputs=["vizro_url_callback_nav.search"],
                    # TODO-CHECK: Same page interaction over controls
                    # function=same_page_interaction_over_controls("page_2_graph.clickData"),
                    # outputs=["page_2_filter_selector_species.value"],
                )
            ],
        ),
        vm.Button(
            id="page_2_button",
            text="Update two controls at once",
            # TODO-CHECK: Update two controls at once - [Doesn't work as expected. URL is update, but filter action is not triggered]
            actions=[
                vm.Action(
                    function=(capture("action")(lambda: (["setosa", "versicolor"], [3, 4.4]))()),
                    outputs=[
                        "page_2_filter_selector_species.value",
                        "page_2_filter_selector_sepal_width.value",
                    ],
                )
>>>>>>> ef85af95
            ],
        ),
    ],
    controls=[
        vm.Filter(
<<<<<<< HEAD
            column="species",
        )
    ],
)

page_4 = vm.Page(
    title="Test dashboard - pure Dash callbacks",
    path="page-4",
=======
            id="page_2_filter_species",
            column="species",
            show_in_url=True,
            selector=vm.Dropdown(id="page_2_filter_selector_species"),
        ),
        vm.Filter(
            id="page_2_filter_sepal_width",
            column="sepal_width",
            show_in_url=True,
            selector=vm.RangeSlider(id="page_2_filter_selector_sepal_width"),
        ),
    ],
)

page_3 = vm.Page(
    title="Page_3",
>>>>>>> ef85af95
    components=[
        vm.Container(
            components=[
                vm.Graph(
<<<<<<< HEAD
                    figure=px.scatter(iris, x="sepal_width", y="sepal_length", color="species"),
                ),
                vm.Button(
                    id="page_4_button_download",
                    text="Export data!",
                ),
                vm.Button(
                    id="copy_page_4_button_download",
                    text="Copy Export data!",
                ),
                vm.Button(
                    id="page_4_button_location",
                    text="Go to page 3!",
                ),
                vm.Button(
                    id="copy_page_4_button_location",
                    text="Copy Go to page 3!",
                ),
            ],
        ),
    ],
    controls=[
        vm.Filter(
            column="species",
        )
    ],
)


# --- Callbacks ---
# --- Download ---
@callback(
    Output("dashboard_vizro_download", "data", allow_duplicate=True),
    Input("page_4_button_download", "n_clicks"),
    prevent_initial_call=True,
)
def export_callback(_):
    return dcc.send_data_frame(iris.to_csv, "mydf.csv")


@callback(
    Output("dashboard_vizro_download", "data", allow_duplicate=True),
    Input("copy_page_4_button_download", "n_clicks"),
    prevent_initial_call=True,
)
def export_callback(_):
    return dcc.send_data_frame(iris.to_csv, "mydf.csv")


# --- Location ---
@callback(
    Output("dashboard_vizro_url", "href", allow_duplicate=True),
    Input("page_4_button_location", "n_clicks"),
    prevent_initial_call=True,
)
def change_location_callback(_):
    return "/page-3"


@callback(
    Output("dashboard_vizro_url", "href", allow_duplicate=True),
    Input("copy_page_4_button_location", "n_clicks"),
    prevent_initial_call=True,
)
def change_location_callback(_):
    return "/page-3"


dashboard = vm.Dashboard(title="Test dashboard", pages=[page_1, page_2, page_3, page_4])

if __name__ == "__main__":
    app = Vizro().build(dashboard)
    app.run()
=======
                    id="page_3_graph",
                    figure=px.scatter(
                        df, x="petal_length", y="petal_width", color="species", color_discrete_map=SPECIES_COLORS
                    ),
                ),
            ],
            controls=[
                vm.Filter(
                    id="page_3_filter_sepal_width",
                    column="sepal_width",
                    show_in_url=True,
                    selector=vm.Slider(id="page_3_filter_selector_sepal_width"),
                ),
                vm.Filter(
                    id="page_3_filter_species",
                    column="species",
                    show_in_url=True,
                    selector=vm.Dropdown(id="page_3_filter_selector_species"),
                ),
            ],
        )
    ],
)

data_manager["dy_df"] = lambda species="setosa": df[df["species"] == species]

page_4 = vm.Page(
    title="Page_4",
    components=[
        vm.Container(
            title="TEST: Dynamic Filter / DF Parameter / AgGrid filter interaction",
            components=[
                vm.AgGrid(
                    id="page_4_aggrid",
                    figure=dash_ag_grid(data_frame="dy_df"),
                    actions=[filter_interaction(targets=["page_4_graph"])],
                ),
                vm.Graph(
                    id="page_4_graph",
                    figure=px.scatter(
                        "dy_df", x="petal_length", y="petal_width", color="species", color_discrete_map=SPECIES_COLORS
                    ),
                ),
            ],
        )
    ],
    controls=[
        vm.Filter(
            id="page_4_filter_species",
            column="species",
            show_in_url=True,
            selector=vm.Checklist(id="page_4_filter_selector_species"),
        ),
        vm.Filter(
            id="page_4_filter_sepal_width",
            column="sepal_width",
            show_in_url=True,
            selector=vm.RangeSlider(id="page_4_filter_selector_sepal_width"),
        ),
        vm.Parameter(
            id="page_4_dfp",
            targets=["page_4_aggrid.data_frame.species", "page_4_graph.data_frame.species"],
            show_in_url=True,
            selector=vm.RadioItems(
                id="page_4_dfp_selector", title="DFP:", options=["setosa", "versicolor", "virginica"]
            ),
        ),
    ],
)

dashboard = vm.Dashboard(pages=[page_1, page_2, page_3, page_4])

if __name__ == "__main__":
    app = Vizro().build(dashboard)

    # To enable custom drill-through actio)
    app.dash.layout.children.append(dcc.Location(id="vizro_url_callback_nav", refresh="callback-nav"))

    app.run(debug=True, use_reloader=False)
>>>>>>> ef85af95
<|MERGE_RESOLUTION|>--- conflicted
+++ resolved
@@ -1,9 +1,8 @@
-<<<<<<< HEAD
 from vizro import Vizro
 import vizro.models as vm
 from vizro.models.types import capture
-from dash import Input, Output, dcc, callback, ctx
-import dash
+from dash import Input, Output, dcc, callback
+
 import vizro.plotly.express as px
 
 iris = px.data.iris()
@@ -114,144 +113,8 @@
         )
     ],
 )
-=======
-"""Dev app to try things out."""
-
-"""
-Test cases:
-1. When page is opened without the URL parameter:
-    1.1. The control should default to their persisted values (if persist in the storage) or initial server values.
-    1.2. If the control is show_in_url=True it should overwrite the URL.
-2. When control is changed:
-    2.1. The URL should be updated with the new control values.
-3. When page is opened with the URL parameter:
-    3.1. If the control is show_in_url=True, its should reflect the value from the URL.
-    3.2. 🔒Affected control should update the persistence storage.
-"""
-
-
-"""
-TODO-FOR-REVIEWER: Manual testing steps for sync URL-controls:
-
-
-1. Page-1: No URL Controls
-    - Run the app and navigate to Page-1: http://localhost:8050/
-    - ✅ Confirm: This page does NOT contain any `show_in_url` controls.
-
-2. Page-2: URL-Synced Controls (Dropdown + RangeSlider)
-    2.1 Verify initial state:
-        - Navigate to Page-2
-        - Controls should default to ["ALL"] & [2, 4.4]
-        - ✅ Confirm: URL reflects these values: IkFMTCI & WzIsNC40XQ
-
-    2.2 Change control values:
-        - Set controls to ["setosa", "versicolor"] & [3, 4.4]
-        - ✅ Confirm: URL updates accordingly. WyJzZXRvc2EiLCJ2ZXJzaWNvbG9yIl0 & WzMsNC40XQ
-
-    2.3 Refresh the page for couple of times:
-        - ✅ Confirm: Selected values persist after refresh (state is preserved from URL).
-
-    2.4 Copy and paste URL into a new tab:
-        - ✅ Confirm: Page loads with correct filter state applied (["setosa", "versicolor"], & [3, 4.4])
-            - ⚠️ RangeSlider number inputs above currently don't work correctly [2, 4.4] is set but should be [3, 4.4].
-        - ✅ Confirm: URL reflects the same state as before copying.
-
-    2.5 Navigate to Page-1 and back to Page-2:
-        - ✅ Confirm: Values are still ["setosa", "versicolor"] & [3, 4.4]
-            - 🔒(expected) It only works with the latest and unreleased Dash version.
-
-3. Page-3:
-    - Navigate to Page-3
-    - ✅ Confirm: Values appear as ["ALL", 2]
-    - ✅ Confirm: URL reflects these values: WyJBTEwiXQ & Mg
-
-4. Drill-Through Test from Page-2
-    - Go back to Page-2
-    - Click the "versicolor" point on the graph
-
-    4.1 Check redirection:
-        - ✅ Confirm: Values are ["versicolor"] & 2
-        - ✅ Confirm: URL updates to Page-3 with filter set to InZlcnNpY29sb3Ii -> (["versicolor"])
-
-    4.2 Navigate to Page-1 and back to Page-3:
-    - ✅ Confirm: Values are still ["versicolor"] & 2
-        - 🔒(expected) It only works with the latest and unreleased Dash version.
-
-
-5. Page-4: Dynamic Filters, DFP, and AgGrid Interaction
-    - Navigate to Page-4 (testbed for dynamic filter, DFP and AgGrid filter interaction)
-
-    5.1 Change:
-        - DFP -> "versicolor",
-        - species filter to ["versicolor"]
-        - RangeSlider to [3, 4.4]
-
-    5.2 Refresh the page:
-        - ✅ Confirm: Values are still from URL: ["versicolor"], [3, 4.4], and DFP is "versicolor"
-            - 🔒(expected) It only works with the latest and unreleased Dash version.
-
-    5.3. Apply filter interaction from AgGrid (by selecting some value from the "Sepal_length" column):
-        - ✅ Confirm: Graph updates
-
-    5.4 Copy and paste URL into a new tab:
-        - ✅ Confirm: Filters/parameters are applied from URL
-        - Note: Grid interaction is not currently reflected in the URL, New "interact" action will solve that.
-
-    5.5 Test order of URL parameters (Open each link in the new browser tab + Navigate to Page-1 and back to Page-4):
-    - 🔒(expected) It only works with the latest and unreleased Dash version.
-        Test cases:
-        (URL in the same order as control outputs)
-        - http://localhost:8050/page_4?page_4_filter_species=b64_WyJ2ZXJzaWNvbG9yIl0&page_4_filter_sepal_width=b64_WzMsNC40XQ&page_4_dfp=b64_InZlcnNpY29sb3Ii
-            - ✅Results: ["versicolor"], [3, 4.4], "versicolor"
-        (different order)
-        - http://localhost:8050/page_4?page_4_filter_sepal_width=b64_WzMsNC40XQ&page_4_filter_species=b64_WyJ2ZXJzaWNvbG9yIl0&page_4_dfp=b64_InZlcnNpY29sb3Ii
-            - ✅Results: ["versicolor"], [3, 4.4], "versicolor"
-        (missing species filter)
-        - http://localhost:8050/page_4?page_4_filter_sepal_width=b64_WzMsNC40XQ&page_4_dfp=b64_InZlcnNpY29sb3Ii
-            - ✅Results: ["ALL"], [3, 4.4], "versicolor"
-            - ✅Confirm that the `page_4_filter_species=WyJBTEwiXQ` is added to the URL.
-        (unknown query parameter ID)
-        - http://localhost:8050/page_4?UNKNOWN=InZlcnNpY29sb3Ii
-            - ✅Results: ["ALL"], [2.3, 4.4], "setosa"
-            - ✅Confirm that the `UNKNOWN` still exists in the URL.
-            - ✅Confirm that the URL contains all other controls.
-            - ✅Confirm that the changing the control does not remove UNKNOWN from the URL.
-            - ❗the UNKNOWN parameter is not removed from the URL when navigating to Page-1 and back to Page-4.
-        (unknown query parameter ID with value that is not base64 encoded)
-        - http://localhost:8050/page_4?UNKNOWN=asd
-            - ✅Confirm that the bug is not raised and that the page can be opened.
-
-    5.6 Test incorrect URL parameters:
-    - ✅Confirm that the bug is not raised and that the page can be opened. Values should be ["ALL"] & [2, 4.4].
-        Url should be updated to: b64_WzIsNC40XQ & b64_IkFMTCI
-    - (URL with non base64 encoded value)
-        - http://localhost:8050/page_2?page_2_filter_sepal_width=PLAIN_TEXT
-        - http://localhost:8050/page_2?page_2_filter_species=PLAIN_TEXT
-    - (URL with incorrect base64 encoded value)
-        - http://localhost:8050/page_2?page_2_filter_sepal_width=b64_INCORRECT
-        - http://localhost:8050/page_2?page_2_filter_species=b64_INCORRECT
-    - (URL with missing query parameter value)
-        - http://localhost:8050/page_2?page_2_filter_sepal_width=
-        - http://localhost:8050/page_2?page_2_filter_species=
-"""
-import json
-import base64
-
-from dash import callback, dcc, Input, Output, exceptions
-
-import vizro.models as vm
-import vizro.plotly.express as px
-from vizro import Vizro
-from vizro.models.types import capture
-from vizro.managers import data_manager
-from vizro.tables import dash_ag_grid
-from vizro.actions import filter_interaction
-
->>>>>>> ef85af95
-
-SPECIES_COLORS = {"setosa": "#00b4ff", "versicolor": "#ff9222", "virginica": "#3949ab"}
-
-<<<<<<< HEAD
+
+
 # --- Callbacks ---
 # --- Download ---
 @callback(
@@ -281,29 +144,6 @@
 def change_location_callback(_):
     return "/"
 
-=======
-df = px.data.iris()
-
-
-def encode_to_base64(value):
-    json_bytes = json.dumps(value, separators=(",", ":")).encode("utf-8")
-    b64_bytes = base64.urlsafe_b64encode(json_bytes)
-    return f"b64_{b64_bytes.decode('utf-8').rstrip('=')}"
-
-
-# TODO-CHECK: 1. Drill-through to Page-3 - [WORKS]
-@capture("action")
-def custom_drill_through_action(clicked_point):
-    species = clicked_point["points"][0]["customdata"][0]
-    return f"/page_3", f"?page_3_filter_species={encode_to_base64(species)}"
-
-
-# TODO-CHECK: 2. Same page interaction over URL - [Doesn't work when the same point is clicked twice.]
-@capture("action")
-def same_page_interaction_over_url(clicked_point):
-    species = clicked_point["points"][0]["customdata"][0]
-    return f"?page_2_filter_species={encode_to_base64(species)}"
->>>>>>> ef85af95
 
 @callback(
     Output("vizro_url", "href", allow_duplicate=True),
@@ -313,7 +153,6 @@
 def change_location_callback(_):
     return "/"
 
-<<<<<<< HEAD
 
 # ------------------------- Dashboard Build Components -------------------------
 
@@ -367,107 +206,11 @@
                         )
                     ],
                 ),
-=======
-# TODO-CHECK: 3. Same page interaction over controls - [Doesn't work as expected, because filter-action is not clicked]
-@capture("action")
-def same_page_interaction_over_controls(clicked_point):
-    species = clicked_point["points"][0]["customdata"][0]
-    return [species]
-
-
-# # TODO-CHECK: 4. Same page interaction over controls with dash callback - [WORKS]
-# @callback(
-#     Output("page_2_filter_selector_species", "value", allow_duplicate=True),
-#     Input("page_2_graph", "clickData"),
-#     prevent_initial_call=True,
-# )
-# def same_page_interaction_over_controls_dash_callback(click_data):
-#     if click_data is None:
-#         raise exceptions.PreventUpdate
-#     species = click_data["points"][0]["customdata"][0]
-#     return [species]
-
-
-page_1 = vm.Page(
-    title="Page_1",
-    components=[
-        vm.Graph(
-            id="page_1_graph",
-            figure=px.scatter(
-                df, x="sepal_width", y="sepal_length", color="species", color_discrete_map=SPECIES_COLORS
-            ),
-        ),
-    ],
-    controls=[
-        vm.Filter(
-            id="page_1_filter",
-            column="species",
-        ),
-    ],
-)
-
-
-# TODO-CHECK: Update two controls at once - [WORKS, but only one filter action is triggered]
-# @callback(
-#     Output("page_2_filter_selector_species", "value", allow_duplicate=True),
-#     Output("page_2_filter_selector_sepal_width", "value", allow_duplicate=True),
-#     Input("page_2_button", "n_clicks"),
-#     prevent_initial_call=True,
-# )
-# def update_two_controls(n_clicks):
-#     if n_clicks is None:
-#         raise exceptions.PreventUpdate
-#     # Set the values for the two controls
-#     return ["setosa", "versicolor"], [3, 4.4]
-
-
-page_2 = vm.Page(
-    title="Page_2",
-    components=[
-        vm.Graph(
-            id="page_2_graph",
-            title="Click the points to trigger the drill-throgh on Page-3",
-            figure=px.scatter(
-                df,
-                x="petal_width",
-                y="petal_length",
-                color="species",
-                custom_data=["species"],
-                color_discrete_map=SPECIES_COLORS,
-            ),
-            actions=[
-                vm.Action(
-                    # TODO-CHECK: Drill-through to Page-3
-                    function=custom_drill_through_action("page_2_graph.clickData"),
-                    outputs=["vizro_url_callback_nav.pathname", "vizro_url_callback_nav.search"],
-                    # TODO-CHECK: Same page interaction over URL
-                    # function=same_page_interaction_over_url("page_2_graph.clickData"),
-                    # outputs=["vizro_url_callback_nav.search"],
-                    # TODO-CHECK: Same page interaction over controls
-                    # function=same_page_interaction_over_controls("page_2_graph.clickData"),
-                    # outputs=["page_2_filter_selector_species.value"],
-                )
-            ],
-        ),
-        vm.Button(
-            id="page_2_button",
-            text="Update two controls at once",
-            # TODO-CHECK: Update two controls at once - [Doesn't work as expected. URL is update, but filter action is not triggered]
-            actions=[
-                vm.Action(
-                    function=(capture("action")(lambda: (["setosa", "versicolor"], [3, 4.4]))()),
-                    outputs=[
-                        "page_2_filter_selector_species.value",
-                        "page_2_filter_selector_sepal_width.value",
-                    ],
-                )
->>>>>>> ef85af95
-            ],
-        ),
-    ],
-    controls=[
-        vm.Filter(
-<<<<<<< HEAD
+            ],
+        ),
+    ],
+    controls=[
+        vm.Filter(
             column="species",
         )
     ],
@@ -476,29 +219,10 @@
 page_4 = vm.Page(
     title="Test dashboard - pure Dash callbacks",
     path="page-4",
-=======
-            id="page_2_filter_species",
-            column="species",
-            show_in_url=True,
-            selector=vm.Dropdown(id="page_2_filter_selector_species"),
-        ),
-        vm.Filter(
-            id="page_2_filter_sepal_width",
-            column="sepal_width",
-            show_in_url=True,
-            selector=vm.RangeSlider(id="page_2_filter_selector_sepal_width"),
-        ),
-    ],
-)
-
-page_3 = vm.Page(
-    title="Page_3",
->>>>>>> ef85af95
-    components=[
-        vm.Container(
-            components=[
-                vm.Graph(
-<<<<<<< HEAD
+    components=[
+        vm.Container(
+            components=[
+                vm.Graph(
                     figure=px.scatter(iris, x="sepal_width", y="sepal_length", color="species"),
                 ),
                 vm.Button(
@@ -571,85 +295,4 @@
 
 if __name__ == "__main__":
     app = Vizro().build(dashboard)
-    app.run()
-=======
-                    id="page_3_graph",
-                    figure=px.scatter(
-                        df, x="petal_length", y="petal_width", color="species", color_discrete_map=SPECIES_COLORS
-                    ),
-                ),
-            ],
-            controls=[
-                vm.Filter(
-                    id="page_3_filter_sepal_width",
-                    column="sepal_width",
-                    show_in_url=True,
-                    selector=vm.Slider(id="page_3_filter_selector_sepal_width"),
-                ),
-                vm.Filter(
-                    id="page_3_filter_species",
-                    column="species",
-                    show_in_url=True,
-                    selector=vm.Dropdown(id="page_3_filter_selector_species"),
-                ),
-            ],
-        )
-    ],
-)
-
-data_manager["dy_df"] = lambda species="setosa": df[df["species"] == species]
-
-page_4 = vm.Page(
-    title="Page_4",
-    components=[
-        vm.Container(
-            title="TEST: Dynamic Filter / DF Parameter / AgGrid filter interaction",
-            components=[
-                vm.AgGrid(
-                    id="page_4_aggrid",
-                    figure=dash_ag_grid(data_frame="dy_df"),
-                    actions=[filter_interaction(targets=["page_4_graph"])],
-                ),
-                vm.Graph(
-                    id="page_4_graph",
-                    figure=px.scatter(
-                        "dy_df", x="petal_length", y="petal_width", color="species", color_discrete_map=SPECIES_COLORS
-                    ),
-                ),
-            ],
-        )
-    ],
-    controls=[
-        vm.Filter(
-            id="page_4_filter_species",
-            column="species",
-            show_in_url=True,
-            selector=vm.Checklist(id="page_4_filter_selector_species"),
-        ),
-        vm.Filter(
-            id="page_4_filter_sepal_width",
-            column="sepal_width",
-            show_in_url=True,
-            selector=vm.RangeSlider(id="page_4_filter_selector_sepal_width"),
-        ),
-        vm.Parameter(
-            id="page_4_dfp",
-            targets=["page_4_aggrid.data_frame.species", "page_4_graph.data_frame.species"],
-            show_in_url=True,
-            selector=vm.RadioItems(
-                id="page_4_dfp_selector", title="DFP:", options=["setosa", "versicolor", "virginica"]
-            ),
-        ),
-    ],
-)
-
-dashboard = vm.Dashboard(pages=[page_1, page_2, page_3, page_4])
-
-if __name__ == "__main__":
-    app = Vizro().build(dashboard)
-
-    # To enable custom drill-through actio)
-    app.dash.layout.children.append(dcc.Location(id="vizro_url_callback_nav", refresh="callback-nav"))
-
-    app.run(debug=True, use_reloader=False)
->>>>>>> ef85af95
+    app.run()