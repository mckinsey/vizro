--- conflicted
+++ resolved
@@ -6,17 +6,15 @@
 import pandas as pd
 from flask_caching import Cache
 
-import pandas as pd
 import vizro.models as vm
 import vizro.plotly.express as px
 from vizro import Vizro
-<<<<<<< HEAD
 from vizro.managers import data_manager
 
 print("INITIALIZING")
 
-FILTER_COLUMN = "species"
-# FILTER_COLUMN = "sepal_length"
+# FILTER_COLUMN = "species"
+FILTER_COLUMN = "sepal_length"
 
 
 def slow_load(sample_size=3):
@@ -97,7 +95,7 @@
             # selector=vm.Dropdown(id="filter_id"),
             # selector=vm.Dropdown(id="filter_id", value=["setosa"]),
 
-            selector=vm.Checklist(id="filter_id"),
+            # selector=vm.Checklist(id="filter_id"),
             # selector=vm.Checklist(id="filter_id", value=["setosa"]),
 
             # selector=vm.Dropdown(id="filter_id", multi=False),
@@ -106,7 +104,7 @@
             # selector=vm.RadioItems(id="filter_id"),
             # selector=vm.RadioItems(id="filter_id", value="setosa"),
 
-            # selector=vm.Slider(id="filter_id"),
+            selector=vm.Slider(id="filter_id"),
             # selector=vm.Slider(id="filter_id", value=6),
 
             # selector=vm.RangeSlider(id="filter_id"),
@@ -192,44 +190,6 @@
         #         value=10,
         #     )
         # ),
-=======
-from vizro._themes._color_values import COLORS
-
-pastry = pd.DataFrame(
-    {
-        "pastry": [
-            "Scones",
-            "Bagels",
-            "Muffins",
-            "Cakes",
-            "Donuts",
-            "Cookies",
-            "Croissants",
-            "Eclairs",
-            "Brownies",
-            "Tarts",
-            "Macarons",
-            "Pies",
-        ],
-        "Profit Ratio": [-0.10, -0.15, -0.05, 0.10, 0.05, 0.20, 0.15, -0.08, 0.08, -0.12, 0.02, -0.07],
-    }
-)
-
-
-page = vm.Page(
-    title="Test New ZZZZZZZ",
-    components=[
-        vm.Graph(
-            figure=px.bar(
-                pastry.sort_values("Profit Ratio"),
-                orientation="h",
-                x="Profit Ratio",
-                y="pastry",
-                color="Profit Ratio",
-                color_continuous_scale=COLORS["DIVERGING_RED_CYAN"],
-            ),
-        ),
->>>>>>> 983940b6
     ],
 )
 
