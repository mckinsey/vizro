--- conflicted
+++ resolved
@@ -1,6 +1,5 @@
 """Dev app to try things out."""
 
-<<<<<<< HEAD
 import pandas as pd
 import plotly.graph_objects as go
 import vizro.models as vm
@@ -422,11 +421,6 @@
         ),
     ],
 )
-=======
-from vizro import Vizro
-import vizro.plotly.express as px
-import vizro.models as vm
->>>>>>> 7bddab69
 
 page = vm.Page(
     title="Example buttons",
