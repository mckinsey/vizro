--- conflicted
+++ resolved
@@ -5,13 +5,12 @@
 import vizro.models as vm
 import vizro.plotly.express as px
 from vizro import Vizro
-from vizro.tables import dash_ag_grid, dash_data_table
+from vizro.tables import dash_data_table
 
 iris = px.data.iris()
 
 
 page = vm.Page(
-<<<<<<< HEAD
     title="Container",
     layout=vm.Layout(grid=[[0, 3, 3, 3, 4, 4], [1, 3, 3, 3, 4, 4], [2, 3, 3, 3, 4, 4]]),
     components=[
@@ -56,25 +55,9 @@
 
 page_dropdown = vm.Page(
     title="Dropdown",
-=======
-    title="AgGrid",
-    components=[
-        vm.AgGrid(figure=dash_ag_grid(iris)),
-        vm.Container(
-            title="Container II",
-            components=[vm.AgGrid(figure=dash_ag_grid(iris))],
-            variant="filled",
-        ),
-    ],
-)
-
-page_two = vm.Page(
-    title="Data Table",
->>>>>>> 342f6239
     components=[
         vm.Table(figure=dash_data_table(iris)),
         vm.Container(
-<<<<<<< HEAD
             title="Dropdown examples",
             components=[
                 vm.Dropdown(
@@ -268,32 +251,6 @@
         page_date_picker,
     ]
 )
-=======
-            title="Container II",
-            components=[vm.Table(figure=dash_data_table(iris))],
-            variant="filled",
-        ),
-    ],
-)
-
-page_three = vm.Page(
-    title="Graph",
-    components=[
-        vm.Graph(figure=px.scatter(iris, x="sepal_width", y="sepal_length", color="species")),
-        vm.Container(
-            title="Container II",
-            components=[vm.Graph(figure=px.scatter(iris, x="sepal_width", y="sepal_length", color="species"))],
-            variant="filled",
-        ),
-    ],
-)
-
-page_four = vm.Page(
-    title="Card",
-    components=[vm.Card(text="""Hello"""), vm.Card(text="""Hello"""), vm.Card(text="""Hello""")],
-)
-dashboard = vm.Dashboard(pages=[page, page_two, page_three, page_four])
->>>>>>> 342f6239
 
 if __name__ == "__main__":
     Vizro().build(dashboard).run()