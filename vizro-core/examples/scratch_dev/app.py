"""Dev app to try things out."""

import vizro.models as vm
import vizro.plotly.express as px
from vizro import Vizro

<<<<<<< HEAD
iris = px.data.iris()
=======
>>>>>>> 19370a45

page = vm.Page(
    title="Incorrect color of selector 'x' clear selection",
    components=[
<<<<<<< HEAD
        vm.Tabs(
            tabs=[
                vm.Container(
                    title="Tab with iris data",
                    components=[vm.Graph(figure=px.bar(iris, x="species", y="sepal_length"))],
                    controls=[
                        vm.Filter(column="petal_length", selector=vm.Slider()),
                        vm.Filter(column="sepal_length", selector=vm.RangeSlider()),
                    ],
                ),
            ]
        ),
        vm.Container(
            title="Container with iris data",
            components=[vm.Graph(figure=px.bar(iris, x="species", y="sepal_length"))],
            controls=[
                vm.Filter(column="petal_length", selector=vm.Slider()),
                vm.Filter(column="sepal_length", selector=vm.RangeSlider()),
            ],
        ),
    ],
    controls=[vm.Filter(column="sepal_length", selector=vm.RangeSlider())],
=======
        vm.Graph(
            figure=px.scatter(px.data.iris(), x="sepal_width", y="sepal_length", color="species"),
        ),
    ],
    controls=[
        vm.Filter(column="species", selector=vm.Dropdown(multi=False)),
    ],
>>>>>>> 19370a45
)

dashboard = vm.Dashboard(pages=[page])

if __name__ == "__main__":
    Vizro().build(dashboard).run()<|MERGE_RESOLUTION|>--- conflicted
+++ resolved
@@ -4,15 +4,11 @@
 import vizro.plotly.express as px
 from vizro import Vizro
 
-<<<<<<< HEAD
 iris = px.data.iris()
-=======
->>>>>>> 19370a45
 
 page = vm.Page(
     title="Incorrect color of selector 'x' clear selection",
     components=[
-<<<<<<< HEAD
         vm.Tabs(
             tabs=[
                 vm.Container(
@@ -35,15 +31,6 @@
         ),
     ],
     controls=[vm.Filter(column="sepal_length", selector=vm.RangeSlider())],
-=======
-        vm.Graph(
-            figure=px.scatter(px.data.iris(), x="sepal_width", y="sepal_length", color="species"),
-        ),
-    ],
-    controls=[
-        vm.Filter(column="species", selector=vm.Dropdown(multi=False)),
-    ],
->>>>>>> 19370a45
 )
 
 dashboard = vm.Dashboard(pages=[page])
