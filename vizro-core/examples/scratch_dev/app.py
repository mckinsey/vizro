import datetime
import time
from typing import Annotated, Any, Literal, Optional

import pandas as pd
import vizro.models as vm
import vizro.plotly.express as px
from dash import Input, Output, State, callback, dcc, html
from dash_ag_grid import AgGrid
from flask_caching import Cache
from pydantic import AfterValidator, BaseModel, Field
from pydantic.functional_serializers import PlainSerializer
from vizro import Vizro
from vizro.actions import export_data, filter_interaction
from vizro.managers import data_manager
from vizro.models._action._actions_chain import _action_validator_factory
from vizro.models._components.form._text_area import TextArea
from vizro.models._components.form._user_input import UserInput
from vizro.models._models_utils import _log_call
from vizro.models.types import ActionType, capture
from vizro.tables import dash_ag_grid
from vizro.tables._utils import _set_defaults_nested

df_gapminder = px.data.gapminder().query("year == 2007")

page_1 = vm.Page(
    title="Built in actions",
<<<<<<< HEAD
    layout=dict(grid=[[0, 1], [2, 3]]),
=======
    layout=vm.Grid(grid=[[0, 1], [2, 3]]),
>>>>>>> db16c7be
    components=[
        # vm.Button(
        #     text="asdf",
        #     actions=[filter_interaction(targets=["scatter_relation_2007"])],
        #     # actions=[vm.Action(function=filter_interaction(targets=["scatter_relation_2007"]))],  # CHECK
        # ),
        vm.Graph(
            figure=px.box(
                df_gapminder,
                x="continent",
                y="lifeExp",
                color="continent",
                custom_data=["continent"],
            ),
            actions=[filter_interaction(targets=["scatter_relation_2007"])],
            # actions=[vm.Action(function=filter_interaction(targets=["scatter_relation_2007"]))],  # CHECK
        ),
        vm.Graph(
            id="scatter_relation_2007",
            figure=px.scatter(
                df_gapminder,
                x="gdpPercap",
                y="lifeExp",
                size="pop",
                color="continent",
            ),
        ),
        vm.Button(
            id="button",
            text="Export data to CSV",
            # actions=[export_data(targets=["scatter_relation_2007"], runtime_arg="button.n_clicks")],
            # actions=[vm.Action(function=export_data(targets=["scatter_relation_2007"], runtime_arg="button.n_clicks"))],
            # CHECK
        ),
        vm.Button(
            id="button2",
            text="Export data to Excel",
            # actions=[
            #     export_data(targets=["scatter_relation_2007"], file_format="xlsx", runtime_arg="button2.n_clicks")
            # ],
            # actions=[
            #     vm.Action(
            #         function=export_data(
            #             targets=["scatter_relation_2007"],
            #             runtime_arg="button2.n_clicks",
            #             file_format="xlsx"
            #         )
            #     )
            # ],
            # CHECK
        ),
    ],
    controls=[
        vm.Filter(column="continent"),
        vm.Parameter(
            targets=["scatter_relation_2007.color"],
            selector=vm.RadioItems(options=["continent", "pop"]),
        ),
    ],
)


@capture("action")
# To test legacy=True
# def my_custom_action(points_data, _controls=None):
def my_custom_action(points_data, _controls):
    """Custom action."""
    clicked_point = points_data["points"][0]
    x, y = clicked_point["x"], clicked_point["y"]
    card_1_text = f"Clicked point has sepal length {x}, petal width {y}."
    card_2_text = f"Controls are `{_controls}`"
    return card_1_text, card_2_text


from typing import Annotated, Literal

from vizro.actions._abstract_action import _AbstractAction


class f(_AbstractAction):
    type: Literal["f"] = "f"
    points_data: str
    swap: bool = False

    def function(self, points_data, _controls):
        """Custom action."""
        clicked_point = points_data["points"][0]
        x, y = clicked_point["x"], clicked_point["y"]
        card_1_text = f"Clicked point has sepal length {x}, petal width {y}."
        card_2_text = f"_Controls are `{_controls}`"
        return card_1_text, card_2_text

    @property
    def outputs(self):
        return (
            ["my_card_2.children", "my_card_1.children"] if self.swap else ["my_card_1.children", "my_card_2.children"]
        )


from pydantic import Tag
from vizro.models._action._actions_chain import ActionsChain

f = Annotated[f, Tag("f")]

vm.Graph.add_type("actions", f)
ActionsChain.add_type("actions", f)

# @capture("action")
# def my_custom_action():
#     """Custom action."""
#     card_1_text = card_2_text = str(datetime.datetime.now().time())
#     return card_1_text, card_2_text

# CHECK: current docs examples
df = px.data.iris()

page_2 = vm.Page(
    title="Example of a custom action with UI inputs and outputs",
<<<<<<< HEAD
    layout=vm.Layout(
=======
    layout=vm.Grid(
>>>>>>> db16c7be
        grid=[
            [0, 0],
            [0, 0],
            [0, 0],
            [1, 2],
        ],
        row_gap="25px",
    ),
    components=[
        vm.Graph(
            id="scatter_chart",
            figure=px.scatter(df, x="sepal_length", y="petal_width", color="species", custom_data=["species"]),
            actions=[
                # vm.Action(
                #     function=my_custom_action("scatter_chart.clickData"),
                #     # CHECK: make sure user-specified argument continues to take precedence
                #     #     # function=my_custom_action("scatter_chart.clickData", controls="my_card_1.children"),
                #     #     # CHECK: test to make sure this old way continues to work
                #     #     # function=my_custom_action(),
                #     #     # function=my_custom_action(t=4),
                #     #     # inputs=["scatter_chart.clickData"],
                #     outputs=["my_card_1.children", "my_card_2.children"],
                # ),
                f(swap=True, points_data="scatter_chart.clickData")
            ],
        ),
        vm.Card(id="my_card_1", text="Click on a point on the above graph."),
        vm.Card(id="my_card_2", text="Click on a point on the above graph."),
    ],
    controls=[vm.Filter(column="species", selector=vm.Dropdown(title="Species"))],
)


########### MS EXAMPLE ###########
### PAGE 3 ###########
# This is the callback replacement for the action below
@callback(
    Output("slider_continent", "value", allow_duplicate=True),
    Output("card_cross_filter", "children", allow_duplicate=True),
    Input("underlying_grid", "cellClicked"),
    prevent_initial_call=True,
)
def parameter_interaction_callback(cell_data: dict):
    if cell_data is None:
        return 0, "No cell clicked"
    index = cell_data["rowIndex"]
    return index, f"cell_data: {cell_data}"


# This action doesn't fully work, because the slider update does not trigger the new data loading
@capture("action")
def parameter_interaction(cell_data: dict):
    return str(cell_data["rowIndex"]), cell_data["rowIndex"]


# Fake slow loading
def slow_load_gapminder():
    time.sleep(2)
    return px.data.gapminder()


# This is essentially a filter replacement, but done via parameters, so it can take advantage of caching
# Fake it also to be very slow
def filter_gapminder_continent_via_index(index: int):
    print("Loading gapminder filtered")
    gapminder = data_manager["gapminder"].load()
    time.sleep(2)  # Fake slow loading / and/or calculation
    continent = gapminder["continent"][index]
    return gapminder[gapminder["continent"] == continent]


data_manager.cache = Cache(config={"CACHE_TYPE": "SimpleCache"})


df_gapminder = px.data.gapminder()
data_manager["gapminder"] = slow_load_gapminder
data_manager["gapminder_filtered"] = filter_gapminder_continent_via_index

vm.Page.add_type("components", vm.Dropdown)

page_3 = vm.Page(
    title="[MS Experiment] Advanced filter interaction and caching calculations",
    components=[
        vm.AgGrid(
            id="grid",
            figure=dash_ag_grid(id="underlying_grid", data_frame=df_gapminder),
            footer="Clicking here will trigger a slow calculation/filtering operation, but if you click the same row multiple times, it will use the cached result.",
            # TODO: This doesn't work, but it somewhat should in the future!
            # actions=[
            #     vm.Action(
            #         function=parameter_interaction("underlying_grid.cellClicked"),
            #         outputs=["card_cross_filter.children", "slider_continent.value"],
            #     )
            # ],
        ),
        vm.Graph(
            id="slow_load_chart",
            figure=px.scatter("gapminder_filtered", x="gdpPercap", y="lifeExp", color="continent"),
            footer="This is the result of the slow calculation/filtering operation - filtered by the continent of the selected row.",
        ),
        vm.Card(id="card_cross_filter", text="Click on a point on the above table."),
        vm.Text(
            text="""This example showcases how to cache a calculation that may be slow.
                It was attempted with actions, but it didn't work.
                Reason is that the updated slider does not trigger the new data loading.

                Beyond that, it also shows how one can do advanced filter interactions without using a filter (not always good),
                but importantly without returning an entire chart component.
                """
        ),
    ],
    controls=[
        vm.Parameter(
            targets=["slow_load_chart.data_frame.index"],
            selector=vm.Slider(id="slider_continent", min=0, max=df_gapminder.shape[0] - 1, step=1),
        )
    ],
<<<<<<< HEAD
    layout=vm.Layout(
=======
    layout=vm.Grid(
>>>>>>> db16c7be
        grid=[[0, 1], [0, 1], [2, 2], [3, 3]],
    ),
)
# In future:
# - do action directly and not a callback
# - initial plan: somehow enable to send data from arbitrary column of row, or cell
# - if more than one value, that is not possible, need to have two filters
# - parametrized data ops: hooks, which you can inject, gives clearer overview: new Filter, Parameter


########### PAGE 4 ###########
vm.Page.add_type("controls", vm.Dropdown)
vm.Page.add_type("controls", vm.RangeSlider)
vm.Page.add_type("controls", vm.RadioItems)


# Update the store with both values
@callback(
    Output("store_1", "data"),
    Input("dropdown_alone", "value"),
    Input("slider_alone", "value"),
)
def update_store_1(dropdown_value, slider_value):
    return {"dropdown_value": dropdown_value, "slider_value": slider_value}


# Update the card with the store data
@callback(
    Output("card_delayed", "children"),
    Input("button_delayed", "n_clicks"),
    State("store_1", "data"),
)
def update_card_delayed(n_clicks, store_1_data):
    return f"Store 1 data: {store_1_data}"


page_4 = vm.Page(
    title="[MS Experiment] Grouped/delayed execution (with callbacks)",
    components=[
        vm.Button(id="button_delayed", text="Make it happen"),
        vm.Card(id="card_delayed", text="Nothing configured yet"),
        vm.Text(
            text="""This example shows delayed and grouped execution, ultimately what some form of Form (no pun intended) should be able to do.
                How to affect either chart, or data loading? ==> use a parameter, but then we have to have a target. See next example for a take on that.

                This seemed impossible to do with actions as is, so entirely reverted to callbacks.
                """
        ),
    ],
    controls=[
        vm.Dropdown(
            id="dropdown_alone",
            options=df_gapminder["continent"].unique(),
            value="Asia",
        ),
        vm.RangeSlider(id="slider_alone", min=0, max=120000, step=20000, value=[0, 80000]),
        # Cannot use proper controls here, as I cannot target a captured callable? Parameter would allow the caching....
    ],
)

# Future:
# - some form of lazy control, if lazy: need a submit
# - control group?: group with a button, but keep filter and parameter
# - add arbitrary key value pairs is feasible, component on it's own
# - Standalon form?: in either case: what gets send and what gets received need to check (unpacking etc)
# Catch: do we use pattern matching callbacks?

########### PAGE 5 ###########


# First very! early attempt at a state component, which I really think we should have in a cool form in Vizro
class VizroState(vm.VizroBaseModel):
    """New custom component `State`."""

    type: Literal["state"] = "state"
    data: Optional[dict[str, Any]]  # would be interesting to connect this to pydantic models
    # Note sure if the actions work at all... I think the trigger is the problem
    actions: Annotated[
        list[ActionType],
        AfterValidator(_action_validator_factory("data")),
        PlainSerializer(lambda x: x[0].actions),
        Field(default=[]),
    ]

    @_log_call
    def build(self):
        return dcc.Store(id=self.id, data=self.data or {}, storage_type="session")


vm.Page.add_type("components", VizroState)


# class StateA(BaseModel):
#     dropdown_value: list[str]


@capture("action")
def update_state_with_action(dropdown_value):
    print("update_store_with_action", dropdown_value)
    return {"dropdown_value": [dropdown_value]}


# Replacement for action that doesn't work
@callback(
    [
        Output("user_input_via_store_model", "value"),
        Output("card_via_store_model", "children"),
    ],
    State("store_model", "data"),
    Input("button_delayed_via_state", "n_clicks"),
)
def update_user_input_and_card_from_state(state_data, n_clicks):
    if n_clicks is None:
        return "", ""
    return state_data["dropdown_value"], f"State data: {state_data}"


# This does not work
# @capture("action")
# def update_card_and_input_from_state(state_data):
#     print("update_card_from_state", state_data)
#     return f"State data: {state_data}", str(state_data["dropdown_value"])


# This also doesn't work
@capture("action")
def update_card_from_state(state_data):
    return f"State data: {state_data}"


# This is essentially a filter replacement, but done via parameters, so it can take advantage of caching
def filter_gapminder_continent_via_text_area(continent: str):
    print("Loading gapminder filtered for continent", continent)
    gapminder = data_manager["gapminder"].load()
    time.sleep(2)  # Fake slow loading / and/or calculation
    if not continent:
        return gapminder
    # Check if continent is a list of lists (like [['Asia', 'Europe']])
    if isinstance(continent, list) and continent and isinstance(continent[0], list):
        # Extract the inner list of continents
        continents = continent[0]
        return gapminder[gapminder["continent"].isin(continents)]
    else:
        # Handle the original single continent case
        return gapminder[gapminder["continent"] == continent]


data_manager["gapminder_filtered_via_text_area"] = filter_gapminder_continent_via_text_area

vm.Parameter.add_type("selector", TextArea)
vm.Parameter.add_type("selector", UserInput)


page_5 = vm.Page(
    title="[MS Experiment] Grouped/delayed execution (with State)",
    components=[
        vm.Graph(
            id="delayed_chart_via_state",
            figure=px.scatter(
                "gapminder_filtered_via_text_area",
                x="gdpPercap",
                y="lifeExp",
                color="continent",
            ),
            footer="This is the result of the slow calculation/filtering operation - filtered by the continent of the selected row.",
        ),
        vm.Button(
            id="button_delayed_via_state",
            text="Make it happen",
            # actions=[
            #     vm.Action(
            #         function=update_card_and_input_from_state("store_model.data"),
            #         outputs=["card_via_store_model.children", "user_input_via_store_model.value"],
            #     )
            # ],
        ),
        VizroState(
            id="store_model",
            data={"dropdown_value": ["Asia"]},
            # This does not work, but the callback does!
            actions=[
                vm.Action(
                    function=update_card_from_state("store_model.data"),
                    outputs=["card_via_store_model_action.children"],
                )
            ],
        ),
        vm.Card(id="card_via_store_model", text="Nothing configured yet"),
        vm.Card(id="card_via_store_model_action", text="Nothing configured yet"),
    ],
    controls=[
        vm.Dropdown(
            id="dropdown_via_store_model",
            options=df_gapminder["continent"].unique(),
            value="Asia",
            actions=[
                vm.Action(
                    function=update_state_with_action("dropdown_via_store_model.value"),
                    outputs=["store_model.data"],
                )
            ],
        ),
        vm.Parameter(
            id="parameter_via_state",
            targets=["delayed_chart_via_state.data_frame.continent"],  # delayed_chart_via_state.data_frame.continent
            selector=UserInput(id="user_input_via_store_model"),  # For some reason TextArea doesn't work
        ),
    ],
)

########### MS EXAMPLE ###########

dashboard = vm.Dashboard(pages=[page_1, page_2, page_3, page_4, page_5])

if __name__ == "__main__":
    app = Vizro().build(dashboard)
    app.dash.layout.children.append(dcc.Store(id="store_1", storage_type="session"))
    app.run()


# TODO:
# for actual PR review, test having access to controls, but again Parameters need to have a target
# Weave in pydantic for better state management
# how to better update the state selectively?
# how to better draw from the state into other things?
# try state with drill through?<|MERGE_RESOLUTION|>--- conflicted
+++ resolved
@@ -25,11 +25,7 @@
 
 page_1 = vm.Page(
     title="Built in actions",
-<<<<<<< HEAD
-    layout=dict(grid=[[0, 1], [2, 3]]),
-=======
     layout=vm.Grid(grid=[[0, 1], [2, 3]]),
->>>>>>> db16c7be
     components=[
         # vm.Button(
         #     text="asdf",
@@ -148,11 +144,7 @@
 
 page_2 = vm.Page(
     title="Example of a custom action with UI inputs and outputs",
-<<<<<<< HEAD
-    layout=vm.Layout(
-=======
     layout=vm.Grid(
->>>>>>> db16c7be
         grid=[
             [0, 0],
             [0, 0],
@@ -270,11 +262,7 @@
             selector=vm.Slider(id="slider_continent", min=0, max=df_gapminder.shape[0] - 1, step=1),
         )
     ],
-<<<<<<< HEAD
-    layout=vm.Layout(
-=======
     layout=vm.Grid(
->>>>>>> db16c7be
         grid=[[0, 1], [0, 1], [2, 2], [3, 3]],
     ),
 )
