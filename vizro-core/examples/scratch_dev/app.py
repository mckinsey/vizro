--- conflicted
+++ resolved
@@ -1,31 +1,16 @@
 """Dev app to try things out."""
-
-<<<<<<< HEAD
-import dash
-
-from vizro import Vizro
-=======
-import pandas as pd
->>>>>>> 3879cc93
+import vizro.plotly.express as px
 import vizro.models as vm
 from vizro import Vizro
 
-<<<<<<< HEAD
 from vizro.tables import dash_ag_grid
-from vizro.managers import data_manager
+
 
 df = px.data.gapminder()
 
 gapminder_data = (
     df.groupby(by=["continent", "year"]).agg({"lifeExp": "mean", "pop": "sum", "gdpPercap": "mean"}).reset_index()
 )
-
-
-def dynamic_gapminder_data():
-    return gapminder_data
-
-
-data_manager["dynamic_gapminder_data"] = dynamic_gapminder_data
 
 
 first_page = vm.Page(
@@ -69,70 +54,6 @@
 )
 
 dashboard = vm.Dashboard(pages=[first_page])
-=======
-# For more information, refer to the API reference for kpi_card and kpi_card_reference
-from vizro.figures import kpi_card, kpi_card_reference
-
-df_kpi = pd.DataFrame({"Actual": [100, 200, 700], "Reference": [100, 300, 500], "Category": ["A", "B", "C"]})
-
-example_cards = [
-    kpi_card(data_frame=df_kpi, value_column="Actual", title="KPI with value"),
-    kpi_card(data_frame=df_kpi, value_column="Actual", title="KPI with aggregation", agg_func="median"),
-    kpi_card(
-        data_frame=df_kpi,
-        value_column="Actual",
-        title="KPI with formatting",
-        value_format="${value:.2f}",
-    ),
-    kpi_card(
-        data_frame=df_kpi,
-        value_column="Actual",
-        title="KPI with icon",
-        icon="shopping_cart",
-    ),
-]
-
-example_reference_cards = [
-    kpi_card_reference(
-        data_frame=df_kpi,
-        value_column="Actual",
-        reference_column="Reference",
-        title="KPI reference (pos)",
-    ),
-    kpi_card_reference(
-        data_frame=df_kpi,
-        value_column="Actual",
-        reference_column="Reference",
-        agg_func="median",
-        title="KPI reference (neg)",
-    ),
-    kpi_card_reference(
-        data_frame=df_kpi,
-        value_column="Actual",
-        reference_column="Reference",
-        title="KPI reference with formatting",
-        value_format="{value:.2f}€",
-        reference_format="{delta:+.2f}€ vs. last year ({reference:.2f}€)",
-    ),
-    kpi_card_reference(
-        data_frame=df_kpi,
-        value_column="Actual",
-        reference_column="Reference",
-        title="KPI reference with icon",
-        icon="shopping_cart",
-    ),
-]
-
-# Create a layout with four rows and columns. The KPI cards are positioned in the first eight cells, while the remaining cells are empty.
-page = vm.Page(
-    title="KPI cards",
-    layout=vm.Layout(grid=[[0, 1, 2, 3], [4, 5, 6, 7], [-1, -1, -1, -1], [-1, -1, -1, -1], [-1, -1, -1, -1]]),
-    components=[vm.Figure(figure=figure) for figure in example_cards + example_reference_cards],
-    controls=[vm.Filter(column="Category")],
-)
-
-dashboard = vm.Dashboard(pages=[page])
->>>>>>> 3879cc93
 
 if __name__ == "__main__":
     Vizro().build(dashboard).run()