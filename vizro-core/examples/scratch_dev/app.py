--- conflicted
+++ resolved
@@ -6,10 +6,7 @@
 
 tips = px.data.tips()
 
-<<<<<<< HEAD
-page = vm.Page(
-    title="Cross-filter from graph to table",
-=======
+
 df = px.data.iris()
 df_gapminder = px.data.gapminder()[px.data.gapminder().year == 2007]
 
@@ -70,16 +67,8 @@
 
 page_2 = vm.Page(
     title="Graph Drill-through target page",
->>>>>>> 3b4aa036
-    components=[
-        vm.Graph(
-            title="Click on a box to use that box's sex to filter table",
-            figure=px.density_heatmap(tips, x="total_bill", y="tip"),
-            actions=[
-<<<<<<< HEAD
                 va.set_control(control="total_bill_filter", value="x"),
                 va.set_control(control="tip_filter", value="y"),
-=======
                 vm.Action(
                     function=capture("action")(
                         lambda: [["setosa", "versicolor", "virginica"], ["setosa", "versicolor", "virginica"]]
@@ -160,7 +149,6 @@
                     title="Drill-through to multi=False Page-5",
                     actions=set_control(control="p5_filter_2", value="species"),
                 ),
->>>>>>> 3b4aa036
             ],
         ),
         vm.AgGrid(id="tips_table", figure=dash_ag_grid(tips)),  # (1)!
@@ -171,9 +159,6 @@
     ],  # (2)!
 )
 
-<<<<<<< HEAD
-dashboard = vm.Dashboard(pages=[page])
-=======
 # ====== Reset controls ======
 # TODO: Does not work as:
 #  1. Button component does not support the `set_control` action yet.
@@ -324,7 +309,6 @@
         }
     ),
 )
->>>>>>> 3b4aa036
 
 print(dashboard.model_dump())
 # Vizro().build(dashboard).run()