"""Dev app to try things out."""

import pandas as pd
import vizro.models as vm
import vizro.plotly.express as px
from vizro import Vizro

<<<<<<< HEAD
df = px.data.iris()

page_1 = vm.Page(
    title="Page-1",
    components=[
        vm.Graph(figure=px.scatter(df, x="sepal_width", y="sepal_length", color="species")),
    ],
    controls=[
        vm.Filter(column="species"),
    ],
)

page_2 = vm.Page(
    title="Page-2",
    components=[
        vm.Graph(figure=px.scatter(df, x="sepal_width", y="sepal_length", color="species")),
    ],
    controls=[
        vm.Filter(column="sepal_length"),
    ],
)

dashboard = vm.Dashboard(
    pages=[page_1, page_2],
    title="Dash 3.0 smoke test",
)
=======
gapminder_2007 = px.data.gapminder().query("year == 2007")


def tabs(title: str, tab_title: str = ""):
    return vm.Tabs(
        title=tab_title,
        tabs=[
            vm.Container(
                title=f"{title} I",
                components=[
                    vm.Graph(
                        figure=px.bar(
                            gapminder_2007,
                            title="Graph 1",
                            x="continent",
                            y="lifeExp",
                            color="continent",
                        ),
                    ),
                    vm.Graph(
                        figure=px.box(
                            gapminder_2007,
                            title="Graph 2",
                            x="continent",
                            y="lifeExp",
                            color="continent",
                        ),
                    ),
                ],
            ),
            vm.Container(
                title=f"{title} II",
                components=[
                    vm.Graph(
                        figure=px.scatter(
                            gapminder_2007,
                            title="Graph 3",
                            x="gdpPercap",
                            y="lifeExp",
                            size="pop",
                            color="continent",
                        ),
                    ),
                ],
            ),
        ],
    )


page_zero = vm.Page(title="Tabs - Default", components=[tabs("Tab - Single")])
page_one = vm.Page(title="Tabs - Title", components=[tabs("Tab - Single", "Tab Title")])

page_two = vm.Page(
    title="Tabs inside Container",
    components=[
        vm.Container(title="Container Title", components=[tabs("Tab Container", "Tab Title")], variant="filled")
    ],
)

page_three = vm.Page(
    title="Tabs inside Container - Collapsed",
    components=[
        vm.Container(
            title="Container Title Collapsed",
            components=[tabs("Tab Container Collapsed")],
            variant="filled",
            collapsed=True,
        )
    ],
)

dashboard = vm.Dashboard(pages=[page_zero, page_one, page_two, page_three])

>>>>>>> 3b06b819

if __name__ == "__main__":
    Vizro().build(dashboard).run()<|MERGE_RESOLUTION|>--- conflicted
+++ resolved
@@ -1,38 +1,11 @@
-"""Dev app to try things out."""
+# # Vizro is an open-source toolkit for creating modular data visualization applications.
+# # check out https://github.com/mckinsey/vizro for more info about Vizro
+# # and checkout https://vizro.readthedocs.io/en/stable/ for documentation.
 
-import pandas as pd
 import vizro.models as vm
 import vizro.plotly.express as px
 from vizro import Vizro
 
-<<<<<<< HEAD
-df = px.data.iris()
-
-page_1 = vm.Page(
-    title="Page-1",
-    components=[
-        vm.Graph(figure=px.scatter(df, x="sepal_width", y="sepal_length", color="species")),
-    ],
-    controls=[
-        vm.Filter(column="species"),
-    ],
-)
-
-page_2 = vm.Page(
-    title="Page-2",
-    components=[
-        vm.Graph(figure=px.scatter(df, x="sepal_width", y="sepal_length", color="species")),
-    ],
-    controls=[
-        vm.Filter(column="sepal_length"),
-    ],
-)
-
-dashboard = vm.Dashboard(
-    pages=[page_1, page_2],
-    title="Dash 3.0 smoke test",
-)
-=======
 gapminder_2007 = px.data.gapminder().query("year == 2007")
 
 
@@ -106,7 +79,6 @@
 
 dashboard = vm.Dashboard(pages=[page_zero, page_one, page_two, page_three])
 
->>>>>>> 3b06b819
 
 if __name__ == "__main__":
     Vizro().build(dashboard).run()