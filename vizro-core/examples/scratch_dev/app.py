from vizro import Vizro
import vizro.models as vm
from vizro.models.types import capture
from dash import Input, Output, dcc, callback
from vizro.managers import data_manager

import vizro.plotly.express as px
import plotly.graph_objects as go
from vizro.figures import kpi_card, kpi_card_reference

iris = px.data.iris()
tips = px.data.tips()
gapminder = px.data.gapminder()
gapminder_europe = gapminder[gapminder["continent"] == "Europe"]


<<<<<<< HEAD
df_kpi = pd.DataFrame({"Actual": [100, 200, 700], "Reference": [100, 300, 500], "Category": ["A", "B", "C"]})
df_bar = pd.DataFrame(
    {
        "Actual": [100, 200, 700, 100, 300, 500, 400, 900, 800, 300, 400, 700],
        "Category": ["A", "B", "C", "D", "E", "F", "G", "H", "I", "J", "K", "L"],
    }
)
graphs = vm.Page(
    title="Graphs",
    components=[
        # vm.Graph(
        #     figure=px.scatter(iris, x="sepal_width", y="sepal_length", color="species"),
        #     title="Relationships between Sepal Width and Sepal Length",
        #     header="""
        #         Each point in the scatter plot represents one of the 150 iris flowers, with colors indicating their
        #         types. The Setosa type is easily identifiable by its short and wide sepals.
        #
        #         However, there is still overlap between the Versicolor and Virginica types when considering only sepal
        #         width and length.
        #         """,
        #     footer="""SOURCE: **Plotly iris data set, 2024**""",
        # ),
        vm.Graph(
            # figure=px.bar(tips, x="day", y="total_bill")
            figure=px.pie(iris, names="species")
        ),
        vm.Graph(figure=px.bar(gapminder_europe, x="country", y="lifeExp")),
    ],
)
graph = [
    vm.Graph(
        figure=px.scatter(iris, x="sepal_width", y="sepal_length", color="species"),
        title="Relationships between Sepal Width and Sepal Length",
        header="""
                Each point in the scatter plot represents one of the 150 iris flowers, with colors indicating their
                types. The Setosa type is easily identifiable by its short and wide sepals.

                However, there is still overlap between the Versicolor and Virginica types when considering only sepal
                width and length.
                """,
        footer="""SOURCE: **Plotly iris data set, 2024**""",
    )
]

cards = vm.Page(
    title="Cards",
    components=[
        vm.Card(
            text="""
                Each point in the scatter plot represents one of the 150 iris flowers, with colors indicating their
                types. The Setosa type is easily identifiable by its short and wide sepals.

                However, there is still overlap between the Versicolor and Virginica types when considering only sepal
                width and length.
                """,
=======
@capture("action")
def my_custom_export():
    return dcc.send_data_frame(iris.to_csv, "mydf.csv")


@capture("action")
def my_custom_location(x=2):
    return f"/page-{x}"


# ------------------------- Page Build Components --------------------------

page_1 = vm.Page(
    title="Test page - Vizro actions",
    path="page-1",
    components=[
        vm.Container(
            components=[
                vm.Graph(
                    figure=px.scatter(iris, x="sepal_width", y="sepal_length", color="species"),
                ),
                vm.Button(
                    id="page_1_button_download",
                    text="Export data!",
                    actions=[
                        vm.Action(
                            function=my_custom_export(),
                            outputs=["vizro_download.data"],
                        )
                    ],
                ),
                vm.Button(
                    id="copy_page_1_button_download",
                    text="Copy Export data!",
                    actions=[
                        vm.Action(
                            function=my_custom_export(),
                            outputs=["vizro_download.data"],
                        )
                    ],
                ),
                vm.Button(
                    id="page_1_button_location",
                    text="Go to page 2!",
                    actions=[
                        vm.Action(
                            function=my_custom_location(),
                            outputs=["vizro_url.href"],
                        )
                    ],
                ),
                vm.Button(
                    id="copy_page_1_button_location",
                    text="Copy Go to page 2!",
                    actions=[
                        vm.Action(
                            function=my_custom_location(),
                            outputs=["vizro_url.href"],
                        )
                    ],
                ),
            ],
>>>>>>> 52b47a39
        ),
    ],
    controls=[
        vm.Filter(
            column="species",
        )
    ],
)
example_cards = [
    kpi_card(data_frame=df_kpi, value_column="Actual", title="KPI with value"),
    kpi_card(data_frame=df_kpi, value_column="Actual", title="KPI with aggregation", agg_func="median"),
    kpi_card(
        data_frame=df_kpi,
        value_column="Actual",
        title="KPI with formatting",
        value_format="${value:.2f}",
    ),
    kpi_card(
        data_frame=df_kpi,
        value_column="Actual",
        title="KPI with icon",
        icon="shopping_cart",
    ),
]

example_reference_cards = [
    kpi_card_reference(
        data_frame=df_kpi,
        value_column="Actual",
        reference_column="Reference",
        title="KPI reference (pos)",
    ),
    kpi_card_reference(
        data_frame=df_kpi,
        value_column="Actual",
        reference_column="Reference",
        agg_func="median",
        title="KPI reference (neg)",
    ),
    kpi_card_reference(
        data_frame=df_kpi,
        value_column="Actual",
        reference_column="Reference",
        title="KPI reference with formatting",
        value_format="{value:.2f}€",
        reference_format="{delta:+.2f}€ vs. last year ({reference:.2f}€)",
    ),
    kpi_card_reference(
        data_frame=df_kpi,
        value_column="Actual",
        reference_column="Reference",
        title="KPI reference with icon",
        icon="shopping_cart",
    ),
    kpi_card_reference(
        data_frame=df_kpi,
        value_column="Actual",
        reference_column="Reference",
        title="KPI reference (reverse color)",
        reverse_color=True,
    ),
]
components = [vm.Figure(figure=figure) for figure in example_cards + example_reference_cards]

components.extend(graph)

kpi_cards = vm.Page(
    title="KPI cards",
    # layout=vm.Flex(direction="row", wrap=True),
    layout=vm.Grid(grid=[[0, 1, 2], [3, 4, 5], [6, 7, 8], [9, 9, 9], [9, 9, 9], [9, 9, 9]]),
    # layout=vm.Grid(grid=[[0, 1, 2], [3, 4, 5], [6, 7, 8]]),
    components=components,
)

page_2 = vm.Page(
    title="Test page - pure Dash callbacks",
    path="page-2",
    components=[
        vm.Container(
            components=[
                vm.Graph(
                    figure=px.scatter(iris, x="sepal_width", y="sepal_length", color="species"),
                ),
                vm.Button(
                    id="page_2_button_download",
                    text="Export data!",
                ),
                vm.Button(
                    id="copy_page_2_button_download",
                    text="Copy Export data!",
                ),
                vm.Button(
                    id="page_2_button_location",
                    text="Go to page 1!",
                ),
                vm.Button(
                    id="copy_page_2_button_location",
                    text="Copy Go to page 1!",
                ),
            ],
        ),
    ],
    controls=[
        vm.Filter(
            column="species",
        )
    ],
)


# --- Callbacks ---
# --- Download ---
@callback(
    Output("vizro_download", "data", allow_duplicate=True),
    Input("page_2_button_download", "n_clicks"),
    prevent_initial_call=True,
)
def export_callback(_):
    return dcc.send_data_frame(iris.to_csv, "mydf.csv")


@callback(
    Output("vizro_download", "data", allow_duplicate=True),
    Input("copy_page_2_button_download", "n_clicks"),
    prevent_initial_call=True,
)
def export_callback(_):
    return dcc.send_data_frame(iris.to_csv, "mydf.csv")


# --- Location ---
@callback(
    Output("vizro_url", "href", allow_duplicate=True),
    Input("page_2_button_location", "n_clicks"),
    prevent_initial_call=True,
)
def change_location_callback(_):
    return "/"


@callback(
    Output("vizro_url", "href", allow_duplicate=True),
    Input("copy_page_2_button_location", "n_clicks"),
    prevent_initial_call=True,
)
def change_location_callback(_):
    return "/"


# ------------------------- Dashboard Build Components -------------------------

DESCRIPTION = """
    Add 'dashboard_vizro_download' and 'dashboard_vizro_url' component to the dashboard layout to check if it works
"""

page_3 = vm.Page(
    title="Test dashboard - Vizro actions",
    description="ADD 'download_vizro_download' component to the dashboard layout to check if it works",
    path="page-3",
    components=[
        vm.Container(
            components=[
                vm.Graph(
                    figure=px.scatter(iris, x="sepal_width", y="sepal_length", color="species"),
                ),
                vm.Button(
                    id="page_3_button_download",
                    text="Export data!",
                    description=DESCRIPTION,
                    actions=[
                        vm.Action(
                            function=my_custom_export(),
                            outputs=["dashboard_vizro_download.data"],
                        )
                    ],
                ),
                vm.Button(
                    id="copy_page_3_button_download",
                    text="Copy Export data!",
                    description=DESCRIPTION,
                    actions=[
                        vm.Action(
                            function=my_custom_export(),
                            outputs=["dashboard_vizro_download.data"],
                        )
                    ],
                ),
                vm.Button(
                    id="page_3_button_location",
                    text="Go to page 4!",
                    description=DESCRIPTION,
                    actions=[
                        vm.Action(
                            function=my_custom_location(x=4),
                            outputs=["dashboard_vizro_url.href"],
                        )
                    ],
                ),
                vm.Button(
                    id="copy_page_3_button_location",
                    text="Copy Go to page 4!",
                    description=DESCRIPTION,
                    actions=[
                        vm.Action(
                            function=my_custom_location(x=4),
                            outputs=["dashboard_vizro_url.href"],
                        )
                    ],
                ),
            ],
        ),
    ],
    controls=[
        vm.Filter(
            column="species",
        )
    ],
)

page_4 = vm.Page(
    title="Test dashboard - pure Dash callbacks - DOES NOT WORK AS EXPECTED",
    description=DESCRIPTION,
    path="page-4",
    components=[
        vm.Container(
            components=[
                vm.Graph(
                    figure=px.scatter(iris, x="sepal_width", y="sepal_length", color="species"),
                ),
                vm.Button(
                    id="page_4_button_download",
                    text="Export data!",
                    description=DESCRIPTION,
                ),
                vm.Button(
                    id="copy_page_4_button_download",
                    text="Copy Export data!",
                    description=DESCRIPTION,
                ),
                vm.Button(
                    id="page_4_button_location",
                    text="Go to page 3!",
                    description=DESCRIPTION,
                ),
                vm.Button(
                    id="copy_page_4_button_location",
                    text="Copy Go to page 3!",
                    description=DESCRIPTION,
                ),
            ],
        ),
    ],
    controls=[
        vm.Filter(
            column="species",
        )
    ],
)


def load_iris_data(number_of_points=10):
    iris = px.data.iris()
    return iris.sample(number_of_points)


data_manager["iris"] = load_iris_data


page_dynamic = vm.Page(
    title="Test dynamic filters",
    components=[vm.Graph(id="graph", figure=px.box("iris", x="species", y="petal_width", color="species"))],
    controls=[
        vm.Filter(column="species", selector=vm.RadioItems()),
        vm.Parameter(
            targets=["graph.data_frame.number_of_points"],
            selector=vm.Slider(min=1, max=10, step=1, value=1),
        ),
    ],
)

navigation = vm.Navigation(
    pages={"Group A": ["Graphs", "Cards"], "Group B": ["Tooltip", "KPI cards"]}, nav_selector=vm.NavBar()
)

<<<<<<< HEAD

dashboard = vm.Dashboard(
    pages=[graphs, cards, tooltip, kpi_cards], navigation=navigation, title="Scratch dev dashboard"
)
# dashboard = vm.Dashboard(pages=[graphs], title="Scratch dev dashboard")
=======
# --- Callbacks ---
# --- Download ---
@callback(
    Output("dashboard_vizro_download", "data", allow_duplicate=True),
    Input("page_4_button_download", "n_clicks"),
    prevent_initial_call=True,
)
def export_callback(_):
    return dcc.send_data_frame(iris.to_csv, "mydf.csv")


@callback(
    Output("dashboard_vizro_download", "data", allow_duplicate=True),
    Input("copy_page_4_button_download", "n_clicks"),
    prevent_initial_call=True,
)
def export_callback(_):
    return dcc.send_data_frame(iris.to_csv, "mydf.csv")


# --- Location ---
@callback(
    Output("dashboard_vizro_url", "href", allow_duplicate=True),
    Input("page_4_button_location", "n_clicks"),
    prevent_initial_call=True,
)
def change_location_callback(_):
    return "/page-3"


@callback(
    Output("dashboard_vizro_url", "href", allow_duplicate=True),
    Input("copy_page_4_button_location", "n_clicks"),
    prevent_initial_call=True,
)
def change_location_callback(_):
    return "/page-3"


dashboard = vm.Dashboard(title="Test dashboard", pages=[page_1, page_2, page_3, page_4, page_dynamic])
>>>>>>> 52b47a39

if __name__ == "__main__":
    app = Vizro().build(dashboard)
    app.run()<|MERGE_RESOLUTION|>--- conflicted
+++ resolved
@@ -1,11 +1,8 @@
 from vizro import Vizro
 import vizro.models as vm
-from vizro.models.types import capture
-from dash import Input, Output, dcc, callback
-from vizro.managers import data_manager
-
+import pandas as pd
 import vizro.plotly.express as px
-import plotly.graph_objects as go
+
 from vizro.figures import kpi_card, kpi_card_reference
 
 iris = px.data.iris()
@@ -14,7 +11,6 @@
 gapminder_europe = gapminder[gapminder["continent"] == "Europe"]
 
 
-<<<<<<< HEAD
 df_kpi = pd.DataFrame({"Actual": [100, 200, 700], "Reference": [100, 300, 500], "Category": ["A", "B", "C"]})
 df_bar = pd.DataFrame(
     {
@@ -25,20 +21,7 @@
 graphs = vm.Page(
     title="Graphs",
     components=[
-        # vm.Graph(
-        #     figure=px.scatter(iris, x="sepal_width", y="sepal_length", color="species"),
-        #     title="Relationships between Sepal Width and Sepal Length",
-        #     header="""
-        #         Each point in the scatter plot represents one of the 150 iris flowers, with colors indicating their
-        #         types. The Setosa type is easily identifiable by its short and wide sepals.
-        #
-        #         However, there is still overlap between the Versicolor and Virginica types when considering only sepal
-        #         width and length.
-        #         """,
-        #     footer="""SOURCE: **Plotly iris data set, 2024**""",
-        # ),
         vm.Graph(
-            # figure=px.bar(tips, x="day", y="total_bill")
             figure=px.pie(iris, names="species")
         ),
         vm.Graph(figure=px.bar(gapminder_europe, x="country", y="lifeExp")),
@@ -70,76 +53,7 @@
                 However, there is still overlap between the Versicolor and Virginica types when considering only sepal
                 width and length.
                 """,
-=======
-@capture("action")
-def my_custom_export():
-    return dcc.send_data_frame(iris.to_csv, "mydf.csv")
-
-
-@capture("action")
-def my_custom_location(x=2):
-    return f"/page-{x}"
-
-
-# ------------------------- Page Build Components --------------------------
-
-page_1 = vm.Page(
-    title="Test page - Vizro actions",
-    path="page-1",
-    components=[
-        vm.Container(
-            components=[
-                vm.Graph(
-                    figure=px.scatter(iris, x="sepal_width", y="sepal_length", color="species"),
-                ),
-                vm.Button(
-                    id="page_1_button_download",
-                    text="Export data!",
-                    actions=[
-                        vm.Action(
-                            function=my_custom_export(),
-                            outputs=["vizro_download.data"],
-                        )
-                    ],
-                ),
-                vm.Button(
-                    id="copy_page_1_button_download",
-                    text="Copy Export data!",
-                    actions=[
-                        vm.Action(
-                            function=my_custom_export(),
-                            outputs=["vizro_download.data"],
-                        )
-                    ],
-                ),
-                vm.Button(
-                    id="page_1_button_location",
-                    text="Go to page 2!",
-                    actions=[
-                        vm.Action(
-                            function=my_custom_location(),
-                            outputs=["vizro_url.href"],
-                        )
-                    ],
-                ),
-                vm.Button(
-                    id="copy_page_1_button_location",
-                    text="Copy Go to page 2!",
-                    actions=[
-                        vm.Action(
-                            function=my_custom_location(),
-                            outputs=["vizro_url.href"],
-                        )
-                    ],
-                ),
-            ],
->>>>>>> 52b47a39
-        ),
-    ],
-    controls=[
-        vm.Filter(
-            column="species",
-        )
+        ),
     ],
 )
 example_cards = [
@@ -208,264 +122,78 @@
     components=components,
 )
 
-page_2 = vm.Page(
-    title="Test page - pure Dash callbacks",
-    path="page-2",
+tooltip = vm.Page(
+    title="Tooltip",
+    layout=vm.Grid(grid=[[0], [0], [1], [1], [1], [1], [1], [1], [2]]),
     components=[
-        vm.Container(
-            components=[
-                vm.Graph(
-                    figure=px.scatter(iris, x="sepal_width", y="sepal_length", color="species"),
-                ),
-                vm.Button(
-                    id="page_2_button_download",
-                    text="Export data!",
-                ),
-                vm.Button(
-                    id="copy_page_2_button_download",
-                    text="Copy Export data!",
-                ),
-                vm.Button(
-                    id="page_2_button_location",
-                    text="Go to page 1!",
-                ),
-                vm.Button(
-                    id="copy_page_2_button_location",
-                    text="Copy Go to page 1!",
-                ),
-            ],
+        vm.Card(
+            text="""
+                The `description` argument enables you to add helpful context to your components by displaying an
+                info icon next to its title. Hovering over the icon reveals a tooltip with the text you provide.
+
+                Tooltips can be added to any Vizro component that has a `title` argument.
+                You can provide a string to use the default info icon or `Tooltip` model to use any icon from the
+                [Google Material Icons library](https://fonts.google.com/icons).
+                Tooltips provide clean and lightweight way to add additional details to your dashboard.
+            """
+        ),
+        vm.Graph(
+            title="Relationships between Sepal Width and Sepal Length",
+            figure=px.scatter(
+                iris,
+                x="sepal_width",
+                y="sepal_length",
+                color="species",
+                size="petal_length",
+            ),
+            description="""
+                **The Iris dataset** includes measurements of 150 iris flowers across three types: Setosa, Versicolor,
+                and Virginica.
+                While all samples are labeled by type, they can appear similar when looking at just some features -
+                 making it a useful dataset for exploring patterns and challenges in classification.
+            """,
+        ),
+        vm.Button(
+            text="Export data",
+            description="""
+                Use this button to export the filtered data from the Iris dataset.
+            """,
         ),
     ],
     controls=[
         vm.Filter(
             column="species",
-        )
-    ],
-)
-
-
-# --- Callbacks ---
-# --- Download ---
-@callback(
-    Output("vizro_download", "data", allow_duplicate=True),
-    Input("page_2_button_download", "n_clicks"),
-    prevent_initial_call=True,
-)
-def export_callback(_):
-    return dcc.send_data_frame(iris.to_csv, "mydf.csv")
-
-
-@callback(
-    Output("vizro_download", "data", allow_duplicate=True),
-    Input("copy_page_2_button_download", "n_clicks"),
-    prevent_initial_call=True,
-)
-def export_callback(_):
-    return dcc.send_data_frame(iris.to_csv, "mydf.csv")
-
-
-# --- Location ---
-@callback(
-    Output("vizro_url", "href", allow_duplicate=True),
-    Input("page_2_button_location", "n_clicks"),
-    prevent_initial_call=True,
-)
-def change_location_callback(_):
-    return "/"
-
-
-@callback(
-    Output("vizro_url", "href", allow_duplicate=True),
-    Input("copy_page_2_button_location", "n_clicks"),
-    prevent_initial_call=True,
-)
-def change_location_callback(_):
-    return "/"
-
-
-# ------------------------- Dashboard Build Components -------------------------
-
-DESCRIPTION = """
-    Add 'dashboard_vizro_download' and 'dashboard_vizro_url' component to the dashboard layout to check if it works
-"""
-
-page_3 = vm.Page(
-    title="Test dashboard - Vizro actions",
-    description="ADD 'download_vizro_download' component to the dashboard layout to check if it works",
-    path="page-3",
-    components=[
-        vm.Container(
-            components=[
-                vm.Graph(
-                    figure=px.scatter(iris, x="sepal_width", y="sepal_length", color="species"),
-                ),
-                vm.Button(
-                    id="page_3_button_download",
-                    text="Export data!",
-                    description=DESCRIPTION,
-                    actions=[
-                        vm.Action(
-                            function=my_custom_export(),
-                            outputs=["dashboard_vizro_download.data"],
-                        )
-                    ],
-                ),
-                vm.Button(
-                    id="copy_page_3_button_download",
-                    text="Copy Export data!",
-                    description=DESCRIPTION,
-                    actions=[
-                        vm.Action(
-                            function=my_custom_export(),
-                            outputs=["dashboard_vizro_download.data"],
-                        )
-                    ],
-                ),
-                vm.Button(
-                    id="page_3_button_location",
-                    text="Go to page 4!",
-                    description=DESCRIPTION,
-                    actions=[
-                        vm.Action(
-                            function=my_custom_location(x=4),
-                            outputs=["dashboard_vizro_url.href"],
-                        )
-                    ],
-                ),
-                vm.Button(
-                    id="copy_page_3_button_location",
-                    text="Copy Go to page 4!",
-                    description=DESCRIPTION,
-                    actions=[
-                        vm.Action(
-                            function=my_custom_location(x=4),
-                            outputs=["dashboard_vizro_url.href"],
-                        )
-                    ],
-                ),
-            ],
-        ),
-    ],
-    controls=[
+            selector=vm.Dropdown(
+                title="Species",
+                description="""
+                    Select one or more species to explore patterns
+                    specific to Setosa, Versicolor, or Virginica.
+                """,
+            ),
+        ),
         vm.Filter(
-            column="species",
-        )
-    ],
-)
-
-page_4 = vm.Page(
-    title="Test dashboard - pure Dash callbacks - DOES NOT WORK AS EXPECTED",
-    description=DESCRIPTION,
-    path="page-4",
-    components=[
-        vm.Container(
-            components=[
-                vm.Graph(
-                    figure=px.scatter(iris, x="sepal_width", y="sepal_length", color="species"),
-                ),
-                vm.Button(
-                    id="page_4_button_download",
-                    text="Export data!",
-                    description=DESCRIPTION,
-                ),
-                vm.Button(
-                    id="copy_page_4_button_download",
-                    text="Copy Export data!",
-                    description=DESCRIPTION,
-                ),
-                vm.Button(
-                    id="page_4_button_location",
-                    text="Go to page 3!",
-                    description=DESCRIPTION,
-                ),
-                vm.Button(
-                    id="copy_page_4_button_location",
-                    text="Copy Go to page 3!",
-                    description=DESCRIPTION,
-                ),
-            ],
-        ),
-    ],
-    controls=[
-        vm.Filter(
-            column="species",
-        )
-    ],
-)
-
-
-def load_iris_data(number_of_points=10):
-    iris = px.data.iris()
-    return iris.sample(number_of_points)
-
-
-data_manager["iris"] = load_iris_data
-
-
-page_dynamic = vm.Page(
-    title="Test dynamic filters",
-    components=[vm.Graph(id="graph", figure=px.box("iris", x="species", y="petal_width", color="species"))],
-    controls=[
-        vm.Filter(column="species", selector=vm.RadioItems()),
-        vm.Parameter(
-            targets=["graph.data_frame.number_of_points"],
-            selector=vm.Slider(min=1, max=10, step=1, value=1),
-        ),
-    ],
+            column="sepal_width",
+            selector=vm.RangeSlider(
+                description="""
+                    Use the slider to filter flowers by sepal width.
+                    Only samples within the selected range will be shown.
+                """
+            ),
+        ),
+    ],
+    description="""
+        This page provides overview of Tooltip functionality.
+    """,
 )
 
 navigation = vm.Navigation(
     pages={"Group A": ["Graphs", "Cards"], "Group B": ["Tooltip", "KPI cards"]}, nav_selector=vm.NavBar()
 )
 
-<<<<<<< HEAD
 
 dashboard = vm.Dashboard(
     pages=[graphs, cards, tooltip, kpi_cards], navigation=navigation, title="Scratch dev dashboard"
 )
-# dashboard = vm.Dashboard(pages=[graphs], title="Scratch dev dashboard")
-=======
-# --- Callbacks ---
-# --- Download ---
-@callback(
-    Output("dashboard_vizro_download", "data", allow_duplicate=True),
-    Input("page_4_button_download", "n_clicks"),
-    prevent_initial_call=True,
-)
-def export_callback(_):
-    return dcc.send_data_frame(iris.to_csv, "mydf.csv")
-
-
-@callback(
-    Output("dashboard_vizro_download", "data", allow_duplicate=True),
-    Input("copy_page_4_button_download", "n_clicks"),
-    prevent_initial_call=True,
-)
-def export_callback(_):
-    return dcc.send_data_frame(iris.to_csv, "mydf.csv")
-
-
-# --- Location ---
-@callback(
-    Output("dashboard_vizro_url", "href", allow_duplicate=True),
-    Input("page_4_button_location", "n_clicks"),
-    prevent_initial_call=True,
-)
-def change_location_callback(_):
-    return "/page-3"
-
-
-@callback(
-    Output("dashboard_vizro_url", "href", allow_duplicate=True),
-    Input("copy_page_4_button_location", "n_clicks"),
-    prevent_initial_call=True,
-)
-def change_location_callback(_):
-    return "/page-3"
-
-
-dashboard = vm.Dashboard(title="Test dashboard", pages=[page_1, page_2, page_3, page_4, page_dynamic])
->>>>>>> 52b47a39
 
 if __name__ == "__main__":
     app = Vizro().build(dashboard)
