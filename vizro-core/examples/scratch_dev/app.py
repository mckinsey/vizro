--- conflicted
+++ resolved
@@ -1,25 +1,9 @@
-<<<<<<< HEAD
 # Vizro is an open-source toolkit for creating modular data visualization applications.
 # check out https://github.com/mckinsey/vizro for more info about Vizro
 # and checkout https://vizro.readthedocs.io/en/stable/ for documentation.
-import textwrap
 
-=======
-import datetime
-import time
-from typing import Annotated, Any, Literal, Optional
-
-import pandas as pd
-import vizro.models as vm
->>>>>>> db16c7be
 import vizro.plotly.express as px
-from dash import Input, Output, State, callback, dcc, html
-from dash_ag_grid import AgGrid
-from flask_caching import Cache
-from pydantic import AfterValidator, BaseModel, Field
-from pydantic.functional_serializers import PlainSerializer
 from vizro import Vizro
-<<<<<<< HEAD
 import vizro.models as vm
 
 df = px.data.iris()
@@ -77,483 +61,6 @@
     pages=[page],
     title="blah blah blah",
 )
-=======
-from vizro.actions import export_data, filter_interaction
-from vizro.managers import data_manager
-from vizro.models._action._actions_chain import _action_validator_factory
-from vizro.models._components.form._text_area import TextArea
-from vizro.models._components.form._user_input import UserInput
-from vizro.models._models_utils import _log_call
-from vizro.models.types import ActionType, capture
-from vizro.tables import dash_ag_grid
-from vizro.tables._utils import _set_defaults_nested
-
-df_gapminder = px.data.gapminder().query("year == 2007")
-
-page_1 = vm.Page(
-    title="Built in actions",
-    layout=vm.Grid(grid=[[0, 1], [2, 3]]),
-    components=[
-        # vm.Button(
-        #     text="asdf",
-        #     actions=[filter_interaction(targets=["scatter_relation_2007"])],
-        #     # actions=[vm.Action(function=filter_interaction(targets=["scatter_relation_2007"]))],  # CHECK
-        # ),
-        vm.Graph(
-            figure=px.box(
-                df_gapminder,
-                x="continent",
-                y="lifeExp",
-                color="continent",
-                custom_data=["continent"],
-            ),
-            actions=[filter_interaction(targets=["scatter_relation_2007"])],
-            # actions=[vm.Action(function=filter_interaction(targets=["scatter_relation_2007"]))],  # CHECK
-        ),
-        vm.Graph(
-            id="scatter_relation_2007",
-            figure=px.scatter(
-                df_gapminder,
-                x="gdpPercap",
-                y="lifeExp",
-                size="pop",
-                color="continent",
-            ),
-        ),
-        vm.Button(
-            id="button",
-            text="Export data to CSV",
-            # actions=[export_data(targets=["scatter_relation_2007"], runtime_arg="button.n_clicks")],
-            # actions=[vm.Action(function=export_data(targets=["scatter_relation_2007"], runtime_arg="button.n_clicks"))],
-            # CHECK
-        ),
-        vm.Button(
-            id="button2",
-            text="Export data to Excel",
-            # actions=[
-            #     export_data(targets=["scatter_relation_2007"], file_format="xlsx", runtime_arg="button2.n_clicks")
-            # ],
-            # actions=[
-            #     vm.Action(
-            #         function=export_data(
-            #             targets=["scatter_relation_2007"],
-            #             runtime_arg="button2.n_clicks",
-            #             file_format="xlsx"
-            #         )
-            #     )
-            # ],
-            # CHECK
-        ),
-    ],
-    controls=[
-        vm.Filter(column="continent"),
-        vm.Parameter(
-            targets=["scatter_relation_2007.color"],
-            selector=vm.RadioItems(options=["continent", "pop"]),
-        ),
-    ],
-)
-
-
-@capture("action")
-# To test legacy=True
-# def my_custom_action(points_data, _controls=None):
-def my_custom_action(points_data, _controls):
-    """Custom action."""
-    clicked_point = points_data["points"][0]
-    x, y = clicked_point["x"], clicked_point["y"]
-    card_1_text = f"Clicked point has sepal length {x}, petal width {y}."
-    card_2_text = f"Controls are `{_controls}`"
-    return card_1_text, card_2_text
-
-
-from typing import Annotated, Literal
-
-from vizro.actions._abstract_action import _AbstractAction
-
-
-class f(_AbstractAction):
-    type: Literal["f"] = "f"
-    points_data: str
-    swap: bool = False
-
-    def function(self, points_data, _controls):
-        """Custom action."""
-        clicked_point = points_data["points"][0]
-        x, y = clicked_point["x"], clicked_point["y"]
-        card_1_text = f"Clicked point has sepal length {x}, petal width {y}."
-        card_2_text = f"_Controls are `{_controls}`"
-        return card_1_text, card_2_text
-
-    @property
-    def outputs(self):
-        return (
-            ["my_card_2.children", "my_card_1.children"] if self.swap else ["my_card_1.children", "my_card_2.children"]
-        )
-
-
-from pydantic import Tag
-from vizro.models._action._actions_chain import ActionsChain
-
-f = Annotated[f, Tag("f")]
-
-vm.Graph.add_type("actions", f)
-ActionsChain.add_type("actions", f)
-
-# @capture("action")
-# def my_custom_action():
-#     """Custom action."""
-#     card_1_text = card_2_text = str(datetime.datetime.now().time())
-#     return card_1_text, card_2_text
-
-# CHECK: current docs examples
-df = px.data.iris()
-
-page_2 = vm.Page(
-    title="Example of a custom action with UI inputs and outputs",
-    layout=vm.Grid(
-        grid=[
-            [0, 0],
-            [0, 0],
-            [0, 0],
-            [1, 2],
-        ],
-        row_gap="25px",
-    ),
-    components=[
-        vm.Graph(
-            id="scatter_chart",
-            figure=px.scatter(df, x="sepal_length", y="petal_width", color="species", custom_data=["species"]),
-            actions=[
-                # vm.Action(
-                #     function=my_custom_action("scatter_chart.clickData"),
-                #     # CHECK: make sure user-specified argument continues to take precedence
-                #     #     # function=my_custom_action("scatter_chart.clickData", controls="my_card_1.children"),
-                #     #     # CHECK: test to make sure this old way continues to work
-                #     #     # function=my_custom_action(),
-                #     #     # function=my_custom_action(t=4),
-                #     #     # inputs=["scatter_chart.clickData"],
-                #     outputs=["my_card_1.children", "my_card_2.children"],
-                # ),
-                f(swap=True, points_data="scatter_chart.clickData")
-            ],
-        ),
-        vm.Card(id="my_card_1", text="Click on a point on the above graph."),
-        vm.Card(id="my_card_2", text="Click on a point on the above graph."),
-    ],
-    controls=[vm.Filter(column="species", selector=vm.Dropdown(title="Species"))],
-)
-
-
-########### MS EXAMPLE ###########
-### PAGE 3 ###########
-# This is the callback replacement for the action below
-@callback(
-    Output("slider_continent", "value", allow_duplicate=True),
-    Output("card_cross_filter", "children", allow_duplicate=True),
-    Input("underlying_grid", "cellClicked"),
-    prevent_initial_call=True,
-)
-def parameter_interaction_callback(cell_data: dict):
-    if cell_data is None:
-        return 0, "No cell clicked"
-    index = cell_data["rowIndex"]
-    return index, f"cell_data: {cell_data}"
-
-
-# This action doesn't fully work, because the slider update does not trigger the new data loading
-@capture("action")
-def parameter_interaction(cell_data: dict):
-    return str(cell_data["rowIndex"]), cell_data["rowIndex"]
-
-
-# Fake slow loading
-def slow_load_gapminder():
-    time.sleep(2)
-    return px.data.gapminder()
-
-
-# This is essentially a filter replacement, but done via parameters, so it can take advantage of caching
-# Fake it also to be very slow
-def filter_gapminder_continent_via_index(index: int):
-    print("Loading gapminder filtered")
-    gapminder = data_manager["gapminder"].load()
-    time.sleep(2)  # Fake slow loading / and/or calculation
-    continent = gapminder["continent"][index]
-    return gapminder[gapminder["continent"] == continent]
-
-
-data_manager.cache = Cache(config={"CACHE_TYPE": "SimpleCache"})
-
-
-df_gapminder = px.data.gapminder()
-data_manager["gapminder"] = slow_load_gapminder
-data_manager["gapminder_filtered"] = filter_gapminder_continent_via_index
-
-vm.Page.add_type("components", vm.Dropdown)
-
-page_3 = vm.Page(
-    title="[MS Experiment] Advanced filter interaction and caching calculations",
-    components=[
-        vm.AgGrid(
-            id="grid",
-            figure=dash_ag_grid(id="underlying_grid", data_frame=df_gapminder),
-            footer="Clicking here will trigger a slow calculation/filtering operation, but if you click the same row multiple times, it will use the cached result.",
-            # TODO: This doesn't work, but it somewhat should in the future!
-            # actions=[
-            #     vm.Action(
-            #         function=parameter_interaction("underlying_grid.cellClicked"),
-            #         outputs=["card_cross_filter.children", "slider_continent.value"],
-            #     )
-            # ],
-        ),
-        vm.Graph(
-            id="slow_load_chart",
-            figure=px.scatter("gapminder_filtered", x="gdpPercap", y="lifeExp", color="continent"),
-            footer="This is the result of the slow calculation/filtering operation - filtered by the continent of the selected row.",
-        ),
-        vm.Card(id="card_cross_filter", text="Click on a point on the above table."),
-        vm.Text(
-            text="""This example showcases how to cache a calculation that may be slow.
-                It was attempted with actions, but it didn't work.
-                Reason is that the updated slider does not trigger the new data loading.
-
-                Beyond that, it also shows how one can do advanced filter interactions without using a filter (not always good),
-                but importantly without returning an entire chart component.
-                """
-        ),
-    ],
-    controls=[
-        vm.Parameter(
-            targets=["slow_load_chart.data_frame.index"],
-            selector=vm.Slider(id="slider_continent", min=0, max=df_gapminder.shape[0] - 1, step=1),
-        )
-    ],
-    layout=vm.Grid(
-        grid=[[0, 1], [0, 1], [2, 2], [3, 3]],
-    ),
-)
-# In future:
-# - do action directly and not a callback
-# - initial plan: somehow enable to send data from arbitrary column of row, or cell
-# - if more than one value, that is not possible, need to have two filters
-# - parametrized data ops: hooks, which you can inject, gives clearer overview: new Filter, Parameter
-
-
-########### PAGE 4 ###########
-vm.Page.add_type("controls", vm.Dropdown)
-vm.Page.add_type("controls", vm.RangeSlider)
-vm.Page.add_type("controls", vm.RadioItems)
-
-
-# Update the store with both values
-@callback(
-    Output("store_1", "data"),
-    Input("dropdown_alone", "value"),
-    Input("slider_alone", "value"),
-)
-def update_store_1(dropdown_value, slider_value):
-    return {"dropdown_value": dropdown_value, "slider_value": slider_value}
-
-
-# Update the card with the store data
-@callback(
-    Output("card_delayed", "children"),
-    Input("button_delayed", "n_clicks"),
-    State("store_1", "data"),
-)
-def update_card_delayed(n_clicks, store_1_data):
-    return f"Store 1 data: {store_1_data}"
-
-
-page_4 = vm.Page(
-    title="[MS Experiment] Grouped/delayed execution (with callbacks)",
-    components=[
-        vm.Button(id="button_delayed", text="Make it happen"),
-        vm.Card(id="card_delayed", text="Nothing configured yet"),
-        vm.Text(
-            text="""This example shows delayed and grouped execution, ultimately what some form of Form (no pun intended) should be able to do.
-                How to affect either chart, or data loading? ==> use a parameter, but then we have to have a target. See next example for a take on that.
-
-                This seemed impossible to do with actions as is, so entirely reverted to callbacks.
-                """
-        ),
-    ],
-    controls=[
-        vm.Dropdown(
-            id="dropdown_alone",
-            options=df_gapminder["continent"].unique(),
-            value="Asia",
-        ),
-        vm.RangeSlider(id="slider_alone", min=0, max=120000, step=20000, value=[0, 80000]),
-        # Cannot use proper controls here, as I cannot target a captured callable? Parameter would allow the caching....
-    ],
-)
-
-# Future:
-# - some form of lazy control, if lazy: need a submit
-# - control group?: group with a button, but keep filter and parameter
-# - add arbitrary key value pairs is feasible, component on it's own
-# - Standalon form?: in either case: what gets send and what gets received need to check (unpacking etc)
-# Catch: do we use pattern matching callbacks?
-
-########### PAGE 5 ###########
-
-
-# First very! early attempt at a state component, which I really think we should have in a cool form in Vizro
-class VizroState(vm.VizroBaseModel):
-    """New custom component `State`."""
-
-    type: Literal["state"] = "state"
-    data: Optional[dict[str, Any]]  # would be interesting to connect this to pydantic models
-    # Note sure if the actions work at all... I think the trigger is the problem
-    actions: Annotated[
-        list[ActionType],
-        AfterValidator(_action_validator_factory("data")),
-        PlainSerializer(lambda x: x[0].actions),
-        Field(default=[]),
-    ]
-
-    @_log_call
-    def build(self):
-        return dcc.Store(id=self.id, data=self.data or {}, storage_type="session")
-
-
-vm.Page.add_type("components", VizroState)
-
-
-# class StateA(BaseModel):
-#     dropdown_value: list[str]
-
-
-@capture("action")
-def update_state_with_action(dropdown_value):
-    print("update_store_with_action", dropdown_value)
-    return {"dropdown_value": [dropdown_value]}
-
-
-# Replacement for action that doesn't work
-@callback(
-    [
-        Output("user_input_via_store_model", "value"),
-        Output("card_via_store_model", "children"),
-    ],
-    State("store_model", "data"),
-    Input("button_delayed_via_state", "n_clicks"),
-)
-def update_user_input_and_card_from_state(state_data, n_clicks):
-    if n_clicks is None:
-        return "", ""
-    return state_data["dropdown_value"], f"State data: {state_data}"
-
-
-# This does not work
-# @capture("action")
-# def update_card_and_input_from_state(state_data):
-#     print("update_card_from_state", state_data)
-#     return f"State data: {state_data}", str(state_data["dropdown_value"])
-
-
-# This also doesn't work
-@capture("action")
-def update_card_from_state(state_data):
-    return f"State data: {state_data}"
-
-
-# This is essentially a filter replacement, but done via parameters, so it can take advantage of caching
-def filter_gapminder_continent_via_text_area(continent: str):
-    print("Loading gapminder filtered for continent", continent)
-    gapminder = data_manager["gapminder"].load()
-    time.sleep(2)  # Fake slow loading / and/or calculation
-    if not continent:
-        return gapminder
-    # Check if continent is a list of lists (like [['Asia', 'Europe']])
-    if isinstance(continent, list) and continent and isinstance(continent[0], list):
-        # Extract the inner list of continents
-        continents = continent[0]
-        return gapminder[gapminder["continent"].isin(continents)]
-    else:
-        # Handle the original single continent case
-        return gapminder[gapminder["continent"] == continent]
-
-
-data_manager["gapminder_filtered_via_text_area"] = filter_gapminder_continent_via_text_area
-
-vm.Parameter.add_type("selector", TextArea)
-vm.Parameter.add_type("selector", UserInput)
-
-
-page_5 = vm.Page(
-    title="[MS Experiment] Grouped/delayed execution (with State)",
-    components=[
-        vm.Graph(
-            id="delayed_chart_via_state",
-            figure=px.scatter(
-                "gapminder_filtered_via_text_area",
-                x="gdpPercap",
-                y="lifeExp",
-                color="continent",
-            ),
-            footer="This is the result of the slow calculation/filtering operation - filtered by the continent of the selected row.",
-        ),
-        vm.Button(
-            id="button_delayed_via_state",
-            text="Make it happen",
-            # actions=[
-            #     vm.Action(
-            #         function=update_card_and_input_from_state("store_model.data"),
-            #         outputs=["card_via_store_model.children", "user_input_via_store_model.value"],
-            #     )
-            # ],
-        ),
-        VizroState(
-            id="store_model",
-            data={"dropdown_value": ["Asia"]},
-            # This does not work, but the callback does!
-            actions=[
-                vm.Action(
-                    function=update_card_from_state("store_model.data"),
-                    outputs=["card_via_store_model_action.children"],
-                )
-            ],
-        ),
-        vm.Card(id="card_via_store_model", text="Nothing configured yet"),
-        vm.Card(id="card_via_store_model_action", text="Nothing configured yet"),
-    ],
-    controls=[
-        vm.Dropdown(
-            id="dropdown_via_store_model",
-            options=df_gapminder["continent"].unique(),
-            value="Asia",
-            actions=[
-                vm.Action(
-                    function=update_state_with_action("dropdown_via_store_model.value"),
-                    outputs=["store_model.data"],
-                )
-            ],
-        ),
-        vm.Parameter(
-            id="parameter_via_state",
-            targets=["delayed_chart_via_state.data_frame.continent"],  # delayed_chart_via_state.data_frame.continent
-            selector=UserInput(id="user_input_via_store_model"),  # For some reason TextArea doesn't work
-        ),
-    ],
-)
-
-########### MS EXAMPLE ###########
-
-dashboard = vm.Dashboard(pages=[page_1, page_2, page_3, page_4, page_5])
->>>>>>> db16c7be
 
 if __name__ == "__main__":
-    app = Vizro().build(dashboard)
-    app.dash.layout.children.append(dcc.Store(id="store_1", storage_type="session"))
-    app.run()
-
-
-# TODO:
-# for actual PR review, test having access to controls, but again Parameters need to have a target
-# Weave in pydantic for better state management
-# how to better update the state selectively?
-# how to better draw from the state into other things?
-# try state with drill through?+    Vizro().build(dashboard).run()