"""Dev app to try things out."""

import vizro.models as vm
import vizro.plotly.express as px
from vizro import Vizro
<<<<<<< HEAD
from vizro.actions import export_data

df = px.data.iris()

=======
from vizro.figures import kpi_card

tips = px.data.tips
>>>>>>> 0bad37a7

# Create a layout with five rows and four columns. The KPI card is positioned in the first cell, while the remaining cells are empty.
page = vm.Page(
<<<<<<< HEAD
    title="Page 1",
    components=[
        vm.Graph(figure=px.bar(df, x="sepal_width", y="sepal_length")),
        vm.Button(
            text="Export data",
            actions=[
                vm.Action(function=export_data()),
                vm.Action(function=export_data()),
            ],
        ),
    ],
=======
    title="KPI card",
    layout=vm.Layout(grid=[[0, 0, -1, -1]] + [[-1, -1, -1, -1]] * 2),
    components=[
        vm.Figure(
            figure=kpi_card(  # For more information, refer to the API reference for kpi_card
                data_frame=tips,
                value_column="tip",
                value_format="${value:.2f}",
                icon="folder_check",
                title="KPI card I",
            )
        )
    ],
    controls=[vm.Filter(column="day", selector=vm.RadioItems())],
>>>>>>> 0bad37a7
)

dashboard = vm.Dashboard(pages=[page])

if __name__ == "__main__":
    Vizro().build(dashboard).run()
    # print(dashboard._to_python())
    # print(dashboard.model_dump(context={"add_name": True}))<|MERGE_RESOLUTION|>--- conflicted
+++ resolved
@@ -3,20 +3,13 @@
 import vizro.models as vm
 import vizro.plotly.express as px
 from vizro import Vizro
-<<<<<<< HEAD
 from vizro.actions import export_data
 
 df = px.data.iris()
 
-=======
-from vizro.figures import kpi_card
-
-tips = px.data.tips
->>>>>>> 0bad37a7
 
 # Create a layout with five rows and four columns. The KPI card is positioned in the first cell, while the remaining cells are empty.
 page = vm.Page(
-<<<<<<< HEAD
     title="Page 1",
     components=[
         vm.Graph(figure=px.bar(df, x="sepal_width", y="sepal_length")),
@@ -28,22 +21,6 @@
             ],
         ),
     ],
-=======
-    title="KPI card",
-    layout=vm.Layout(grid=[[0, 0, -1, -1]] + [[-1, -1, -1, -1]] * 2),
-    components=[
-        vm.Figure(
-            figure=kpi_card(  # For more information, refer to the API reference for kpi_card
-                data_frame=tips,
-                value_column="tip",
-                value_format="${value:.2f}",
-                icon="folder_check",
-                title="KPI card I",
-            )
-        )
-    ],
-    controls=[vm.Filter(column="day", selector=vm.RadioItems())],
->>>>>>> 0bad37a7
 )
 
 dashboard = vm.Dashboard(pages=[page])
