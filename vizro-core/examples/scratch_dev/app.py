"""Scratch development app."""

import vizro.models as vm
from vizro import Vizro
from vizro.actions import export_data
from vizro.tables import dash_ag_grid
import vizro.plotly.express as px

df_gapminder = px.data.gapminder().query("year == 2007")
<<<<<<< HEAD
=======
df_gapminder["date_column"] = pd.date_range(start=pd.to_datetime("2025-01-01"), periods=len(df_gapminder), freq="D")
df_gapminder["number_column"] = range(len(df_gapminder))
df_gapminder["is_europe"] = df_gapminder["continent"] == "Europe"


def load_dynamic_gapminder_data(continent: str = "Europe"):
    return df_gapminder[df_gapminder["continent"] == continent]


data_manager["dynamic_df_gapminder_arg"] = load_dynamic_gapminder_data
data_manager["dynamic_df_gapminder"] = lambda: df_gapminder


@capture("action")
def my_custom_action(t: int):
    """Custom action."""
    sleep(t)


page_1 = vm.Page(
    title="My first dashboard - [0 guards]",
    components=[
        vm.Graph(id="page_1_graph", figure=px.histogram(df_gapminder, x="lifeExp", color="continent", barmode="group")),
    ],
    controls=[
        # vm.Filter(id="page_1_filter", column="continent", selector=vm.Dropdown(id="page_1_filter_selector")),
    ],
)

page_2 = vm.Page(
    title="Export data -> custom sleep action -> export data - [0 guard]",
    components=[
        vm.Graph(
            id="page_2_graph",
            figure=px.scatter(df_gapminder, x="gdpPercap", y="lifeExp", size="pop", color="continent"),
        ),
        vm.Button(
            id="page_2_button",
            text="Export data",
            actions=[
                export_data(id="a1"),
                vm.Action(id="a2", function=my_custom_action(t=2)),
                export_data(file_format="xlsx", id="a3"),
            ],
        ),
    ],
    controls=[
        vm.Filter(id="page_2_filter", column="continent", selector=vm.RadioItems(id="page_2_filter_selector")),
    ],
)

page_3 = vm.Page(
    title="Filter interaction graph - [0 guard]",
    components=[
        vm.Graph(
            id="page_3_graph",
            figure=px.box(
                df_gapminder,
                x="continent",
                y="lifeExp",
                color="continent",
                custom_data=["continent"],
            ),
            actions=[filter_interaction(id="page_3_action", targets=["page_3_graph_2"])],
        ),
        vm.Graph(
            id="page_3_graph_2",
            figure=px.scatter(
                df_gapminder,
                x="gdpPercap",
                y="lifeExp",
                size="pop",
                color="continent",
            ),
        ),
    ],
    controls=[
        vm.Filter(id="page_3_filter", column="continent", selector=vm.Dropdown(id="page_3_filter_selector")),
    ],
)

page_4 = vm.Page(
    title="Filter interaction grid - [1 guard]",
    components=[
        vm.AgGrid(
            id="page_4_grid",
            figure=dash_ag_grid(data_frame=df_gapminder),
            actions=[vm.Action(function=filter_interaction(targets=["page_4_graph"]))],
        ),
        vm.Graph(
            id="page_4_graph",
            figure=px.scatter(
                df_gapminder,
                x="gdpPercap",
                y="lifeExp",
                size="pop",
                color="continent",
            ),
        ),
    ],
    controls=[
        vm.Filter(
            id="page_4_filter",
            column="continent",
            targets=["page_4_grid"],
            selector=vm.Dropdown(title="Filter AgGrid - [1 guard]", id="page_4_filter_selector"),
        ),
    ],
)

page_5 = vm.Page(
    title="Dynamic filter - [1 guard]",
    components=[
        vm.Graph(
            id="page_5_graph",
            figure=px.scatter("dynamic_df_gapminder", x="gdpPercap", y="lifeExp", size="pop", color="continent"),
        ),
    ],
    controls=[
        vm.Filter(id="page_5_dynamic_filter", column="continent", selector=vm.RadioItems(id="page_5_filter_selector")),
    ],
)

page_6 = vm.Page(
    title="DataFrame Parameter - [1 guard]",
    components=[
        vm.Graph(
            id="page_6_graph", figure=px.box("dynamic_df_gapminder_arg", x="continent", y="lifeExp", color="continent")
        ),
    ],
    controls=[
        vm.Filter(id="page_6_filter", column="continent", selector=vm.Dropdown(id="page_6_filter_selector")),
        vm.Parameter(
            id="page_6_dfp_parameter",
            targets=["page_6_graph.data_frame.continent"],
            selector=vm.RadioItems(
                title="DFP - [1 guard]",
                options=list(set(df_gapminder["continent"])),
                value="Europe",
                id="page_6_dfp_selector",
            ),
        ),
    ],
)

page_7 = vm.Page(
    title="URL parameter filters - [1 guard on refresh]",
    components=[
        vm.Graph(
            id="page_7_graph",
            figure=px.scatter(df_gapminder, x="gdpPercap", y="lifeExp", size="pop", color="continent"),
        ),
    ],
    controls=[
        vm.Filter(
            id="page_7_filter", column="continent", show_in_url=True, selector=vm.Dropdown(id="page_7_filter_selector")
        ),
    ],
)


"""
Test case:
1. navigate to page_8
2. refresh the page_8 (this previously caused issues as filters in this process were changed by sync_url callback)
3. change page_8_filter_1 and page_8_filter_2 values and check everything is ok
4. copy the part of the URL that contains page_8_filter_1 but not page_8_filter_2. Open it in the new browser tab.
5. check that page_8_filter_1 is set to the value from the URL and page_8_filter_2 is set to the default value.
6. check that both filters are shown in the URL.
7. change page_8_filter_1 and see how the filter-action is triggered.
8. change page_8_filter_2 and see how the filter-action is triggered. (this previously caused issues. It's solved
   by setting the guard to True from the url_sync callback)
"""
page_8 = vm.Page(
    title="Multi URL parameter filters - [2 guards or refresh]",
    components=[
        vm.Graph(
            id="page_8_graph",
            figure=px.scatter(df_gapminder, x="gdpPercap", y="lifeExp", size="pop", color="continent"),
        ),
    ],
    controls=[
        vm.Filter(
            id="page_8_filter_1",
            column="continent",
            show_in_url=True,
            selector=vm.RadioItems(id="page_8_filter_1_selector"),
        ),
        vm.Filter(
            id="page_8_filter_2",
            column="continent",
            show_in_url=True,
            selector=vm.RadioItems(id="page_8_filter_2_selector"),
        ),
    ],
)


page_9 = vm.Page(
    title="DataFrame Parameter and URL Filter - [2 guards on refresh]",
    components=[
        vm.Graph(
            id="page_9_graph", figure=px.box("dynamic_df_gapminder_arg", x="continent", y="lifeExp", color="continent")
        ),
    ],
    controls=[
        vm.Filter(
            id="page_9_dropdown_filter",
            column="continent",
            selector=vm.Dropdown(id="page_9_dropdown_filter_selector"),
            show_in_url=True,
        ),
        vm.Parameter(
            id="page_9_dfp_parameter",
            targets=["page_9_graph.data_frame.continent"],
            selector=vm.RadioItems(
                title="DFP - [1 guard]",
                options=list(set(df_gapminder["continent"])),
                value="Europe",
                id="page_9_dfp_selector",
            ),
        ),
    ],
)

"""
Test case:
1. navigate to page_10
2. refresh the page_10
3. change page_10_dfp_parameter value and check everything is ok
4. change page_10_filter value and check everything is ok.
   This used to fail because the "sync_url" callback made that the guard callback doesn't trigger.
   The issue: when the filter value was changed for the first time after a DFP update, nothing happened.
   Fix: in the "url_sync" callback, set "guard.data = False" for these filters so the filter change is detected.
"""
page_10 = vm.Page(
    title="DFP + Dynamic filter + URL + filter interaction - [4 guards on refresh]",
    components=[
        vm.AgGrid(
            id="page_10_grid",
            figure=dash_ag_grid(data_frame="dynamic_df_gapminder_arg"),
            actions=[
                vm.Action(function=filter_interaction(id="page_10_filter_interaction", targets=["page_10_graph"]))
            ],
        ),
        vm.Graph(
            id="page_10_graph",
            figure=px.scatter("dynamic_df_gapminder_arg", x="gdpPercap", y="lifeExp", size="pop", color="continent"),
        ),
    ],
    controls=[
        vm.Filter(
            id="page_10_filter",
            column="continent",
            selector=vm.Dropdown(title="Filter AgGrid - [1 guard]", id="page_10_filter_selector"),
            show_in_url=True,
        ),
        vm.Parameter(
            id="page_10_dfp_parameter",
            targets=[
                "page_10_grid.data_frame.continent",
                "page_10_graph.data_frame.continent",
            ],
            selector=vm.RadioItems(
                id="page_10_dfp_parameter_selector",
                title="DFP - [2 guards]",
                options=list(set(df_gapminder["continent"])),
                value="Europe",
            ),
            show_in_url=True,
        ),
    ],
)


page_11 = vm.Page(
    title="Test all selectors - [14 guards on refresh]",
    components=[
        vm.Graph(
            id="page_11_graph",
            figure=px.scatter("dynamic_df_gapminder_arg", x="gdpPercap", y="lifeExp", size="pop", color="continent"),
        ),
    ],
    controls=[
        vm.Filter(
            id="page_11_filter_dropdown",
            column="continent",
            selector=vm.Dropdown(id="page_11_filter_dropdown_selector"),
            show_in_url=True,
        ),
        vm.Filter(
            id="page_11_filter_radio_items",
            column="continent",
            selector=vm.RadioItems(id="page_11_filter_radio_items_selector"),
            show_in_url=True,
        ),
        vm.Filter(
            id="page_11_filter_checklist",
            column="continent",
            selector=vm.Checklist(id="page_11_filter_checklist_selector"),
            show_in_url=True,
        ),
        vm.Filter(
            id="page_11_filter_slider",
            column="number_column",
            selector=vm.Slider(id="page_11_filter_slider_selector"),
            show_in_url=True,
        ),
        vm.Filter(
            id="page_11_filter_range_slider",
            column="number_column",
            selector=vm.RangeSlider(id="page_11_filter_range_slider_selector"),
            show_in_url=True,
        ),
        vm.Filter(
            id="page_11_filter_date_picker",
            column="date_column",
            selector=vm.DatePicker(id="page_11_filter_date_picker_selector"),
            show_in_url=True,
        ),
        vm.Filter(
            id="page_11_filter_switch",
            column="is_europe",
            selector=vm.Switch(id="page_11_filter_switch_selector", title="Is Europe?"),
            show_in_url=True,
        ),
        vm.Parameter(
            id="page_11_dfp_parameter",
            targets=[
                "page_11_graph.data_frame.continent",
            ],
            selector=vm.RadioItems(
                id="page_11_dfp_parameter_selector",
                title="DFP - [6 guard]",
                options=list(set(df_gapminder["continent"])),
                value="Europe",
            ),
            show_in_url=True,
        ),
    ],
)

page_12 = vm.Page(
    title="Test bidirectional interactions - [4 guards on refresh]",
    layout=vm.Grid(grid=[[0, 2], [1, 3]]),
    components=[
        vm.AgGrid(
            id="page_12_grid_1",
            title="On click - [1 guard]",
            figure=dash_ag_grid(data_frame=df_gapminder),
            actions=[vm.Action(function=filter_interaction(targets=["page_12_grid_2"]))],
        ),
        vm.AgGrid(
            id="page_12_grid_2",
            title="On click - [1 guard]",
            figure=dash_ag_grid(data_frame=df_gapminder),
            actions=[vm.Action(function=filter_interaction(targets=["page_12_grid_1"]))],
        ),
        vm.Graph(
            id="page_12_graph_1",
            title="On click - [0 guards]",
            figure=px.scatter(
                df_gapminder, x="gdpPercap", y="lifeExp", size="pop", color="continent", custom_data=["continent"]
            ),
            actions=[vm.Action(function=filter_interaction(targets=["page_12_graph_2"]))],
        ),
        vm.Graph(
            id="page_12_graph_2",
            title="On click - [0 guards]",
            figure=px.scatter(
                df_gapminder, x="gdpPercap", y="lifeExp", size="pop", color="continent", custom_data=["continent"]
            ),
            actions=[vm.Action(function=filter_interaction(targets=["page_12_graph_1"]))],
        ),
    ],
)

# TODO-NOW: Reusing the action does not work as expected. It probably does not work due to duplicate dcc.Store IDs.
#  This doesn't

page_13_export_data_action = export_data()
page_13 = vm.Page(
    title="Test reusing the action",
    components=[
        vm.Graph(
            id="page_13_graph",
            figure=px.scatter(df_gapminder, x="gdpPercap", y="lifeExp", size="pop", color="continent"),
        ),
        vm.Button(
            id="page_13_button",
            text="Export data",
            actions=[
                page_13_export_data_action,
                page_13_export_data_action,
            ],
        ),
    ],
)


page_14 = vm.Page(
    title="Page without OPL",
    components=[
        vm.Button(
            id="page_14_button",
            actions=[
                vm.Action(
                    function=capture("action")(lambda x: x)("page_14_button.n_clicks"), outputs=["page_14_button.text"]
                )
            ],
        ),
    ],
)
>>>>>>> 5dff07e2


page = vm.Page(
    title="My first dashboard",
    layout=vm.Flex(),
    components=[
        vm.AgGrid(figure=dash_ag_grid(df_gapminder)),
        vm.Button(actions=export_data()),
    ],
)

dashboard = vm.Dashboard(pages=[page])

if __name__ == "__main__":
    Vizro().build(dashboard).run()<|MERGE_RESOLUTION|>--- conflicted
+++ resolved
@@ -1,14 +1,20 @@
-"""Scratch development app."""
-
+# # Vizro is an open-source toolkit for creating modular data visualization applications.
+# # check out https://github.com/mckinsey/vizro for more info about Vizro
+# # and checkout https://vizro.readthedocs.io/en/stable/ for documentation.
+
+from dash import callback, Input, Output, dcc
+import pandas as pd
 import vizro.models as vm
+import vizro.plotly.express as px
 from vizro import Vizro
-from vizro.actions import export_data
-from vizro.tables import dash_ag_grid
-import vizro.plotly.express as px
+from vizro.tables import dash_ag_grid, dash_data_table
+from vizro.actions import filter_interaction, export_data
+from vizro.models.types import capture
+from time import sleep
+from vizro.managers import data_manager
+from vizro.models.types import capture
 
 df_gapminder = px.data.gapminder().query("year == 2007")
-<<<<<<< HEAD
-=======
 df_gapminder["date_column"] = pd.date_range(start=pd.to_datetime("2025-01-01"), periods=len(df_gapminder), freq="D")
 df_gapminder["number_column"] = range(len(df_gapminder))
 df_gapminder["is_europe"] = df_gapminder["continent"] == "Europe"
@@ -34,7 +40,7 @@
         vm.Graph(id="page_1_graph", figure=px.histogram(df_gapminder, x="lifeExp", color="continent", barmode="group")),
     ],
     controls=[
-        # vm.Filter(id="page_1_filter", column="continent", selector=vm.Dropdown(id="page_1_filter_selector")),
+        vm.Filter(id="page_1_filter", column="continent", selector=vm.Dropdown(id="page_1_filter_selector")),
     ],
 )
 
@@ -72,7 +78,7 @@
                 color="continent",
                 custom_data=["continent"],
             ),
-            actions=[filter_interaction(id="page_3_action", targets=["page_3_graph_2"])],
+            actions=filter_interaction(id="page_3_action", targets=["page_3_graph_2"]),
         ),
         vm.Graph(
             id="page_3_graph_2",
@@ -96,7 +102,7 @@
         vm.AgGrid(
             id="page_4_grid",
             figure=dash_ag_grid(data_frame=df_gapminder),
-            actions=[vm.Action(function=filter_interaction(targets=["page_4_graph"]))],
+            actions=filter_interaction(targets=["page_4_graph"]),
         ),
         vm.Graph(
             id="page_4_graph",
@@ -422,19 +428,167 @@
         ),
     ],
 )
->>>>>>> 5dff07e2
-
-
-page = vm.Page(
-    title="My first dashboard",
-    layout=vm.Flex(),
-    components=[
-        vm.AgGrid(figure=dash_ag_grid(df_gapminder)),
-        vm.Button(actions=export_data()),
-    ],
-)
-
-dashboard = vm.Dashboard(pages=[page])
+
+
+vm.Page.add_type("components", vm.RadioItems)
+radio_items_options = ["Option 1", "Option 2", "Option 3"]
+page_15 = vm.Page(
+    title="Action chain triggers another action chain",
+    layout=vm.Grid(grid=[[0, 1, 2]]),
+    components=[
+        vm.Button(
+            id="page_15_button",
+            text="Change checklist value",
+            actions=[
+                vm.Action(
+                    function=capture("action")(lambda x: radio_items_options[int(x) % 3])("page_15_button.n_clicks"),
+                    outputs=["page_15_checklist.value"],
+                )
+            ],
+        ),
+        vm.RadioItems(
+            id="page_15_checklist",
+            options=radio_items_options,
+            value=radio_items_options[0],
+            actions=[
+                vm.Action(
+                    function=capture("action")(lambda x: x)("page_15_checklist.value"), outputs=["page_15_card.text"]
+                )
+            ],
+        ),
+        vm.Card(
+            id="page_15_card",
+            text="Card text",
+        ),
+    ],
+)
+
+
+@capture("action")
+def my_custom_export():
+    return dcc.send_data_frame(df_gapminder.to_csv, "mydf.csv")
+
+
+@capture("action")
+def my_custom_location(x=17):
+    return f"/page-{x}"
+
+
+page_16 = vm.Page(
+    title="Test vizro_download and vizro_url using vizro actions",
+    path="page-16",
+    components=[
+        vm.Container(
+            components=[
+                vm.Graph(
+                    id="page_16_graph",
+                    figure=px.scatter(df_gapminder, x="gdpPercap", y="lifeExp", size="pop", color="continent"),
+                ),
+                vm.Button(
+                    id="page_16_button_download",
+                    text="Export data!",
+                    actions=[vm.Action(function=my_custom_export(), outputs=["vizro_download.data"])],
+                ),
+                vm.Button(
+                    id="copy_page_16_button_download",
+                    text="Copy Export data!",
+                    actions=[vm.Action(function=my_custom_export(), outputs=["vizro_download.data"])],
+                ),
+                vm.Button(
+                    id="page_16_button_location",
+                    text="Go to page 17!",
+                    actions=[vm.Action(function=my_custom_location(), outputs=["vizro_url.href"])],
+                ),
+                vm.Button(
+                    id="copy_page_16_button_location",
+                    text="Copy Go to page 17!",
+                    actions=[vm.Action(function=my_custom_location(), outputs=["vizro_url.href"])],
+                ),
+            ],
+        ),
+    ],
+)
+
+
+# - Callbacks -
+# --- Download ---
+@callback(
+    Output("vizro_download", "data", allow_duplicate=True),
+    Input("page_17_button_download", "n_clicks"),
+    prevent_initial_call=True,
+)
+def export_callback(_):
+    return dcc.send_data_frame(iris.to_csv, "mydf.csv")
+
+
+@callback(
+    Output("vizro_download", "data", allow_duplicate=True),
+    Input("copy_page_17_button_download", "n_clicks"),
+    prevent_initial_call=True,
+)
+def export_callback(_):
+    return dcc.send_data_frame(iris.to_csv, "mydf.csv")
+
+
+# --- Location ---
+@callback(
+    Output("vizro_url", "href", allow_duplicate=True),
+    Input("page_17_button_location", "n_clicks"),
+    prevent_initial_call=True,
+)
+def change_location_callback(_):
+    return "/page-16"
+
+
+@callback(
+    Output("vizro_url", "href", allow_duplicate=True),
+    Input("copy_page_17_button_location", "n_clicks"),
+    prevent_initial_call=True,
+)
+def change_location_callback(_):
+    return "/page-16"
+
+
+page_17 = vm.Page(
+    title="Test vizro_download and vizro_url using dash callbacks",
+    path="page-17",
+    components=[
+        vm.Container(
+            components=[
+                vm.Graph(
+                    id="page_17_graph",
+                    figure=px.scatter(df_gapminder, x="gdpPercap", y="lifeExp", size="pop", color="continent"),
+                ),
+                vm.Button(id="page_17_button_download", text="Export data!"),
+                vm.Button(id="copy_page_17_button_download", text="Copy Export data!"),
+                vm.Button(id="page_17_button_location", text="Go to page 16!"),
+                vm.Button(id="copy_page_17_button_location", text="Copy Go to page 16!"),
+            ],
+        ),
+    ],
+)
+
+dashboard = vm.Dashboard(
+    pages=[
+        page_1,
+        page_2,
+        page_3,
+        page_4,
+        page_5,
+        page_6,
+        page_7,
+        page_8,
+        page_9,
+        page_10,
+        page_11,
+        page_12,
+        page_13,
+        page_14,
+        page_15,
+        page_16,
+        page_17,
+    ]
+)
 
 if __name__ == "__main__":
-    Vizro().build(dashboard).run()+    Vizro().build(dashboard).run(debug=True)