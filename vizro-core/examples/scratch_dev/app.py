<<<<<<< HEAD
from vizro import Vizro
import vizro.models as vm
import pandas as pd
=======
"""This is a test app to test the dashboard layout."""

>>>>>>> f2900a7a
import vizro.plotly.express as px
from vizro import Vizro
import vizro.models as vm
from typing import Literal
from dash import html
from vizro.models._dashboard import _all_hidden

<<<<<<< HEAD
from vizro.figures import kpi_card, kpi_card_reference

iris = px.data.iris()
tips = px.data.tips()
gapminder = px.data.gapminder()
gapminder_europe = gapminder[gapminder["continent"] == "Europe"]


df_kpi = pd.DataFrame({"Actual": [100, 200, 700], "Reference": [100, 300, 500], "Category": ["A", "B", "C"]})
df_bar = pd.DataFrame(
    {
        "Actual": [100, 200, 700, 100, 300, 500, 400, 900, 800, 300, 400, 700],
        "Category": ["A", "B", "C", "D", "E", "F", "G", "H", "I", "J", "K", "L"],
    }
)
graphs = vm.Page(
    title="Graphs",
    components=[
        vm.Graph(figure=px.pie(iris, names="species")),
        vm.Graph(figure=px.bar(gapminder_europe, x="country", y="lifeExp")),
    ],
)
graph = [
    vm.Graph(
        figure=px.scatter(iris, x="sepal_width", y="sepal_length", color="species"),
        title="Relationships between Sepal Width and Sepal Length",
        header="""
                Each point in the scatter plot represents one of the 150 iris flowers, with colors indicating their
                types. The Setosa type is easily identifiable by its short and wide sepals.

                However, there is still overlap between the Versicolor and Virginica types when considering only sepal
                width and length.
                """,
        footer="""SOURCE: **Plotly iris data set, 2024**""",
    )
]

cards = vm.Page(
    title="Cards",
    components=[
        vm.Card(
            text="""
                Each point in the scatter plot represents one of the 150 iris flowers, with colors indicating their
                types. The Setosa type is easily identifiable by its short and wide sepals.

                However, there is still overlap between the Versicolor and Virginica types when considering only sepal
                width and length.
                """,
        ),
    ],
)
example_cards = [
    kpi_card(data_frame=df_kpi, value_column="Actual", title="KPI with value"),
    kpi_card(data_frame=df_kpi, value_column="Actual", title="KPI with aggregation", agg_func="median"),
    kpi_card(
        data_frame=df_kpi,
        value_column="Actual",
        title="KPI with formatting",
        value_format="${value:.2f}",
    ),
    kpi_card(
        data_frame=df_kpi,
        value_column="Actual",
        title="KPI with icon",
        icon="shopping_cart",
    ),
]

example_reference_cards = [
    kpi_card_reference(
        data_frame=df_kpi,
        value_column="Actual",
        reference_column="Reference",
        title="KPI reference (pos)",
    ),
    kpi_card_reference(
        data_frame=df_kpi,
        value_column="Actual",
        reference_column="Reference",
        agg_func="median",
        title="KPI reference (neg)",
    ),
    kpi_card_reference(
        data_frame=df_kpi,
        value_column="Actual",
        reference_column="Reference",
        title="KPI reference with formatting",
        value_format="{value:.2f}€",
        reference_format="{delta:+.2f}€ vs. last year ({reference:.2f}€)",
    ),
    kpi_card_reference(
        data_frame=df_kpi,
        value_column="Actual",
        reference_column="Reference",
        title="KPI reference with icon",
        icon="shopping_cart",
    ),
    kpi_card_reference(
        data_frame=df_kpi,
        value_column="Actual",
        reference_column="Reference",
        title="KPI reference (reverse color)",
        reverse_color=True,
    ),
]
components = [vm.Figure(figure=figure) for figure in example_cards + example_reference_cards]

components.extend(graph)

kpi_cards = vm.Page(
    title="KPI cards",
    # layout=vm.Flex(direction="row", wrap=True),
    layout=vm.Grid(grid=[[0, 1, 2], [3, 4, 5], [6, 7, 8], [9, 9, 9], [9, 9, 9], [9, 9, 9]]),
    # layout=vm.Grid(grid=[[0, 1, 2], [3, 4, 5], [6, 7, 8]]),
    components=components,
)

tooltip = vm.Page(
    title="Tooltip",
    layout=vm.Grid(grid=[[0], [0], [1], [1], [1], [1], [1], [1], [2]]),
    components=[
        vm.Card(
            text="""
                The `description` argument enables you to add helpful context to your components by displaying an
                info icon next to its title. Hovering over the icon reveals a tooltip with the text you provide.

                Tooltips can be added to any Vizro component that has a `title` argument.
                You can provide a string to use the default info icon or `Tooltip` model to use any icon from the
                [Google Material Icons library](https://fonts.google.com/icons).
                Tooltips provide clean and lightweight way to add additional details to your dashboard.
            """
        ),
        vm.Graph(
            title="Relationships between Sepal Width and Sepal Length",
            figure=px.scatter(
                iris,
                x="sepal_width",
                y="sepal_length",
                color="species",
                size="petal_length",
            ),
            description="""
                **The Iris dataset** includes measurements of 150 iris flowers across three types: Setosa, Versicolor,
                and Virginica.
                While all samples are labeled by type, they can appear similar when looking at just some features -
                 making it a useful dataset for exploring patterns and challenges in classification.
            """,
        ),
        vm.Button(
            text="Export data",
            description="""
                Use this button to export the filtered data from the Iris dataset.
            """,
        ),
    ],
    controls=[
        vm.Filter(
            column="species",
            selector=vm.Dropdown(
                title="Species",
                description="""
                    Select one or more species to explore patterns
                    specific to Setosa, Versicolor, or Virginica.
                """,
            ),
        ),
        vm.Filter(
            column="sepal_width",
            selector=vm.RangeSlider(
                description="""
                    Use the slider to filter flowers by sepal width.
                    Only samples within the selected range will be shown.
                """
            ),
        ),
=======
df = px.data.iris()


class CustomDashboard(vm.Dashboard):
    """Custom Dashboard with different layout arrangement."""

    type: Literal["custom_dashboard"] = "custom_dashboard"

    def _arrange_page(self, outer_page):
        # The only thing that changes are line 25 and 27, where the children are differently assigned
        collapse_left_side = outer_page["collapse-left-side"]
        collapse_icon_outer = outer_page["collapse-icon-outer"]
        right_side = outer_page["right-side"]
        header = outer_page["header"]

        page_main = html.Div(id="page-main", children=[header, right_side])
        page_main_outer = html.Div(
            children=[collapse_left_side, collapse_icon_outer, page_main],
            className="page-main-outer no-left" if _all_hidden(collapse_icon_outer) else "page-main-outer",
        )
        return page_main_outer


page = vm.Page(
    title="My first dashboard",
    components=[
        vm.Graph(figure=px.scatter(df, x="sepal_length", y="petal_width", color="species")),
        vm.Graph(figure=px.histogram(df, x="sepal_width", color="species")),
    ],
    controls=[
        vm.Filter(column="species", selector=vm.Dropdown(value=["ALL"])),
>>>>>>> f2900a7a
    ],
    description="""
        This page provides overview of Tooltip functionality.
    """,
)

<<<<<<< HEAD
navigation = vm.Navigation(
    pages={"Group A": ["Graphs", "Cards"], "Group B": ["Tooltip", "KPI cards"]},
    # nav_selector=vm.NavBar()
)


dashboard = vm.Dashboard(
    pages=[graphs, cards, tooltip, kpi_cards],
    # pages=[graphs],
    navigation=navigation,
    title="Scratch dev dashboard",
)
=======

dashboard = CustomDashboard(pages=[page], title="Dashboard Title")
>>>>>>> f2900a7a

if __name__ == "__main__":
    Vizro().build(dashboard).run()<|MERGE_RESOLUTION|>--- conflicted
+++ resolved
@@ -1,19 +1,8 @@
-<<<<<<< HEAD
 from vizro import Vizro
 import vizro.models as vm
 import pandas as pd
-=======
-"""This is a test app to test the dashboard layout."""
-
->>>>>>> f2900a7a
 import vizro.plotly.express as px
-from vizro import Vizro
-import vizro.models as vm
-from typing import Literal
-from dash import html
-from vizro.models._dashboard import _all_hidden
-
-<<<<<<< HEAD
+
 from vizro.figures import kpi_card, kpi_card_reference
 
 iris = px.data.iris()
@@ -189,62 +178,23 @@
                 """
             ),
         ),
-=======
-df = px.data.iris()
-
-
-class CustomDashboard(vm.Dashboard):
-    """Custom Dashboard with different layout arrangement."""
-
-    type: Literal["custom_dashboard"] = "custom_dashboard"
-
-    def _arrange_page(self, outer_page):
-        # The only thing that changes are line 25 and 27, where the children are differently assigned
-        collapse_left_side = outer_page["collapse-left-side"]
-        collapse_icon_outer = outer_page["collapse-icon-outer"]
-        right_side = outer_page["right-side"]
-        header = outer_page["header"]
-
-        page_main = html.Div(id="page-main", children=[header, right_side])
-        page_main_outer = html.Div(
-            children=[collapse_left_side, collapse_icon_outer, page_main],
-            className="page-main-outer no-left" if _all_hidden(collapse_icon_outer) else "page-main-outer",
-        )
-        return page_main_outer
-
-
-page = vm.Page(
-    title="My first dashboard",
-    components=[
-        vm.Graph(figure=px.scatter(df, x="sepal_length", y="petal_width", color="species")),
-        vm.Graph(figure=px.histogram(df, x="sepal_width", color="species")),
-    ],
-    controls=[
-        vm.Filter(column="species", selector=vm.Dropdown(value=["ALL"])),
->>>>>>> f2900a7a
     ],
     description="""
         This page provides overview of Tooltip functionality.
     """,
 )
 
-<<<<<<< HEAD
 navigation = vm.Navigation(
-    pages={"Group A": ["Graphs", "Cards"], "Group B": ["Tooltip", "KPI cards"]},
-    # nav_selector=vm.NavBar()
+    pages={"Group A": ["Graphs", "Cards"], "Group B": ["Tooltip", "KPI cards"]}, nav_selector=vm.NavBar()
 )
 
 
 dashboard = vm.Dashboard(
     pages=[graphs, cards, tooltip, kpi_cards],
-    # pages=[graphs],
     navigation=navigation,
     title="Scratch dev dashboard",
 )
-=======
-
-dashboard = CustomDashboard(pages=[page], title="Dashboard Title")
->>>>>>> f2900a7a
 
 if __name__ == "__main__":
-    Vizro().build(dashboard).run()+    app = Vizro().build(dashboard)
+    app.run()