<<<<<<< HEAD
"""Scratch app"""

from typing import Literal
=======
"""Dev app to try things out."""
>>>>>>> a50b2312

import pandas as pd
import vizro.models as vm
import vizro.plotly.express as px
from dash import html
from vizro import Vizro
<<<<<<< HEAD
=======
from vizro.managers import data_manager
>>>>>>> a50b2312


data_manager["dynamic_df"] = lambda: px.data.iris()

<<<<<<< HEAD
# 2. Create new custom component
class Jumbotron(vm.VizroBaseModel):
    """New custom component `Jumbotron`."""

    type: Literal["jumbotron"] = "jumbotron"
    title: str
    subtitle: str
    text: str

    def build(self):
        """Build the new component based on Dash components."""
        return html.Div([html.H2(self.title), html.H3(self.subtitle), html.P(self.text)])


# vm.Page.add_type("components", Jumbotron)
# print("--------------------------------")


class TooltipNonCrossRangeSlider(vm.RangeSlider):
    """Custom numeric multi-selector `TooltipNonCrossRangeSlider`."""

    type: Literal["other_range_slider"] = "other_range_slider"

    def build(self):
        """Extend existing component by calling the super build and update properties."""
        range_slider_build_obj = super().build()
        range_slider_build_obj[self.id].allowCross = False
        range_slider_build_obj[self.id].tooltip = {"always_visible": True, "placement": "bottom"}
        return range_slider_build_obj


print("----Adding to Filter----")
vm.Filter.add_type("selector", TooltipNonCrossRangeSlider)
print("----Adding to Parameter----")
vm.Parameter.add_type("selector", TooltipNonCrossRangeSlider)
print("--------------------------------")

# First page
page1 = vm.Page(
    title="My first page",
    components=[
        # Jumbotron(
        #     title="Custom component based on new creation",
        #     subtitle="This is a subtitle to summarize some content.",
        #     text="This is the main body of text of the Jumbotron.",
        # ),
        vm.Graph(
            id="graph_1",
            figure=px.scatter_matrix(
                df,
                dimensions=["sepal_length", "sepal_width", "petal_length", "petal_width"],
                color="species",
                opacity=0.5,
            ),
        ),
    ],
    controls=[
        vm.Filter(column="sepal_length", selector=TooltipNonCrossRangeSlider(id="filter_1")),
        vm.Parameter(targets=["graph_1.opacity"], selector=TooltipNonCrossRangeSlider(id="parameter_1")),
    ],
)

# page_close = vm.Page.model_validate(page1)

# # Second page with two graphs
# page2 = vm.Page(
#     title="My second page",
#     components=[
#         vm.Graph(
#             figure=px.scatter_matrix(
#                 df, dimensions=["sepal_length", "sepal_width", "petal_length", "petal_width"], color="species"
#             ),
#         ),
#         vm.Graph(
#             figure=px.scatter(df, x="sepal_length", y="sepal_width", color="species", size="petal_width"),
#         ),
#     ],
# )
# So I think the answer is that we need to rebuild also the outer model!
# Not quite sure why this worked before!
# Additional note: would that have solved the issue on the Vizro MCP server with CapturedCallables?
# vm.Dashboard.model_rebuild(force=True)


dashboard = vm.Dashboard(pages=[page1])

# dashboard_config = {
#     "pages": [
#         {
#             "id": "page_1",
#             "title": "My first page",
#             "components": [
#                 {
#                     "type": "graph",
#                     "id": "graph_1",
#                     "figure": {
#                         "_target_": "scatter_matrix",
#                         "data_frame": "iris",
#                         "dimensions": ["sepal_length", "sepal_width", "petal_length", "petal_width"],
#                         "color": "species",
#                     },
#                 }
#             ],
#         },
#         {
#             "id": "page_2",
#             "title": "My second page",
#             "components": [
#                 {
#                     "type": "graph",
#                     "id": "graph_2",
#                     "figure": {
#                         "_target_": "scatter_matrix",
#                         "data_frame": "iris",
#                         "dimensions": ["sepal_length", "sepal_width", "petal_length", "petal_width"],
#                         "color": "species",
#                     },
#                 },
#                 {
#                     "type": "graph",
#                     "id": "graph_3",
#                     "figure": {
#                         "_target_": "scatter",
#                         "data_frame": "iris",
#                         "x": "sepal_length",
#                         "y": "sepal_width",
#                         "color": "species",
#                         "size": "petal_width",
#                     },
#                 },
#             ],
#         },
#     ],
# }

# Still requires a .py to add data to the data manager and parse YAML configuration
# See yaml_version example

=======
page_show_controls = vm.Page(
    title="Controls shown",
    components=[
        vm.Container(
            components=[
                vm.Graph(
                    id="graph_1", figure=px.scatter("dynamic_df", x="sepal_width", y="sepal_length", color="species")
                )
            ],
            controls=[
                vm.Filter(
                    column="species",
                    selector=vm.Checklist(title="Static Filter", options=["setosa", "virginica", "versicolor"]),
                ),
                vm.Filter(column="species", selector=vm.Checklist(title="Dynamic Filter")),
                vm.Parameter(
                    targets=["graph_1.x"],
                    selector=vm.RadioItems(
                        title="x-axis Parameter",
                        options=["sepal_width", "sepal_length", "petal_width", "petal_length"],
                        value="sepal_width",
                    ),
                ),
            ],
        )
    ],
    controls=[
        vm.Filter(
            column="species",
            selector=vm.Checklist(title="Static Filter", options=["setosa", "virginica", "versicolor"]),
        ),
        vm.Filter(column="species", selector=vm.Checklist(title="Dynamic Filter")),
        vm.Parameter(
            targets=["graph_1.y"],
            selector=vm.RadioItems(
                title="y-axis Parameter",
                options=["sepal_width", "sepal_length", "petal_width", "petal_length"],
                value="sepal_length",
            ),
        ),
    ],
)

page_no_controls = vm.Page(
    title="No controls",
    components=[
        vm.Container(
            components=[
                vm.Graph(
                    id="graph_2", figure=px.scatter("dynamic_df", x="sepal_width", y="sepal_length", color="species")
                )
            ],
        )
    ],
)

page_hidden_controls = vm.Page(
    title="Controls hidden",
    components=[
        vm.Container(
            components=[
                vm.Graph(
                    id="graph_3", figure=px.scatter("dynamic_df", x="sepal_width", y="sepal_length", color="species")
                )
            ],
            controls=[
                vm.Filter(
                    column="species",
                    selector=vm.Checklist(title="Static Filter", options=["setosa", "virginica", "versicolor"]),
                    visible=False,
                ),
                vm.Filter(
                    column="species",
                    selector=vm.Checklist(title="Dynamic Filter"),
                    visible=False,
                ),
                vm.Parameter(
                    targets=["graph_3.x"],
                    selector=vm.RadioItems(
                        title="x-axis Parameter",
                        options=["sepal_width", "sepal_length", "petal_width", "petal_length"],
                        value="sepal_width",
                    ),
                    visible=False,
                ),
            ],
        )
    ],
    controls=[
        vm.Filter(
            column="species",
            selector=vm.Checklist(title="Static Filter", options=["setosa", "virginica", "versicolor"]),
            visible=False,
        ),
        vm.Filter(
            column="species",
            selector=vm.Checklist(title="Dynamic Filter"),
            visible=False,
        ),
        vm.Parameter(
            targets=["graph_3.y"],
            selector=vm.RadioItems(
                title="y-axis Parameter",
                options=["sepal_width", "sepal_length", "petal_width", "petal_length"],
                value="sepal_length",
            ),
            visible=False,
        ),
    ],
)

dashboard = vm.Dashboard(
    pages=[page_show_controls, page_no_controls, page_hidden_controls],
    navigation=vm.Navigation(nav_selector=vm.NavBar()),
)
>>>>>>> a50b2312

if __name__ == "__main__":
    from vizro.managers import model_manager

    # print("=== START ===")
    # Create dashboard from config
    # dashboard_from_config = vm.Dashboard.model_validate(dashboard_config, context={"build_tree": True})
    # dashboard_config = vm.Dashboard(**dashboard_config)  # this line is necessary for yaml/json config of dashboard
    # What if we want to directly add model to build? ==> instantiate first, then build? That works, see code in _vizro.py
    # app = Vizro().build(dashboard)
    # dashboard_from_config._tree.print(repr=lambda node: f"{node.kind}: {node.data.__class__.__name__}: {node.data.id}")
    # model_manager.print_dashboard_tree()

    print(
        "Container Filter   ",
        vm.Container.model_json_schema()["$defs"]["Filter"]["properties"]["selector"]["anyOf"][0]["oneOf"][-2:],
    )
    print(
        "Container Parameter",
        vm.Container.model_json_schema()["$defs"]["Parameter"]["properties"]["selector"]["oneOf"][-2:],
    )

    print(
        "Page Filter        ",
        vm.Page.model_json_schema()["$defs"]["Filter"]["properties"]["selector"]["anyOf"][0]["oneOf"][-2:],
    )
    print(
        "Page Parameter     ",
        vm.Page.model_json_schema()["$defs"]["Parameter"]["properties"]["selector"]["oneOf"][-2:],
    )
    print(
        "Tabs  Filter       ",
        vm.Tabs.model_json_schema()["$defs"]["Filter"]["properties"]["selector"]["anyOf"][0]["oneOf"][-2:],
    )
    print(
        "Tabs  Parameter    ",
        vm.Tabs.model_json_schema()["$defs"]["Parameter"]["properties"]["selector"]["oneOf"][-2:],
    )
    print(
        "Dashboard Filter   ",
        vm.Dashboard.model_json_schema()["$defs"]["Filter"]["properties"]["selector"]["anyOf"][0]["oneOf"][-2:],
    )
    print(
        "Dashboard Parameter",
        vm.Dashboard.model_json_schema()["$defs"]["Parameter"]["properties"]["selector"]["oneOf"][-2:],
    )
    print("================================================")
    # assert vm.Dashboard.model_json_schema()["$defs"]["Filter"] == vm.Container.model_json_schema()["$defs"]["Filter"]<|MERGE_RESOLUTION|>--- conflicted
+++ resolved
@@ -1,25 +1,16 @@
-<<<<<<< HEAD
 """Scratch app"""
 
 from typing import Literal
-=======
-"""Dev app to try things out."""
->>>>>>> a50b2312
 
 import pandas as pd
 import vizro.models as vm
 import vizro.plotly.express as px
 from dash import html
 from vizro import Vizro
-<<<<<<< HEAD
-=======
-from vizro.managers import data_manager
->>>>>>> a50b2312
+
+df = px.data.iris()
 
 
-data_manager["dynamic_df"] = lambda: px.data.iris()
-
-<<<<<<< HEAD
 # 2. Create new custom component
 class Jumbotron(vm.VizroBaseModel):
     """New custom component `Jumbotron`."""
@@ -158,123 +149,6 @@
 # Still requires a .py to add data to the data manager and parse YAML configuration
 # See yaml_version example
 
-=======
-page_show_controls = vm.Page(
-    title="Controls shown",
-    components=[
-        vm.Container(
-            components=[
-                vm.Graph(
-                    id="graph_1", figure=px.scatter("dynamic_df", x="sepal_width", y="sepal_length", color="species")
-                )
-            ],
-            controls=[
-                vm.Filter(
-                    column="species",
-                    selector=vm.Checklist(title="Static Filter", options=["setosa", "virginica", "versicolor"]),
-                ),
-                vm.Filter(column="species", selector=vm.Checklist(title="Dynamic Filter")),
-                vm.Parameter(
-                    targets=["graph_1.x"],
-                    selector=vm.RadioItems(
-                        title="x-axis Parameter",
-                        options=["sepal_width", "sepal_length", "petal_width", "petal_length"],
-                        value="sepal_width",
-                    ),
-                ),
-            ],
-        )
-    ],
-    controls=[
-        vm.Filter(
-            column="species",
-            selector=vm.Checklist(title="Static Filter", options=["setosa", "virginica", "versicolor"]),
-        ),
-        vm.Filter(column="species", selector=vm.Checklist(title="Dynamic Filter")),
-        vm.Parameter(
-            targets=["graph_1.y"],
-            selector=vm.RadioItems(
-                title="y-axis Parameter",
-                options=["sepal_width", "sepal_length", "petal_width", "petal_length"],
-                value="sepal_length",
-            ),
-        ),
-    ],
-)
-
-page_no_controls = vm.Page(
-    title="No controls",
-    components=[
-        vm.Container(
-            components=[
-                vm.Graph(
-                    id="graph_2", figure=px.scatter("dynamic_df", x="sepal_width", y="sepal_length", color="species")
-                )
-            ],
-        )
-    ],
-)
-
-page_hidden_controls = vm.Page(
-    title="Controls hidden",
-    components=[
-        vm.Container(
-            components=[
-                vm.Graph(
-                    id="graph_3", figure=px.scatter("dynamic_df", x="sepal_width", y="sepal_length", color="species")
-                )
-            ],
-            controls=[
-                vm.Filter(
-                    column="species",
-                    selector=vm.Checklist(title="Static Filter", options=["setosa", "virginica", "versicolor"]),
-                    visible=False,
-                ),
-                vm.Filter(
-                    column="species",
-                    selector=vm.Checklist(title="Dynamic Filter"),
-                    visible=False,
-                ),
-                vm.Parameter(
-                    targets=["graph_3.x"],
-                    selector=vm.RadioItems(
-                        title="x-axis Parameter",
-                        options=["sepal_width", "sepal_length", "petal_width", "petal_length"],
-                        value="sepal_width",
-                    ),
-                    visible=False,
-                ),
-            ],
-        )
-    ],
-    controls=[
-        vm.Filter(
-            column="species",
-            selector=vm.Checklist(title="Static Filter", options=["setosa", "virginica", "versicolor"]),
-            visible=False,
-        ),
-        vm.Filter(
-            column="species",
-            selector=vm.Checklist(title="Dynamic Filter"),
-            visible=False,
-        ),
-        vm.Parameter(
-            targets=["graph_3.y"],
-            selector=vm.RadioItems(
-                title="y-axis Parameter",
-                options=["sepal_width", "sepal_length", "petal_width", "petal_length"],
-                value="sepal_length",
-            ),
-            visible=False,
-        ),
-    ],
-)
-
-dashboard = vm.Dashboard(
-    pages=[page_show_controls, page_no_controls, page_hidden_controls],
-    navigation=vm.Navigation(nav_selector=vm.NavBar()),
-)
->>>>>>> a50b2312
 
 if __name__ == "__main__":
     from vizro.managers import model_manager
