--- conflicted
+++ resolved
@@ -1,59 +1,11 @@
 """Dev app to try things out."""
-
-import pandas as pd
-
-from dash import ctx
-from dash.exceptions import PreventUpdate
-import time
 
 import vizro.plotly.express as px
 from vizro import Vizro
 import vizro.models as vm
-from vizro.models.types import capture
-from vizro.tables import dash_ag_grid, dash_data_table
-from vizro.figures import kpi_card
-
-
-df = px.data.iris().head(3)
-
-
-@capture("action")
-def action_return_text(button_number_of_clicks):
-    # Added to handle the bug when a page custom action is triggered if on-page-load is not defined
-    if not button_number_of_clicks:
-        raise PreventUpdate
-
-    # Sleep to see what part of the output component is updating
-    time.sleep(0.5)
-
-    title = f"Button clicked {button_number_of_clicks} times."
-    return [title] * (len(ctx.outputs_list) - 1)
-
-
-@capture("action")
-def action_return_figures(button_number_of_clicks):
-    # Sleep to see what part of the output component is updating
-    time.sleep(0.5)
-
-    dff = px.data.iris().head(button_number_of_clicks % 4)
-
-    return [
-        px.scatter(dff, x="sepal_width", y="sepal_length", color="species"),
-        dash_ag_grid(dff)(),
-        dash_data_table(dff)(),
-        kpi_card(dff, value_column="sepal_length")(),
-    ]
-
-
-@capture("action")
-def action_select_ag_grid_rows(button_number_of_clicks):
-    # Sleep to see what part of the output component is updating
-    time.sleep(0.5)
-
-    num_rows = button_number_of_clicks % 4
-    selected_rows = df.iloc[:num_rows].to_dict("records") if num_rows > 0 else []
-
-<<<<<<< HEAD
+
+iris = px.data.iris()
+
 page1 = vm.Page(
     title="Page with custom container",
     components=[
@@ -70,139 +22,8 @@
                         color="species",
                         custom_data=["species"],
                     ),
-=======
-    return selected_rows
-
-
-vm.Page.add_type("controls", vm.Button)
-
-
-# ======= Page Table of Contents =======
-
-page_table_of_contents = vm.Page(
-    title="Table of Contents",
-    components=[
-        vm.AgGrid(
-            figure=dash_ag_grid(
-                # columnSize="sizeToFit",
-                columnSize="autoSize",
-                data_frame=pd.DataFrame(
-                    columns=[
-                        "Component",
-                        "Default Input Property",
-                        "Default Output Property",
-                        "Additional output properties to support",
-                        "Comment",
-                    ],
-                    data=[
-                        ["Form", "", "", "", ""],
-                        ["Container", "", "", "title, description", ""],
-                        ["Figure", "", "children", "figure", ""],
-                        [
-                            "AgGrid",
-                            "",
-                            "children",
-                            "title, description, header, footer, figure",
-                            "All 'outer-ID.property' are mapped to 'inner-ID.property'",
-                        ],
-                        ["Table", "", "children", "title, description, header, footer, figure", ""],
-                        [
-                            "Graph",
-                            "",
-                            "figure",
-                            "title, description, header, footer",
-                            "figure - works even without explicit mapping",
-                        ],
-                        ["Button", "", "", "text", ""],
-                        ["Card", "", "children", "text", ""],
-                        ["Text", "", "children", "text", ""],
-                        ["Alert", "", "", "", ""],
-                        ["TextArea", "value", "value", "title, description", ""],
-                        ["UserInput", "value", "value", "title, description", ""],
-                        ["Checklist", "value", "value", "title, description", ""],
-                        ["DatePicker", "value", "value", "title, description", ""],
-                        ["Dropdown", "value", "value", "title, description", ""],
-                        ["RadioItems", "value", "value", "title, description", ""],
-                        ["RangeSlider", "value", "value", "title, description", ""],
-                        ["Slider", "value", "value", "title, description", ""],
-                        ["Tabs", "", "", "title, description", ""],
-                        ["Filter", "maybe in future", "children", "", ""],
-                        ["Parameter", "maybe in future", "", "", ""],
-                        ["Dashboard", "", "", "", ""],
-                        ["Flex", "", "", "", ""],
-                        ["Grid", "", "", "", ""],
-                        ["Accordion", "", "", "", ""],
-                        ["NavBar", "", "", "", ""],
-                        ["NavLink", "", "", "", ""],
-                        ["Navigation", "", "", "", ""],
-                        ["Page", "", "", "title, description", ""],
-                        ["Tooltip", "", "text", "text, icon", ""],
-                    ],
->>>>>>> 87df9f3f
-                ),
-            )
-        ),
-    ],
-)
-
-
-# ======= Page Figures Title/Header/Footer =======
-
-page_figures_title_header_footer = vm.Page(
-    title="Graph/AgGrid/Table - title/description/header/footer",
-    layout=vm.Grid(grid=[[0, 1, 2]]),
-    components=[
-        vm.Graph(
-            id="graph-id",
-            title="Click button to update me",
-            description="Click button to update me",
-            header="Click button to update me",
-            footer="Click button to update me",
-            figure=px.scatter(df, x="sepal_width", y="sepal_length", color="species"),
-        ),
-        vm.AgGrid(
-            id="aggrid-id",
-            title="Click button to update me",
-            description="Click button to update me",
-            header="Click button to update me",
-            footer="Click button to update me",
-            figure=dash_ag_grid(df),
-        ),
-        vm.Table(
-            id="table-id",
-            title="Click button to update me",
-            description="Click button to update me",
-            header="Click button to update me",
-            footer="Click button to update me",
-            figure=dash_data_table(df),
-        ),
-    ],
-    controls=[
-        vm.Button(
-            id="trigger-figures-title-header-footer-button-id",
-            actions=[
-                vm.Action(
-                    function=action_return_text("trigger-figures-title-header-footer-button-id.n_clicks"),
-                    outputs=[
-                        # Graph
-                        "graph-id.title",
-                        "graph-id.description",
-                        "graph-id.header",
-                        "graph-id.footer",
-                        # AgGrid
-                        "aggrid-id.title",
-                        "aggrid-id.description",
-                        "aggrid-id.header",
-                        "aggrid-id.footer",
-                        # Table
-                        "table-id.title",
-                        "table-id.description",
-                        "table-id.header",
-                        "table-id.footer",
-                    ],
-                )
-            ],
-<<<<<<< HEAD
+                ),
+            ],
             variant="filled",
             controls=[
                 vm.Filter(
@@ -390,362 +211,9 @@
                     title="Scatter chart",
                     figure=px.scatter(
                         iris, x="sepal_length", y="petal_width", color="species", custom_data=["species"]
-=======
-        ),
-    ],
-)
-
-
-# ======= Page Figure figure =======
-
-page_figures_figures = vm.Page(
-    title="Figures - figure output",
-    layout=vm.Grid(grid=[[0, 1], [2, 3]]),
-    components=[
-        vm.Graph(
-            id="graph-2-id",
-            title="Click button to update the figure",
-            figure=px.scatter(df, x="sepal_width", y="sepal_length", color="species"),
-        ),
-        vm.AgGrid(
-            id="aggrid-2-id",
-            title="Click button to update the figure",
-            figure=dash_ag_grid(df),
-        ),
-        vm.Table(
-            id="table-2-id",
-            title="Click button to update the figure",
-            figure=dash_data_table(df),
-        ),
-        vm.Figure(
-            id="figure-2-id",
-            figure=kpi_card(df, value_column="sepal_length"),
-        ),
-    ],
-    controls=[
-        vm.Button(
-            id="trigger-figures-figures-button-id",
-            actions=[
-                vm.Action(
-                    function=action_return_figures("trigger-figures-figures-button-id.n_clicks"),
-                    outputs=[
-                        "graph-2-id.figure",
-                        "aggrid-2-id.figure",
-                        "table-2-id.figure",
-                        "figure-2-id.figure",
-                    ],
-                    # TODO-REVIEWER-CHECK: This is also a valid output
-                    # outputs=[
-                    #     "graph-2-id",
-                    #     "aggrid-2-id",
-                    #     "table-2-id",
-                    #     "figure-2-id",
-                    # ],
-                )
-            ],
-        ),
-    ],
-)
-
-
-# ======= Page underlying ID shortcuts =======
-
-page_ag_grid_underlying_id_shortcuts = vm.Page(
-    title="AgGrid - underlying ID shortcuts",
-    components=[
-        vm.AgGrid(
-            id="outer-aggrid-3-id",
-            title="Click button to update the figure",
-            figure=dash_ag_grid(df, dashGridOptions={"rowSelection": "multiple"}),
-            actions=[
-                # TODO-REVIEWER-CHECK: Before this PR, users had to assign the underlying-id to the dash_ag_grid
-                #  and then to input it like "underlying_ag_grid_id.cellClicked"
-                vm.Action(
-                    function=capture("action")(lambda x: str(x))("outer-aggrid-3-id.cellClicked"), outputs=["card-3-id"]
-                )
-            ],
-        ),
-        vm.Card(
-            id="card-3-id",
-            text="## TODO-REVIEWER-CHECK: Click ag-grid cell to update me",
-        ),
-    ],
-    controls=[
-        vm.Button(
-            id="trigger-aggrid-3-id-button-id",
-            actions=[
-                vm.Action(
-                    function=action_select_ag_grid_rows("trigger-aggrid-3-id-button-id.n_clicks"),
-                    outputs=[
-                        # TODO-REVIEWER-CHECK: Before this PR, users had to assign the underlying-id to the dash_ag_grid
-                        #  and then to output it like "underlying_ag_grid_id.selectedRows"
-                        "outer-aggrid-3-id.selectedRows",
-                    ],
-                )
-            ],
-        ),
-    ],
-)
-
-
-# ======= Container title/description =======
-
-page_container_title_description = vm.Page(
-    title="Page/Container/Tabs - title/description",
-    description="Click button to update me",
-    components=[
-        vm.Container(
-            id="container-id",
-            title="Click button to update me",
-            description="Click button to update me",
-            components=[vm.Text(text="Text component within the container. Blah blah...")],
-        ),
-        vm.Tabs(
-            id="tabs-id",
-            title="Click button to update me",
-            description="Click button to update me",
-            tabs=[
-                vm.Container(
-                    title="Container 1",
-                    components=[vm.Text(text="Text component within the container. Blah blah...")],
-                ),
-                vm.Container(
-                    title="Container 2",
-                    components=[vm.Text(text="Text component within the container. Blah blah...")],
-                ),
-            ],
-        ),
-    ],
-    controls=[
-        vm.Button(
-            id="trigger-container-title-description-button-id",
-            actions=[
-                vm.Action(
-                    function=action_return_text("trigger-container-title-description-button-id.n_clicks"),
-                    outputs=[
-                        "Page/Container/Tabs - title/description.title",
-                        "Page/Container/Tabs - title/description.description",
-                        "container-id.title",
-                        "container-id.description",
-                        "tabs-id.title",
-                        "tabs-id.description",
-                    ],
-                )
-            ],
-        ),
-    ],
-)
-
-
-# ======= Card/Text Components =======
-
-vm.Page.add_type("components", vm.Button)
-
-page_card_text_components = vm.Page(
-    title="Button/Card/Text - text",
-    components=[
-        vm.Button(
-            id="button-id",
-            text="Click button to update me",
-        ),
-        vm.Card(
-            id="card-id",
-            text="Click button to update me",
-        ),
-        vm.Text(
-            id="text-id",
-            text="Click button to update me",
-        ),
-    ],
-    controls=[
-        vm.Button(
-            id="trigger-card-text-button-id",
-            actions=[
-                vm.Action(
-                    function=action_return_text("trigger-card-text-button-id.n_clicks"),
-                    outputs=[
-                        "card-id.text",
-                        "text-id.text",
-                        "button-id.text",
-                    ],
-                    # TODO-REVIEWER-CHECK: This is also a valid output
-                    # outputs=[
-                    #   "card-id",
-                    #   "text-id",
-                    #   "button-id.text",
-                    # ],
-                )
-            ],
-        ),
-    ],
-)
-
-
-# # ======= TextArea/UserInput Components =======
-
-vm.Page.add_type("components", vm.TextArea)
-vm.Page.add_type("components", vm.UserInput)
-
-page_text_area_user_input_components = vm.Page(
-    title="TextArea/UserInput - title/description",
-    components=[
-        vm.TextArea(
-            id="text-area-id",
-            title="Click button to update me",
-            description="Click button to update me",
-        ),
-        vm.UserInput(
-            id="user-input-id",
-            title="Click button to update me",
-            description="Click button to update me",
-        ),
-    ],
-    controls=[
-        vm.Button(
-            id="trigger-text-area-user-input-button-id",
-            actions=[
-                vm.Action(
-                    function=action_return_text("trigger-text-area-user-input-button-id.n_clicks"),
-                    outputs=[
-                        "text-area-id.title",
-                        "text-area-id.description",
-                        "user-input-id.title",
-                        "user-input-id.description",
-                    ],
-                )
-            ],
-        ),
-    ],
-)
-
-
-# ======= Form Components =======
-
-vm.Page.add_type("components", vm.Dropdown)
-vm.Page.add_type("components", vm.Checklist)
-vm.Page.add_type("components", vm.RadioItems)
-vm.Page.add_type("components", vm.Slider)
-vm.Page.add_type("components", vm.RangeSlider)
-vm.Page.add_type("components", vm.DatePicker)
-
-page_form_components = vm.Page(
-    title="Form Components - title/description",
-    components=[
-        vm.Checklist(
-            id="checklist-id",
-            title="Click button to update me",
-            description="Click button to update me",
-            options=["Option 1", "Option 2", "Option 3"],
-        ),
-        vm.Dropdown(
-            id="dropdown-id",
-            title="Click button to update me",
-            description="Click button to update me",
-            options=["Option 1", "Option 2", "Option 3"],
-        ),
-        vm.RadioItems(
-            id="radio-id",
-            title="Click button to update me",
-            description="Click button to update me",
-            options=["Option 1", "Option 2", "Option 3"],
-        ),
-        vm.Slider(
-            id="slider-id",
-            title="Click button to update me",
-            description="Click button to update me",
-            min=0,
-            max=100,
-            step=1,
-        ),
-        vm.RangeSlider(
-            id="range-slider-id",
-            title="Click button to update me",
-            description="Click button to update me",
-            min=0,
-            max=100,
-            step=1,
-        ),
-        vm.DatePicker(
-            id="date-picker-id",
-            title="Click button to update me",
-            description="Click button to update me",
-            min="2023-01-01",
-            max="2023-12-31",
-        ),
-    ],
-    controls=[
-        vm.Button(
-            id="trigger-form-components-title-description-button-id",
-            actions=[
-                vm.Action(
-                    function=action_return_text("trigger-form-components-title-description-button-id.n_clicks"),
-                    outputs=[
-                        # Checklist
-                        "checklist-id.title",
-                        "checklist-id.description",
-                        # Dropdown
-                        "dropdown-id.title",
-                        "dropdown-id.description",
-                        # RadioItems
-                        "radio-id.title",
-                        "radio-id.description",
-                        # Slider
-                        "slider-id.title",
-                        "slider-id.description",
-                        # RangeSlider
-                        "range-slider-id.title",
-                        "range-slider-id.description",
-                        # DatePicker
-                        "date-picker-id.title",
-                        "date-picker-id.description",
-                    ],
-                )
-            ],
-        ),
-    ],
-)
-
-
-# ======= Tooltip text and icon =======
-
-page_tooltip_text_icon = vm.Page(
-    title="Tooltip - text and icon",
-    components=[
-        vm.TextArea(
-            id="text-area-tooltip-id",
-            title="Click button to update the tooltip --> ",
-            description=vm.Tooltip(
-                id="tooltip-id",
-                text="Click button to update me",
-                icon="info",
-            ),
-        )
-    ],
-    controls=[
-        vm.Button(
-            id="trigger-tooltip-text-icon-button-id",
-            actions=[
-                vm.Action(
-                    function=action_return_text("trigger-tooltip-text-icon-button-id.n_clicks"),
-                    outputs=[
-                        "tooltip-id.text",
-                    ],
-                    # TODO-REVIEWER-CHECK: This is also a valid output
-                    # outputs=[
-                    #     "text-area-tooltip-id.description"
-                    # ]
-                ),
-                vm.Action(
-                    function=capture("action")(lambda x: "help" if x % 2 else "info")(
-                        "trigger-tooltip-text-icon-button-id.n_clicks"
->>>>>>> 87df9f3f
-                    ),
-                    outputs=[
-                        "tooltip-id.icon",
-                    ],
-                ),
-            ],
-<<<<<<< HEAD
+                    ),
+                ),
+            ],
             layout=vm.Layout(grid=[[0, 1]]),
             controls=[
                 vm.Filter(column="species", selector=vm.Dropdown(title="Species")),
@@ -877,10 +345,6 @@
                     column="petal_width",
                     selector=vm.RangeSlider(),
                 ),
-                # vm.Filter(
-                #     column="sepal_length",
-                #     selector=vm.Slider(),
-                # ),
             ],
         ),
         vm.Container(
@@ -889,51 +353,14 @@
                 vm.Graph(
                     title="Bar chart",
                     figure=px.bar(iris, x="sepal_length", y="sepal_width", color="species"),
-                ),
+                )
             ],
         ),
     ],
 )
 
 dashboard = vm.Dashboard(pages=[page1, page2, page3, page4, page5, page6, page7, page8, page9])
-=======
-        ),
-    ],
-)
-
-
-dashboard = vm.Dashboard(
-    title="Dashboard for testing",
-    pages=[
-        page_table_of_contents,
-        page_figures_title_header_footer,
-        page_figures_figures,
-        page_ag_grid_underlying_id_shortcuts,
-        page_container_title_description,
-        page_card_text_components,
-        page_text_area_user_input_components,
-        page_form_components,
-        page_tooltip_text_icon,
-    ],
-    navigation=vm.Navigation(
-        pages={
-            "Table": ["Table of Contents"],
-            "Figures": [
-                "Graph/AgGrid/Table - title/description/header/footer",
-                "Figures - figure output",
-                "AgGrid - underlying ID shortcuts",
-            ],
-            "Components": [
-                "Page/Container/Tabs - title/description",
-                "Button/Card/Text - text",
-                "TextArea/UserInput - title/description",
-                "Form Components - title/description",
-                "Tooltip - text and icon",
-            ],
-        }
-    ),
-)
->>>>>>> 87df9f3f
+
 
 if __name__ == "__main__":
     Vizro().build(dashboard).run()