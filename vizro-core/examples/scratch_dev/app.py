"""Dev app to try things out."""

import vizro.models as vm
from vizro import Vizro
<<<<<<< HEAD

# To check whether we need Roboto Mono
page = vm.Page(
    title="Page",
    components=[
        vm.Card(
            text="""
=======
from vizro.models.types import capture
from vizro.tables import dash_data_table

df = px.data.iris()
>>>>>>> c9c918e7

               Inline code snippet: `my_bool = True`

<<<<<<< HEAD
                Block code snippet:
                ```python

                def sum(a, b):
                    return a+b

                sum(2,2)
=======
@capture("graph")
def my_graph(data_frame):
    """Just for test purposes."""
    fig = px.scatter(data_frame, x="sepal_width", y="sepal_length")
    # print(fig.layout.margin.t)  # This is None
    # print(fig.layout.template.layout.margin.t)  # This is 64 our default
    fig.update_layout(margin_t=0)
    # print(fig.layout.margin.t)  # This is 0 now
    return fig
>>>>>>> c9c918e7

                ```

<<<<<<< HEAD
               """
        )
=======
page = vm.Page(
    title="Test",
    layout=vm.Layout(
        grid=[[0, 1, 2]],
    ),
    components=[
        vm.Graph(figure=my_graph(df)),
        vm.Table(figure=dash_data_table(df), title="My Table"),
        vm.Graph(
            figure=px.scatter(
                df, x="sepal_width", y="sepal_length", title="My Graph <br><span>This is a subtitle</span>"
            )
        ),
>>>>>>> c9c918e7
    ],
)

dashboard = vm.Dashboard(pages=[page])

if __name__ == "__main__":
    Vizro().build(dashboard).run()<|MERGE_RESOLUTION|>--- conflicted
+++ resolved
@@ -1,33 +1,14 @@
 """Dev app to try things out."""
 
 import vizro.models as vm
+import vizro.plotly.express as px
 from vizro import Vizro
-<<<<<<< HEAD
-
-# To check whether we need Roboto Mono
-page = vm.Page(
-    title="Page",
-    components=[
-        vm.Card(
-            text="""
-=======
 from vizro.models.types import capture
 from vizro.tables import dash_data_table
 
 df = px.data.iris()
->>>>>>> c9c918e7
 
-               Inline code snippet: `my_bool = True`
 
-<<<<<<< HEAD
-                Block code snippet:
-                ```python
-
-                def sum(a, b):
-                    return a+b
-
-                sum(2,2)
-=======
 @capture("graph")
 def my_graph(data_frame):
     """Just for test purposes."""
@@ -37,14 +18,8 @@
     fig.update_layout(margin_t=0)
     # print(fig.layout.margin.t)  # This is 0 now
     return fig
->>>>>>> c9c918e7
 
-                ```
 
-<<<<<<< HEAD
-               """
-        )
-=======
 page = vm.Page(
     title="Test",
     layout=vm.Layout(
@@ -58,7 +33,6 @@
                 df, x="sepal_width", y="sepal_length", title="My Graph <br><span>This is a subtitle</span>"
             )
         ),
->>>>>>> c9c918e7
     ],
 )
 
