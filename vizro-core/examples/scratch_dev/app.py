import vizro.models as vm
<<<<<<< HEAD
from vizro.tables import dash_ag_grid
from typing import Literal
from vizro.managers import data_manager
from vizro.models._controls._controls_utils import set_container_control_default


# TODO-Comment: Consider using parametrised data loading function so that only the needed data is loaded into the app.
# TODO-Docs: https://vizro.readthedocs.io/en/stable/pages/user-guides/data/#parametrize-data-loading
def load_data_function(number_of_data_points: int = 50):
    return px.data.iris().head(number_of_data_points)


# TODO-Comment: Consider setting up a data manager cache (PS: data is cached per function input argument)
# TODO-Docs: https://vizro.readthedocs.io/en/stable/pages/user-guides/data/#configure-cache
# data_manager.cache = Cache(config={
#     "CACHE_TYPE": "FileSystemCache",
#     "CACHE_DIR": "cache",
#     "CACHE_DEFAULT_TIMEOUT": 600,
# })

data_manager["data_key"] = load_data_function


gapminder_2007 = px.data.gapminder().query("year == 2007")
tips = px.data.tips()
df = px.data.iris()


class CustomParameter(vm.Parameter):
    """Custom Parameter used to overcome Vizro exception when targeting figures outside its vm.Container."""

    type: Literal["custom_parameter"] = "custom_parameter"

    def pre_build(self):
        set_container_control_default(control=self)
        self._check_numerical_and_temporal_selectors_values()
        self._check_categorical_selectors_options()
        self._set_selector_title()
        self._set_actions()
=======
import vizro.plotly.express as px
from vizro import Vizro
>>>>>>> 7f7cf1f3

gapminder = px.data.gapminder()

<<<<<<< HEAD
# TODO-Comment: The following line is needed to enable using CustomParameter in the Container components.
vm.Container.add_type("components", CustomParameter)

page1 = vm.Page(
    title="Tabs",
    description="""Single page app description.""",
    layout=vm.Flex(),
    components=[
        vm.Container(
            title="Global parameters and filters",
            description="Set global parameters and filters that apply to all tabs.",
            collapsed=False,
            components=[
                CustomParameter(
                    targets=[
                        "page_1_graph_1.data_frame.number_of_data_points",
                        "page_2_graph_1.data_frame.number_of_data_points",
                    ],
                    selector=vm.Slider(min=1, max=150, value=50),
                ),
=======
page = vm.Page(
    title="Containers with controls",
    components=[
        vm.Container(
            title="Container with gapminder data",
            components=[vm.Graph(id="bar_chart", figure=px.bar(gapminder, x="country", y="gdpPercap"))],
            controls=[
                vm.Filter(column="continent", selector=vm.RadioItems()),
                vm.Filter(column="year", selector=vm.RangeSlider(title="This is a longer title and it goes and goes")),
>>>>>>> 7f7cf1f3
            ],
            controls=[],
        ),
        vm.Tabs(
            tabs=[
                vm.Container(
                    title="Page 1 title",
                    components=[
                        vm.Graph(
                            id="page_1_graph_1",
                            figure=px.scatter("data_key", x="sepal_length", y="petal_width", color="species"),
                        ),
                    ],
                ),
                vm.Container(
                    title="Page 2 title",
                    components=[
                        vm.Graph(
                            id="page_2_graph_1",
                            figure=px.scatter(
                                "data_key", x="sepal_length", y="petal_width", color="species", height=600
                            ),
                        ),
                    ],
                ),
            ]
        ),
    ],
<<<<<<< HEAD
    controls=[
        vm.Filter(column="species"),
    ],
)


page2 = vm.Page(
    title="Tabs v2",
    layout=vm.Flex(),
    components=[
        vm.Tabs(
            tabs=[
                vm.Container(
                    title="Tab1",
                    components=[
                        vm.Graph(
                            title="Graph 1",
                            figure=px.bar(
                                gapminder_2007,
                                x="continent",
                                y="lifeExp",
                                color="continent",
                            ),
                        ),
                    ],
                ),
                vm.Container(
                    title="Tab2",
                    components=[
                        vm.Graph(
                            title="Graph 2",
                            figure=px.scatter(
                                gapminder_2007,
                                x="gdpPercap",
                                y="lifeExp",
                                size="pop",
                                color="continent",
                            ),
                        ),
                    ],
                ),
                vm.Container(
                    title="Tab3",
                    layout=vm.Flex(),
                    components=[vm.Card(text="First card!"), vm.Card(text="Second card!"), vm.Card(text="Third card!")],
                ),
            ]
        )
    ],
)

page3 = vm.Page(
    title="Flex - default - graphs",
    layout=vm.Flex(),
    components=[vm.Graph(figure=px.violin(tips, y="tip", x="day", color="day", box=True)) for i in range(6)],
)


page4 = vm.Page(
    title="Tabs v3",
    # layout=vm.Flex(),
    components=[
        vm.Tabs(
            tabs=[
                vm.Container(
                    title="Tab1",
                    layout=vm.Flex(direction="row"),
                    components=[
                        vm.Graph(
                            title="Graph 1",
                            figure=px.bar(gapminder_2007, x="continent", y="lifeExp", color="continent", height=400),
                        ),
                        vm.Card(text="Card 1"),
                    ],
                ),
                vm.Container(
                    title="Tab2",
                    components=[
                        vm.Graph(
                            title="Graph 2",
                            figure=px.scatter(
                                gapminder_2007,
                                x="gdpPercap",
                                y="lifeExp",
                                size="pop",
                                color="continent",
                            ),
                        ),
                    ],
                ),
            ]
        )
    ],
)


dashboard = vm.Dashboard(title="Test dashboard", pages=[page1, page2, page3, page4])
=======
)

dashboard = vm.Dashboard(pages=[page])
>>>>>>> 7f7cf1f3

if __name__ == "__main__":
    Vizro().build(dashboard).run()<|MERGE_RESOLUTION|>--- conflicted
+++ resolved
@@ -1,5 +1,4 @@
 import vizro.models as vm
-<<<<<<< HEAD
 from vizro.tables import dash_ag_grid
 from typing import Literal
 from vizro.managers import data_manager
@@ -39,14 +38,8 @@
         self._check_categorical_selectors_options()
         self._set_selector_title()
         self._set_actions()
-=======
-import vizro.plotly.express as px
-from vizro import Vizro
->>>>>>> 7f7cf1f3
 
-gapminder = px.data.gapminder()
 
-<<<<<<< HEAD
 # TODO-Comment: The following line is needed to enable using CustomParameter in the Container components.
 vm.Container.add_type("components", CustomParameter)
 
@@ -67,17 +60,6 @@
                     ],
                     selector=vm.Slider(min=1, max=150, value=50),
                 ),
-=======
-page = vm.Page(
-    title="Containers with controls",
-    components=[
-        vm.Container(
-            title="Container with gapminder data",
-            components=[vm.Graph(id="bar_chart", figure=px.bar(gapminder, x="country", y="gdpPercap"))],
-            controls=[
-                vm.Filter(column="continent", selector=vm.RadioItems()),
-                vm.Filter(column="year", selector=vm.RangeSlider(title="This is a longer title and it goes and goes")),
->>>>>>> 7f7cf1f3
             ],
             controls=[],
         ),
@@ -106,7 +88,6 @@
             ]
         ),
     ],
-<<<<<<< HEAD
     controls=[
         vm.Filter(column="species"),
     ],
@@ -204,11 +185,6 @@
 
 
 dashboard = vm.Dashboard(title="Test dashboard", pages=[page1, page2, page3, page4])
-=======
-)
-
-dashboard = vm.Dashboard(pages=[page])
->>>>>>> 7f7cf1f3
 
 if __name__ == "__main__":
     Vizro().build(dashboard).run()