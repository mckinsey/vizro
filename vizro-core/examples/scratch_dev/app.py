--- conflicted
+++ resolved
@@ -1,17 +1,14 @@
 from time import sleep
-from typing import Any
 
 import dash_ag_grid as dag
 import dash_bootstrap_components as dbc
 import pandas as pd
-<<<<<<< HEAD
 import plotly.graph_objects as go
 import vizro.models as vm
 import vizro.plotly.express as px
-from charts import custom_scatter
 from dash import html
 from vizro import Vizro
-from vizro.managers import data_manager, model_manager
+from vizro.managers import data_manager
 from vizro.models.types import capture
 
 data_manager["iris"] = px.data.iris()
@@ -87,13 +84,8 @@
         "rowData": data_frame.to_dict("records"),
     }
     return dag.AgGrid(**defaults)
-=======
-import vizro.plotly.express as px
->>>>>>> bd6c6716
 
-iris = px.data.iris()
 
-<<<<<<< HEAD
 @capture("figure")
 def custom_kpi_card(
     data_frame: pd.DataFrame,
@@ -141,93 +133,6 @@
         ]
     },
 )
-=======
-
-graphs = vm.Page(
-    title="Graphs",
-    components=[
-        vm.Graph(
-            figure=px.scatter(iris, x="sepal_width", y="sepal_length", color="species"),
-            title="Relationships between Sepal Width and Sepal Length",
-            header="""
-                Each point in the scatter plot represents one of the 150 iris flowers, with colors indicating their
-                types. The Setosa type is easily identifiable by its short and wide sepals.
-
-                However, there is still overlap between the Versicolor and Virginica types when considering only sepal
-                width and length.
-                """,
-            footer="""SOURCE: **Plotly iris data set, 2024**""",
-        ),
-    ],
-)
-
-tooltip = vm.Page(
-    title="Tooltip",
-    layout=vm.Grid(grid=[[0], [0], [1], [1], [1], [1], [1], [1], [2]]),
-    components=[
-        vm.Card(
-            text="""
-                The `description` argument enables you to add helpful context to your components by displaying an
-                info icon next to its title. Hovering over the icon reveals a tooltip with the text you provide.
-
-                Tooltips can be added to any Vizro component that has a `title` argument.
-                You can provide a string to use the default info icon or `Tooltip` model to use any icon from the
-                [Google Material Icons library](https://fonts.google.com/icons).
-                Tooltips provide clean and lightweight way to add additional details to your dashboard.
-            """
-        ),
-        vm.Graph(
-            title="Relationships between Sepal Width and Sepal Length",
-            figure=px.scatter(
-                iris,
-                x="sepal_width",
-                y="sepal_length",
-                color="species",
-                size="petal_length",
-            ),
-            description="""
-                **The Iris dataset** includes measurements of 150 iris flowers across three types: Setosa, Versicolor,
-                and Virginica.
-                While all samples are labeled by type, they can appear similar when looking at just some features -
-                 making it a useful dataset for exploring patterns and challenges in classification.
-            """,
-        ),
-        vm.Button(
-            text="Export data",
-            description="""
-                Use this button to export the filtered data from the Iris dataset.
-            """,
-        ),
-    ],
-    controls=[
-        vm.Filter(
-            column="species",
-            selector=vm.Dropdown(
-                title="Species",
-                description="""
-                    Select one or more species to explore patterns
-                    specific to Setosa, Versicolor, or Virginica.
-                """,
-            ),
-        ),
-        vm.Filter(
-            column="sepal_width",
-            selector=vm.RangeSlider(
-                description="""
-                    Use the slider to filter flowers by sepal width.
-                    Only samples within the selected range will be shown.
-                """
-            ),
-        ),
-    ],
-    description="""
-        This page provides overview of Tooltip functionality.
-    """,
-)
-
-
-dashboard = vm.Dashboard(pages=[graphs, tooltip])
->>>>>>> bd6c6716
 
 if __name__ == "__main__":
     # print(dashboard._to_python())
