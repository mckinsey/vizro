--- conflicted
+++ resolved
@@ -23,8 +23,4 @@
           - function:
               _target_: export_data
               targets: [histogram]
-<<<<<<< HEAD
-              runtime_arg: export_data_button.n_clicks
-=======
->>>>>>> db16c7be
     title: Exporting