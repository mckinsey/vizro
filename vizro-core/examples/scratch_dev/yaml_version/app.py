"""Example to show dashboard configuration specified as a YAML file."""

from datetime import datetime
from pathlib import Path

import vizro.models as vm
import yaml
from dash import dash_table
from dash_ag_grid import AgGrid
from vizro import Vizro
<<<<<<< HEAD
from vizro.managers import data_manager
from vizro.models import Dashboard
from vizro.models.types import capture

print(f"DEBUG: Current module is: {__name__}")

df = px.data.gapminder().query("year == 2007")
data_manager["gapminder_2007"] = df


@capture("table")
def my_custom_table(chosen_columns: list[str], data_frame=None):
    columns = [{"name": i, "id": i} for i in chosen_columns]
    defaults = {
        "style_as_list_view": True,
        "style_data": {"border_bottom": "1px solid var(--bs-border-color)", "height": "40px"},
        "style_header": {
            "border_bottom": "1px solid var(--bs-border-color-translucent)",
            "border_top": "None",
            "height": "32px",
        },
    }
    return dash_table.DataTable(data=data_frame.to_dict("records"), columns=columns, **defaults)


@capture("ag_grid")
def my_custom_aggrid(chosen_columns: list[str], data_frame=None):
    defaults = {
        "className": "ag-theme-quartz-dark ag-theme-vizro",
        "defaultColDef": {
            "resizable": True,
            "sortable": True,
            "filter": True,
            "filterParams": {
                "buttons": ["apply", "reset"],
                "closeOnApply": True,
            },
            "flex": 1,
            "minWidth": 70,
        },
    }
    return AgGrid(
        columnDefs=[{"field": col} for col in chosen_columns], rowData=data_frame.to_dict("records"), **defaults
    )

=======
from vizro.models.types import capture


@capture("action")
def current_time_text(use_24_hour_clock):
    """Return the current time as a formatted string."""
    time_format = "%H:%M:%S" if use_24_hour_clock else "%I:%M:%S %p"
    time = datetime.now().strftime(time_format)
    return f"The time is {time}"


# This line doesn't affect the example, so it raises the ValidationError exception.
vm.Page.add_type("components", vm.Switch)
>>>>>>> aabc6072

dashboard = yaml.safe_load(Path("dashboard.yaml").read_text(encoding="utf-8"))
dashboard = vm.Dashboard(**dashboard)


if __name__ == "__main__":
    Vizro().build(dashboard).run(debug=True)<|MERGE_RESOLUTION|>--- conflicted
+++ resolved
@@ -1,16 +1,14 @@
 """Example to show dashboard configuration specified as a YAML file."""
 
-from datetime import datetime
 from pathlib import Path
 
 import vizro.models as vm
+import vizro.plotly.express as px
 import yaml
 from dash import dash_table
 from dash_ag_grid import AgGrid
 from vizro import Vizro
-<<<<<<< HEAD
 from vizro.managers import data_manager
-from vizro.models import Dashboard
 from vizro.models.types import capture
 
 print(f"DEBUG: Current module is: {__name__}")
@@ -54,21 +52,6 @@
         columnDefs=[{"field": col} for col in chosen_columns], rowData=data_frame.to_dict("records"), **defaults
     )
 
-=======
-from vizro.models.types import capture
-
-
-@capture("action")
-def current_time_text(use_24_hour_clock):
-    """Return the current time as a formatted string."""
-    time_format = "%H:%M:%S" if use_24_hour_clock else "%I:%M:%S %p"
-    time = datetime.now().strftime(time_format)
-    return f"The time is {time}"
-
-
-# This line doesn't affect the example, so it raises the ValidationError exception.
-vm.Page.add_type("components", vm.Switch)
->>>>>>> aabc6072
 
 dashboard = yaml.safe_load(Path("dashboard.yaml").read_text(encoding="utf-8"))
 dashboard = vm.Dashboard(**dashboard)
