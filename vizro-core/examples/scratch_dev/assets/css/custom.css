--- conflicted
+++ resolved
@@ -1,6 +1,3 @@
-<<<<<<< HEAD
-=======
 .page-header {
   display: flex;
-}
->>>>>>> 5576e878
+}