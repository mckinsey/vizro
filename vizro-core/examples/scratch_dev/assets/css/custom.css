--- conflicted
+++ resolved
@@ -1,24 +1,3 @@
 #page-header {
   padding-left: 8px;
-}
-
-<<<<<<< HEAD
-.flex-container {
-  display: flex;
-  flex-direction: column;
-  gap: 24px;
-=======
-/* To uniformly apply a size to all flex-items */
-#page-flex-wrap-row .flex-item {
-  width: 260px;
-}
-
-#page-flex-wrap-row-graphs .flex-item {
-  width: 300px;
-}
-
-/* Apply width to all KPI Cards */
-#page-flex-inside-flex .card-kpi {
-  width: 250px;
->>>>>>> cc15d548
 }