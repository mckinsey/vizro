--- conflicted
+++ resolved
@@ -5,22 +5,11 @@
 from vizro import Vizro
 from vizro.models.types import capture
 
-<<<<<<< HEAD
 tasks = pd.DataFrame([
     {"Task": "Job A", "Start": '2009-01-01', "Finish": '2009-02-28'},
     {"Task": "Job B", "Start": '2009-03-05', "Finish": '2009-04-15'},
     {"Task": "Job C", "Start": '2009-02-20', "Finish": '2009-05-30'}
 ])
-=======
-tasks = pd.DataFrame(
-    [
-        dict(Task="Job A", Start="2009-01-01", Finish="2009-02-28"),
-        dict(Task="Job B", Start="2009-03-05", Finish="2009-04-15"),
-        dict(Task="Job C", Start="2009-02-20", Finish="2009-05-30"),
-    ]
-)
-
->>>>>>> 0465cf39
 
 @capture("graph")
 def gantt(data_frame: pd.DataFrame, x_start: str, x_end: str, y: str) -> go.Figure:
