--- conflicted
+++ resolved
@@ -192,17 +192,9 @@
 it easy to monitor project status and manage interdependencies. However, they can become
 complex if not regularly updated, especially for large projects.
         """
-<<<<<<< HEAD
             ),
             vm.Graph(figure=px.timeline(tasks.sort_values("Start", ascending=False), x_start="Start", x_end="Finish", y="Task")),
             make_code_clipboard_from_py_file("gantt.py"),
         ],
     )
-=======
-        ),
-        vm.Graph(figure=px.timeline(tasks.iloc[::-1], x_start="Start", x_end="Finish", y="Task")),
-        make_code_clipboard_from_py_file("gantt.py"),
-    ],
-)
->>>>>>> 9e1f5e7c
 pages = [line, column, area, connected_scatter, column_and_line, stepped_line, heatmap, gantt]