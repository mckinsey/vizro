"""Contains custom charts used inside the dashboard."""

<<<<<<< HEAD
from typing import Dict, List, Optional

=======
>>>>>>> f2a52c5c
import pandas as pd
import vizro.plotly.express as px
from plotly import graph_objects as go
from plotly.subplots import make_subplots
from vizro.models.types import capture


# TODO: consider how this should be represented in the code example files. Since the code is copy and pasted
# it can get out of sync. But probably we don't want the docstrings in the short code snippet.
# Ultimately these charts will probably move to vizro.charts anyway.
@capture("graph")
def butterfly(data_frame: pd.DataFrame, x1: str, x2: str, y: str) -> go.Figure:
    """Creates a custom butterfly chart using Plotly's go.Figure.

    A butterfly chart is a type of bar chart where two sets of bars are displayed back-to-back, often used to compare
    two sets of data.

    Args:
        data_frame (pd.DataFrame): The data source for the chart.
        x1 (str): The name of the column in the data frame for the first set of bars (negative values).
        x2 (str): The name of the column in the data frame for the second set of bars (positive values).
        y (str): The name of the column in the data frame for the y-axis (categories).

    Returns:
        go.Figure: A Plotly Figure object representing the butterfly chart.

    """
    fig = go.Figure()
    fig.add_trace(
        go.Bar(
            x=-data_frame[x1],
            y=data_frame[y],
            orientation="h",
            name=x1,
        )
    )
    fig.add_trace(
        go.Bar(
            x=data_frame[x2],
            y=data_frame[y],
            orientation="h",
            name=x2,
        )
    )
    fig.update_layout(barmode="relative")
    return fig


@capture("graph")
def sankey(data_frame: pd.DataFrame, source: str, target: str, value: str, labels: list[str]) -> go.Figure:
    """Creates a custom sankey chart using Plotly's `go.Sankey`.

    A Sankey chart is a type of flow diagram where the width of the arrows is proportional to the flow rate.
    It is used to visualize the flow of resources or data between different stages or categories.

    Args:
        data_frame (pd.DataFrame): The data source for the chart.
        source (str): The name of the column in the data frame for the source nodes.
        target (str): The name of the column in the data frame for the target nodes.
        value (str): The name of the column in the data frame for the values representing the flow between nodes.
        labels (list[str]): A list of labels for the nodes.

    Returns:
        go.Figure: A Plotly Figure object representing the Sankey chart.

    For detailed information on additional parameters and customization, refer to the Plotly documentation:
    https://plotly.com/python/reference/sankey/

    """
    fig = go.Figure(
        data=[
            go.Sankey(
                node={
                    "pad": 16,
                    "thickness": 16,
                    "label": labels,
                },
                link={
                    "source": data_frame[source],
                    "target": data_frame[target],
                    "value": data_frame[value],
                    "label": labels,
                    "color": "rgba(205, 209, 228, 0.4)",
                },
            )
        ]
    )
    fig.update_layout(barmode="relative")
    return fig


@capture("graph")
def column_and_line(data_frame: pd.DataFrame, x: str, y_column: str, y_line: str) -> go.Figure:
    """Creates a combined column and line chart using Plotly.

    This function generates a chart with a bar graph for one variable (y-axis 1) and a line graph for another variable
    (y-axis 2), sharing the same x-axis. The y-axes for the bar and line graphs are synchronized and overlaid.

    Args:
        data_frame (pd.DataFrame): The data source for the chart.
        x (str): The column name to be used for the x-axis.
        y_column (str): The column name to be used for the y-axis 1, representing the column chart.
        y_line (str): The column name to be used for the y-axis 2, representing the line chart.

    Returns:
        go.Figure: : A Plotly Figure object representing the combined column and line chart.

    """
    fig = make_subplots(specs=[[{"secondary_y": True}]])

    fig.add_trace(
        go.Bar(x=data_frame[x], y=data_frame[y_column], name=y_column),
        secondary_y=False,
    )

    fig.add_trace(
        go.Scatter(x=data_frame[x], y=data_frame[y_line], name=y_line),
        secondary_y=True,
    )

    fig.update_layout(
        xaxis={"type": "category", "title": x},
        yaxis={"tickmode": "sync", "title": y_column},
        yaxis2={"tickmode": "sync", "overlaying": "y", "title": y_line},
    )

    return fig


@capture("graph")
def categorical_column(data_frame: pd.DataFrame, x: str, y: str):
    """Creates a column chart where the x-axis values are converted to category type."""
    fig = px.bar(
        data_frame,
        x=x,
        y=y,
    )
    # So ticks are aligned with bars when xaxes values are numbers (e.g. years)
    fig.update_xaxes(type="category")
    return fig


@capture("graph")
def waterfall(data_frame: pd.DataFrame, x: str, y: str, measure: list[str]) -> go.Figure:
    """Creates a waterfall chart using Plotly's `go.Waterfall`.

    A Waterfall chart visually breaks down the cumulative effect of sequential positive and negative values,
    showing how each value contributes to the total.

    Args:
        data_frame (pd.DataFrame): The data source for the chart.
        x (str): Column name in `data_frame` for x-axis values.
        y (str): Column name in `data_frame` for y-axis values.
        measure (list[str]): List specifying the type of each bar, can be "relative", "total", or "absolute".

    Returns:
        go.Figure: A Plotly Figure object representing the Waterfall chart.

    For additional parameters and customization options, see the Plotly documentation:
    https://plotly.com/python/reference/waterfall/

    """
    fig = go.Figure(
        go.Waterfall(
            x=data_frame[x],
            y=data_frame[y],
            measure=data_frame[measure],
        )
    )
    fig.update_layout(showlegend=False)
    return fig


@capture("graph")
def radar(data_frame, **kwargs) -> go.Figure:
    """Creates a radar chart using Plotly's `line_polar`.

    A radar chart is a type of data visualization in which there are three or more
    variables represented on axes that originate from the same central point.

    Args:
        data_frame (pd.DataFrame): The data source for the chart.
        **kwargs: Keyword arguments that can be passed into Plotly's line_polar (i.e. r, theta, etc.)

    Returns:
        go.Figure: A Plotly Figure object representing the radar chart.

    """
    fig = px.line_polar(data_frame, **kwargs)
    fig.update_traces(fill="toself")
    return fig


@capture("graph")
def dumbbell(data_frame: pd.DataFrame, x: str, y: str, color: str) -> go.Figure:
    """Creates a dumbbell chart using Plotly's `px.scatter` and `add_shape`.

    A dumbbell plot is a type of dot plot where the points, displaying different groups, are connected with a straight
    line. They are ideal for illustrating differences or gaps between two points.

    Args:
        data_frame (pd.DataFrame): The data source for the chart.
        x (str): Column name in `data_frame` for x-axis values.
        y (str): Column name in `data_frame` for y-axis values.
        color (str): Column name in `data_frame` used for coloring the markers.

    Returns:
        go.Figure: A Plotly Figure object representing the dumbbell chart.

    Inspired by: https://community.plotly.com/t/how-to-make-dumbbell-plots-in-plotly-python/47762

    """
    # Add two dots to plot
    fig = px.scatter(data_frame, y=y, x=x, color=color)

    # Add lines between dots
    for y_value, group in data_frame.groupby(y):
        fig.add_shape(
            type="line",
            layer="below",
            y0=y_value,
            y1=y_value,
            x0=group[x].min(),
            x1=group[x].max(),
            line_color="grey",
            line_width=3,
        )

    # Increase size of dots
    fig.update_traces(marker_size=12)
    return fig


@capture("graph")
def diverging_stacked_bar(
    data_frame,
    y: str,
    category_pos: List[str],
    category_neg: List[str],
    color_discrete_map: Optional[Dict[str, str]] = None,
) -> go.Figure:
    """Creates a horizontal diverging stacked bar chart (with positive and negative values only) using Plotly's go.Bar.

    This type of chart is a variant of the standard stacked bar chart, with bars aligned on a central baseline to
    show both positive and negative values. Each bar is segmented to represent different categories.

    This function is not suitable for diverging stacked bar charts that include a neutral category.

    Inspired by: https://community.plotly.com/t/need-help-in-making-diverging-stacked-bar-charts/34023

    Args:
       data_frame (pd.DataFrame): The data frame for the chart.
       y (str): The name of the categorical column in the data frame to be used for the y-axis (categories)
       category_pos (List[str]): List of column names in the data frame representing positive values. Columns should be
            ordered from least to most positive.
       category_neg (List[str]): List of column names in the DataFrame representing negative values. Columns should be
            ordered from least to most negative.
       color_discrete_map: Optional[Dict[str, str]]: A dictionary mapping category names to color strings.

    Returns:
       go.Figure: A Plotly Figure object representing the horizontal diverging stacked bar chart.
    """
    fig = go.Figure()

    # Add traces for negative categories
    for column in category_neg:
        fig.add_trace(
            go.Bar(
                x=-data_frame[column].values,
                y=data_frame[y],
                orientation="h",
                name=column,
                marker_color=color_discrete_map.get(column, None) if color_discrete_map else None,
            )
        )

    # Add traces for positive categories
    for column in category_pos:
        fig.add_trace(
            go.Bar(
                x=data_frame[column],
                y=data_frame[y],
                orientation="h",
                name=column,
                marker_color=color_discrete_map.get(column, None) if color_discrete_map else None,
            )
        )

    # Update layout and add central baseline
    fig.update_layout(barmode="relative")
    fig.add_vline(x=0, line_width=2, line_color="grey")

    # Update legend order to go from most negative to most positive
    category_order = category_neg[::-1] + category_pos
    for i, category in enumerate(category_order):
        fig.update_traces(legendrank=i, selector=({"name": category}))

    return fig<|MERGE_RESOLUTION|>--- conflicted
+++ resolved
@@ -1,10 +1,7 @@
 """Contains custom charts used inside the dashboard."""
 
-<<<<<<< HEAD
-from typing import Dict, List, Optional
-
-=======
->>>>>>> f2a52c5c
+from typing import Optional
+
 import pandas as pd
 import vizro.plotly.express as px
 from plotly import graph_objects as go
@@ -242,9 +239,9 @@
 def diverging_stacked_bar(
     data_frame,
     y: str,
-    category_pos: List[str],
-    category_neg: List[str],
-    color_discrete_map: Optional[Dict[str, str]] = None,
+    category_pos: list[str],
+    category_neg: list[str],
+    color_discrete_map: Optional[dict[str, str]] = None,
 ) -> go.Figure:
     """Creates a horizontal diverging stacked bar chart (with positive and negative values only) using Plotly's go.Bar.
 
