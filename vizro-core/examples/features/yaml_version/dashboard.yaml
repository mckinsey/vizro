--- conflicted
+++ resolved
@@ -5,11 +5,7 @@
 
           ### Components
 
-<<<<<<< HEAD
-          Main components of vizro include **charts**, **tables**, **cards**, **buttons** and **tabs**.
-=======
-          Main components of vizro include **charts**, **tables**, **cards**, **containers** and **buttons**.
->>>>>>> 13db1b8a
+          Main components of vizro include **charts**, **tables**, **cards**, **containers**, **buttons** and **tabs**.
         href: /graphs
         type: card
       - text: |
@@ -270,45 +266,6 @@
         type: card
     title: Custom Actions
   - components:
-<<<<<<< HEAD
-      - tabs:
-          - title: Tab I
-            type: container
-            components:
-              - type: graph
-                figure:
-                  _target_: bar
-                  data_frame: gapminder_2007
-                  title: Graph 1
-                  x: continent
-                  y: lifeExp
-                  color: continent
-              - type: graph
-                figure:
-                  _target_: box
-                  data_frame: gapminder_2007
-                  title: Graph 2
-                  x: continent
-                  y: lifeExp
-                  color: continent
-          - title: Tab II
-            type: container
-            components:
-              - type: graph
-                figure:
-                  _target_: scatter
-                  data_frame: gapminder_2007
-                  title: Graph 3
-                  x: gdpPercap
-                  y: lifeExp
-                  size: pop
-                  color: continent
-        type: tabs
-    controls:
-      - type: filter
-        column: continent
-    title: Tabs
-=======
       - components:
           - figure:
               _target_: scatter
@@ -344,7 +301,44 @@
         type: container
         title: Container II
     title: Containers
->>>>>>> 13db1b8a
+  - components:
+      - tabs:
+          - title: Tab I
+            type: container
+            components:
+              - type: graph
+                figure:
+                  _target_: bar
+                  data_frame: gapminder_2007
+                  title: Graph 1
+                  x: continent
+                  y: lifeExp
+                  color: continent
+              - type: graph
+                figure:
+                  _target_: box
+                  data_frame: gapminder_2007
+                  title: Graph 2
+                  x: continent
+                  y: lifeExp
+                  color: continent
+          - title: Tab II
+            type: container
+            components:
+              - type: graph
+                figure:
+                  _target_: scatter
+                  data_frame: gapminder_2007
+                  title: Graph 3
+                  x: gdpPercap
+                  y: lifeExp
+                  size: pop
+                  color: continent
+        type: tabs
+  controls:
+    - type: filter
+      column: continent
+  title: Tabs
 navigation:
   nav_selector:
     type: nav_bar
@@ -361,11 +355,8 @@
             - Table
             - Cards
             - Button
-<<<<<<< HEAD
+            - Containers
             - Tabs
-=======
-            - Containers
->>>>>>> 13db1b8a
           Controls:
             - Filters
             - Parameters
