--- conflicted
+++ resolved
@@ -646,13 +646,8 @@
 )
 
 # DASHBOARD -------------------------------------------------------------------
-<<<<<<< HEAD
 components = [graphs, ag_grid, table, cards, button, containers, tabs]
-controls = [filters, parameters]
-=======
-components = [graphs, table, cards, button, containers, tabs]
 controls = [filters, parameters, selectors]
->>>>>>> cccd02a2
 actions = [export_data_action, chart_interaction]
 extensions = [custom_charts, custom_tables, custom_components, custom_actions]
 
@@ -666,13 +661,8 @@
                 vm.NavLink(
                     label="Features",
                     pages={
-<<<<<<< HEAD
                         "Components": ["Graphs", "AG Grid", "Table", "Cards", "Button", "Containers", "Tabs"],
-                        "Controls": ["Filters", "Parameters"],
-=======
-                        "Components": ["Graphs", "Table", "Cards", "Button", "Containers", "Tabs"],
                         "Controls": ["Filters", "Parameters", "Selectors"],
->>>>>>> cccd02a2
                         "Actions": ["Export data", "Chart interaction"],
                         "Extensions": ["Custom Charts", "Custom Tables", "Custom Components", "Custom Actions"],
                     },
