"""Example app to show all features of Vizro."""
from time import sleep
from typing import List, Literal, Optional

import pandas as pd
import plotly.graph_objects as go
from dash import dash_table, html

import vizro.models as vm
import vizro.plotly.express as px
from vizro import Vizro
from vizro.actions import export_data, filter_interaction
from vizro.models.types import capture
from vizro.tables import dash_data_table

iris = px.data.iris()
gapminder_2007 = px.data.gapminder().query("year == 2007")
waterfall_df = pd.DataFrame(
    {
        "measure": ["relative", "relative", "total", "relative", "relative", "total"],
        "x": ["Sales", "Consulting", "Net revenue", "Purchases", "Other expenses", "Profit before tax"],
        "text": ["+60", "+80", "", "-40", "-20", "Total"],
        "y": [60, 80, 0, -40, -20, 0],
    }
)

# HOME ------------------------------------------------------------------------
home = vm.Page(
    title="Homepage",
    layout=vm.Layout(grid=[[0, 1], [2, 3]], row_gap="16px", col_gap="24px"),
    components=[
        vm.Card(
            text="""
                ![](assets/images/icons/line-chart.svg#icon-top)

                ### Components

<<<<<<< HEAD
                Main components of vizro include **charts**, **tables**, **cards**, **buttons** and **tabs**.
=======
                Main components of Vizro include **charts**, **tables**, **cards**, **containers** and **buttons**.
>>>>>>> 13db1b8a
                """,
            href="/graphs",
        ),
        vm.Card(
            text="""
                ![](assets/images/icons/filters.svg#icon-top)

                ### Controls

                Vizro has two different control types **filters** and **parameters**.

                """,
            href="/filters",
        ),
        vm.Card(
            text="""
                ![](assets/images/icons/download.svg#icon-top)

                ### Actions

                Standard predefined actions are made available including **export data** and **filter interactions**.
                """,
            href="/export-data",
        ),
        vm.Card(
            text="""
                ![](assets/images/icons/use-case.svg#icon-top)

                ### Extensions

                Vizro enables customization of **plotly express** and **graph object charts** as well as
                creating custom components based on Dash.
            """,
            href="/custom-charts",
        ),
    ],
)

# COMPONENTS ------------------------------------------------------------------
graphs = vm.Page(
    title="Graphs",
    components=[
        vm.Graph(
            figure=px.scatter_matrix(
                iris, dimensions=["sepal_length", "sepal_width", "petal_length", "petal_width"], color="species"
            ),
        ),
    ],
    controls=[vm.Filter(column="species", selector=vm.Dropdown(title="Species"))],
)

table = vm.Page(
    title="Table",
    components=[
        vm.Table(title="Dash DataTable", figure=dash_data_table(data_frame=gapminder_2007)),
    ],
    controls=[vm.Filter(column="continent")],
)

cards = vm.Page(
    title="Cards",
    components=[
        vm.Card(
            text="""
                # Header level 1 <h1>

                ## Header level 2 <h2>

                ### Header level 3 <h3>

                #### Header level 4 <h4>
            """,
        ),
        vm.Card(
            text="""
                 ### Paragraphs
                 Commodi repudiandae consequuntur voluptatum laborum numquam blanditiis harum quisquam eius sed odit.

                 Fugiat iusto fuga praesentium option, eaque rerum! Provident similique accusantium nemo autem.

                 Obcaecati tenetur iure eius earum ut molestias architecto voluptate aliquam nihil, eveniet aliquid.

                 Culpa officia aut! Impedit sit sunt quaerat, odit, tenetur error, harum nesciunt ipsum debitis quas.
            """,
        ),
        vm.Card(
            text="""
                ### Block Quotes

                >
                > A block quote is a long quotation, indented to create a separate block of text.
                >
            """,
        ),
        vm.Card(
            text="""
                ### Lists

                * Item A
                    * Sub Item 1
                    * Sub Item 2
                * Item B
            """,
        ),
        vm.Card(
            text="""
                ### Emphasis

                This word will be *italic*

                This word will be **bold**

                This word will be _**bold and italic**_
            """,
        ),
    ],
)

button = vm.Page(
    title="Button",
    layout=vm.Layout(grid=[[0], [0], [0], [0], [1]]),
    components=[
        vm.Graph(
            figure=px.scatter(
                iris,
                x="sepal_width",
                y="sepal_length",
                color="species",
                size="petal_length",
            ),
        ),
        vm.Button(
            text="Export data",
            actions=[vm.Action(function=export_data())],
        ),
    ],
    controls=[vm.Filter(column="species", selector=vm.Dropdown(title="Species"))],
)

<<<<<<< HEAD
tabs = vm.Page(
    title="Tabs",
    components=[
        vm.Tabs(
            tabs=[
                vm.Container(
                    title="Tab I",
                    components=[
                        vm.Graph(
                            figure=px.bar(
                                gapminder_2007,
                                title="Graph 1",
                                x="continent",
                                y="lifeExp",
                                color="continent",
                            ),
                        ),
                        vm.Graph(
                            figure=px.box(
                                gapminder_2007,
                                title="Graph 2",
                                x="continent",
                                y="lifeExp",
                                color="continent",
                            ),
                        ),
                    ],
                ),
                vm.Container(
                    title="Tab II",
                    components=[
                        vm.Graph(
                            figure=px.scatter(
                                gapminder_2007,
                                title="Graph 3",
                                x="gdpPercap",
                                y="lifeExp",
                                size="pop",
                                color="continent",
                            ),
                        ),
                    ],
                ),
            ],
        ),
    ],
    controls=[vm.Filter(column="continent")],
=======
containers = vm.Page(
    title="Containers",
    components=[
        vm.Container(
            title="Container I",
            layout=vm.Layout(grid=[[0, 1]]),
            components=[
                vm.Graph(
                    figure=px.scatter(
                        iris, x="sepal_length", y="petal_width", color="species", title="Container I - Scatter"
                    )
                ),
                vm.Graph(
                    figure=px.bar(iris, x="sepal_length", y="sepal_width", color="species", title="Container I - Bar")
                ),
            ],
        ),
        vm.Container(
            title="Container II",
            components=[
                vm.Graph(
                    figure=px.scatter(
                        iris,
                        x="sepal_width",
                        y="sepal_length",
                        color="species",
                        marginal_y="violin",
                        marginal_x="box",
                        title="Container II - Scatter",
                    )
                ),
            ],
        ),
    ],
>>>>>>> 13db1b8a
)

# CONTROLS --------------------------------------------------------------------
filters = vm.Page(
    title="Filters",
    components=[
        vm.Graph(figure=px.scatter(iris, x="sepal_length", y="petal_width", color="species")),
        vm.Graph(id="scatter_chart2", figure=px.scatter(iris, x="petal_length", y="sepal_width", color="species")),
    ],
    controls=[
        vm.Filter(column="species"),
        vm.Filter(column="petal_length", targets=["scatter_chart2"], selector=vm.RangeSlider()),
    ],
)

parameters = vm.Page(
    title="Parameters",
    components=[
        vm.Graph(
            id="scatter_chart_pm",
            figure=px.scatter(
                iris,
                x="sepal_width",
                y="sepal_length",
                color="species",
                size="petal_length",
                color_discrete_map={"setosa": "#00b4ff", "versicolor": "#ff9222"},
            ),
        ),
        vm.Graph(
            id="bar_chart_pm",
            figure=px.bar(
                iris,
                x="sepal_width",
                y="sepal_length",
                color="species",
                color_discrete_map={"setosa": "#00b4ff", "versicolor": "#ff9222"},
            ),
        ),
    ],
    controls=[
        vm.Parameter(
            targets=["scatter_chart_pm.color_discrete_map.virginica", "bar_chart_pm.color_discrete_map.virginica"],
            selector=vm.Dropdown(
                options=["#ff5267", "#3949ab"],
                multi=False,
                value="#3949ab",
            ),
        ),
    ],
)

# ACTIONS ---------------------------------------------------------------------
export_data_action = vm.Page(
    title="Export data",
    components=[
        vm.Graph(
            figure=px.scatter(iris, x="petal_length", y="sepal_length", color="species"),
        ),
        vm.Graph(
            figure=px.histogram(iris, x="petal_length", color="species"),
        ),
        vm.Button(
            text="Export data",
            actions=[vm.Action(function=export_data())],
        ),
    ],
    controls=[
        vm.Filter(column="species"),
    ],
)


chart_interaction = vm.Page(
    title="Chart interaction",
    components=[
        vm.Graph(
            figure=px.box(
                gapminder_2007,
                x="continent",
                y="lifeExp",
                color="continent",
                custom_data=["continent"],
            ),
            actions=[vm.Action(function=filter_interaction(targets=["scatter_relation_2007"]))],
        ),
        vm.Graph(
            id="scatter_relation_2007",
            figure=px.scatter(
                gapminder_2007,
                x="gdpPercap",
                y="lifeExp",
                size="pop",
                color="continent",
            ),
        ),
    ],
)


# CUSTOM CHARTS ------------------------------------------------------------------
@capture("graph")
def scatter_with_line(data_frame, x, y, hline=None, title=None):
    """Custom scatter chart based on px."""
    fig = px.scatter(data_frame=data_frame, x=x, y=y, title=title)
    fig.add_hline(y=hline, line_color="orange")
    return fig


@capture("graph")
def waterfall(data_frame, measure, x, y, text, title=None):
    """Custom waterfall chart based on go."""
    fig = go.Figure()
    fig.add_traces(
        go.Waterfall(
            measure=data_frame[measure],
            x=data_frame[x],
            y=data_frame[y],
            text=data_frame[text],
            decreasing={"marker": {"color": "#ff5267"}},
            increasing={"marker": {"color": "#08bdba"}},
            totals={"marker": {"color": "#00b4ff"}},
        ),
    )
    fig.update_layout(title=title)
    return fig


custom_charts = vm.Page(
    title="Custom Charts",
    components=[
        vm.Graph(
            id="custom_scatter",
            figure=scatter_with_line(
                x="sepal_length",
                y="sepal_width",
                hline=3.5,
                data_frame=iris,
                title="Custom px chart",
            ),
        ),
        vm.Graph(
            id="custom_waterfall",
            figure=waterfall(
                data_frame=waterfall_df, measure="measure", x="x", y="y", text="text", title="Custom go chart"
            ),
        ),
    ],
    controls=[
        vm.Filter(column="petal_width", targets=["custom_scatter"]),
        vm.Filter(
            column="x", targets=["custom_waterfall"], selector=vm.Dropdown(title="Financial categories", multi=True)
        ),
    ],
)


# CUSTOM TABLE ------------------------------------------------------------------
@capture("table")
def my_custom_table(data_frame=None, chosen_columns: Optional[List[str]] = None):
    """Custom table with added logic to filter on chosen columns."""
    columns = [{"name": i, "id": i} for i in chosen_columns]
    defaults = {
        "style_as_list_view": True,
        "style_data": {"border_bottom": "1px solid var(--border-subtle-alpha-01)", "height": "40px"},
        "style_header": {
            "border_bottom": "1px solid var(--state-overlays-selected-hover)",
            "border_top": "1px solid var(--main-container-bg-color)",
            "height": "32px",
        },
    }
    return dash_table.DataTable(data=data_frame.to_dict("records"), columns=columns, **defaults)


custom_tables = vm.Page(
    title="Custom Tables",
    components=[
        vm.Table(
            id="custom_table",
            title="Custom Dash DataTable",
            figure=my_custom_table(
                data_frame=gapminder_2007, chosen_columns=["country", "continent", "lifeExp", "pop", "gdpPercap"]
            ),
        ),
    ],
    controls=[
        vm.Parameter(
            targets=["custom_table.chosen_columns"],
            selector=vm.Dropdown(title="Choose columns", options=gapminder_2007.columns.to_list(), multi=True),
        )
    ],
)


# CUSTOM COMPONENTS -------------------------------------------------------------
# 1. Extend existing components
class TooltipNonCrossRangeSlider(vm.RangeSlider):
    """Custom numeric multi-selector `TooltipNonCrossRangeSlider`."""

    type: Literal["other_range_slider"] = "other_range_slider"

    def build(self):
        """Extend existing component by calling the super build and update properties."""
        range_slider_build_obj = super().build()
        range_slider_build_obj[self.id].allowCross = False
        range_slider_build_obj[self.id].tooltip = {"always_visible": True, "placement": "bottom"}
        return range_slider_build_obj


vm.Filter.add_type("selector", TooltipNonCrossRangeSlider)


# 2. Create new custom component
class Jumbotron(vm.VizroBaseModel):
    """New custom component `Jumbotron`."""

    type: Literal["jumbotron"] = "jumbotron"
    title: str
    subtitle: str
    text: str

    def build(self):
        """Build the new component based on Dash components."""
        return html.Div(
            [
                html.H2(self.title),
                html.H3(self.subtitle),
                html.P(self.text),
            ]
        )


vm.Page.add_type("components", Jumbotron)

custom_components = vm.Page(
    title="Custom Components",
    components=[
        Jumbotron(
            title="Custom component based on new creation",
            subtitle="This is a subtitle to summarize some content.",
            text="This is the main body of text of the Jumbotron.",
        ),
        vm.Graph(
            id="for_custom_chart",
            figure=px.scatter(iris, title="Iris Dataset", x="sepal_length", y="petal_width", color="sepal_width"),
        ),
    ],
    controls=[
        vm.Filter(
            column="sepal_length",
            targets=["for_custom_chart"],
            selector=TooltipNonCrossRangeSlider(title="Custom component based on extension"),
        )
    ],
)


# CUSTOM ACTIONS ---------------------------------------------------------------
@capture("action")
def my_custom_action(t: int):
    """Custom action."""
    sleep(t)


custom_actions = vm.Page(
    title="Custom Actions",
    components=[
        vm.Graph(
            figure=px.scatter(iris, x="sepal_length", y="petal_width", color="species"),
        ),
        vm.Button(
            text="Export data",
            actions=[
                vm.Action(function=export_data()),
                vm.Action(function=my_custom_action(t=2)),
                vm.Action(function=export_data(file_format="xlsx")),
            ],
        ),
    ],
    controls=[vm.Filter(column="species", selector=vm.Dropdown(title="Species"))],
)

# DASHBOARD -------------------------------------------------------------------
<<<<<<< HEAD
components = [graphs, table, cards, button, tabs]
=======
components = [graphs, table, cards, button, containers]
>>>>>>> 13db1b8a
controls = [filters, parameters]
actions = [export_data_action, chart_interaction]
extensions = [custom_charts, custom_tables, custom_components, custom_actions]

dashboard = vm.Dashboard(
    title="Vizro Features",
    pages=[home, *components, *controls, *actions, *extensions],
    navigation=vm.Navigation(
        nav_selector=vm.NavBar(
            items=[
                vm.NavLink(label="Homepage", pages=["Homepage"], icon="Home"),
                vm.NavLink(
                    label="Features",
                    pages={
<<<<<<< HEAD
                        "Components": ["Graphs", "Table", "Cards", "Button", "Tabs"],
=======
                        "Components": ["Graphs", "Table", "Cards", "Button", "Containers"],
>>>>>>> 13db1b8a
                        "Controls": ["Filters", "Parameters"],
                        "Actions": ["Export data", "Chart interaction"],
                        "Extensions": ["Custom Charts", "Custom Tables", "Custom Components", "Custom Actions"],
                    },
                    icon="Library Add",
                ),
            ]
        )
    ),
)

if __name__ == "__main__":
    Vizro().build(dashboard).run()<|MERGE_RESOLUTION|>--- conflicted
+++ resolved
@@ -35,11 +35,7 @@
 
                 ### Components
 
-<<<<<<< HEAD
-                Main components of vizro include **charts**, **tables**, **cards**, **buttons** and **tabs**.
-=======
-                Main components of Vizro include **charts**, **tables**, **cards**, **containers** and **buttons**.
->>>>>>> 13db1b8a
+                Main components of Vizro include **charts**, **tables**, **cards**, **containers**, **buttons** and **tabs**.
                 """,
             href="/graphs",
         ),
@@ -179,55 +175,6 @@
     controls=[vm.Filter(column="species", selector=vm.Dropdown(title="Species"))],
 )
 
-<<<<<<< HEAD
-tabs = vm.Page(
-    title="Tabs",
-    components=[
-        vm.Tabs(
-            tabs=[
-                vm.Container(
-                    title="Tab I",
-                    components=[
-                        vm.Graph(
-                            figure=px.bar(
-                                gapminder_2007,
-                                title="Graph 1",
-                                x="continent",
-                                y="lifeExp",
-                                color="continent",
-                            ),
-                        ),
-                        vm.Graph(
-                            figure=px.box(
-                                gapminder_2007,
-                                title="Graph 2",
-                                x="continent",
-                                y="lifeExp",
-                                color="continent",
-                            ),
-                        ),
-                    ],
-                ),
-                vm.Container(
-                    title="Tab II",
-                    components=[
-                        vm.Graph(
-                            figure=px.scatter(
-                                gapminder_2007,
-                                title="Graph 3",
-                                x="gdpPercap",
-                                y="lifeExp",
-                                size="pop",
-                                color="continent",
-                            ),
-                        ),
-                    ],
-                ),
-            ],
-        ),
-    ],
-    controls=[vm.Filter(column="continent")],
-=======
 containers = vm.Page(
     title="Containers",
     components=[
@@ -262,8 +209,50 @@
             ],
         ),
     ],
->>>>>>> 13db1b8a
-)
+    controls=[vm.Filter(column="continent")],
+)
+
+tab_1 = vm.Container(
+    title="Tab I",
+    components=[
+        vm.Graph(
+            figure=px.bar(
+                gapminder_2007,
+                title="Graph 1",
+                x="continent",
+                y="lifeExp",
+                color="continent",
+            ),
+        ),
+        vm.Graph(
+            figure=px.box(
+                gapminder_2007,
+                title="Graph 2",
+                x="continent",
+                y="lifeExp",
+                color="continent",
+            ),
+        ),
+    ],
+)
+
+tab_2 = vm.Container(
+    title="Tab II",
+    components=[
+        vm.Graph(
+            figure=px.scatter(
+                gapminder_2007,
+                title="Graph 3",
+                x="gdpPercap",
+                y="lifeExp",
+                size="pop",
+                color="continent",
+            ),
+        ),
+    ],
+)
+
+tabs = vm.Page(title="Tabs", components=[vm.Tabs(tabs=[tab_1, tab_2])])
 
 # CONTROLS --------------------------------------------------------------------
 filters = vm.Page(
@@ -546,11 +535,7 @@
 )
 
 # DASHBOARD -------------------------------------------------------------------
-<<<<<<< HEAD
-components = [graphs, table, cards, button, tabs]
-=======
-components = [graphs, table, cards, button, containers]
->>>>>>> 13db1b8a
+components = [graphs, table, cards, button, containers, tabs]
 controls = [filters, parameters]
 actions = [export_data_action, chart_interaction]
 extensions = [custom_charts, custom_tables, custom_components, custom_actions]
@@ -565,11 +550,7 @@
                 vm.NavLink(
                     label="Features",
                     pages={
-<<<<<<< HEAD
-                        "Components": ["Graphs", "Table", "Cards", "Button", "Tabs"],
-=======
-                        "Components": ["Graphs", "Table", "Cards", "Button", "Containers"],
->>>>>>> 13db1b8a
+                        "Components": ["Graphs", "Table", "Cards", "Button", "Containers", "Tabs"],
                         "Controls": ["Filters", "Parameters"],
                         "Actions": ["Export data", "Chart interaction"],
                         "Extensions": ["Custom Charts", "Custom Tables", "Custom Components", "Custom Actions"],
