--- conflicted
+++ resolved
@@ -7,7 +7,6 @@
 import vizro.plotly.express as px
 from flask_caching import Cache
 from vizro import Vizro
-<<<<<<< HEAD
 from vizro.managers import data_manager
 
 df = px.data.iris()
@@ -35,52 +34,7 @@
         vm.Graph(figure=px.scatter("no_expire_data", "sepal_width", "sepal_length")),
     ],
     controls=[vm.Filter(column="species")],
-=======
-from vizro.models.types import capture
 
-gapminder_pos = px.data.gapminder()
-gapminder_neg = px.data.gapminder()
-gapminder_mixed = px.data.gapminder()
-gapminder_neg["lifeExp"] = gapminder_neg["lifeExp"] * (-1)
-gapminder_mixed.loc[:200, "lifeExp"] = gapminder_mixed.loc[:200, "lifeExp"] * (-1)
-
-
-@capture("graph")
-def variable_map(data_frame: pd.DataFrame = None, color: Optional[str] = None, title: Optional[str] = None):
-    """Custom choropleth figure that needs post update calls."""
-    fig = px.choropleth(
-        data_frame,
-        locations="iso_alpha",
-        color=color,
-        hover_name="country",
-        labels={
-            "year": "year",
-            "lifeExp": "Life expectancy",
-            "pop": "Population",
-            "gdpPercap": "GDP per capita",
-        },
-        title="Global development over time",
-    )
-    fig.update_layout(showlegend=False, title=title)
-    fig.update_coloraxes(colorbar={"thickness": 10, "title": {"side": "right"}})
-    return fig
-
-
-page = vm.Page(
-    title="Autocolorscale",
-    layout=vm.Layout(grid=[[0, 1, 2]]),
-    components=[
-        vm.Graph(
-            figure=variable_map(data_frame=gapminder_pos, color="lifeExp", title="Positive Life Expectancy"),
-        ),
-        vm.Graph(
-            figure=variable_map(data_frame=gapminder_neg, color="lifeExp", title="Negative Life Expectancy"),
-        ),
-        vm.Graph(
-            figure=variable_map(data_frame=gapminder_mixed, color="lifeExp", title="Mixed Life Expectancy"),
-        ),
-    ],
->>>>>>> 6834f09c
 )
 dashboard = vm.Dashboard(pages=[page])
 app = Vizro().build(dashboard)
