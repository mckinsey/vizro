"""Example to show dashboard configuration."""

import vizro.models as vm
import vizro.plotly.express as px
from flask_caching import Cache
from vizro import Vizro
from vizro.actions import export_data
from vizro.managers import data_manager


<<<<<<< HEAD
dropdown_column = "Label1"
dropdown_options = ["-- A --", "-- B --", "-- C --"]
=======
# Note need to specify default value if have Filter since that calls data load function
# Then have problem that filter options don't get updated when data source changes
def load_iris_data(points=1, additional_points=1):
    """Load iris data."""
    iris = px.data.iris()
    return iris.sample(points + additional_points)
>>>>>>> 31d706ec


data_manager["iris"] = load_iris_data

# If you want to cache the data on the page_2 differently from page_1, you can define another data_manager entry with
# the same function and assign it to the page_2 graphs. e.g. `data_manager["iris_2"] = load_iris_data`

# SimpleCache
data_manager.cache = Cache(config={"CACHE_TYPE": "SimpleCache"})

# RedisCache
# data_manager.cache = Cache(
#     config={"CACHE_TYPE": "RedisCache", "CACHE_REDIS_HOST": "localhost", "CACHE_REDIS_PORT": 6379}
# )

# Timeout
data_manager["iris"].timeout = 30


# TEST CASE:
# There are 2 Parameters per page that control the number of points and additional points.
# Set all of them to same number and see that the output for all of them will be the same if cache is configured,
# otherwise the output will be different.

page_1 = vm.Page(
    title="My first page",
    components=[
        vm.Graph(
            id="graph_1", figure=px.scatter(data_frame="iris", x="sepal_length", y="petal_width", color="species")
        ),
        vm.Graph(
            id="graph_2", figure=px.scatter(data_frame="iris", x="sepal_length", y="petal_width", color="species")
        ),
        vm.Button(text="Export", actions=[vm.Action(function=export_data())]),
    ],
    controls=[
        vm.Parameter(
            targets=["graph_1.x", "graph_2.x"], selector=vm.RadioItems(options=["sepal_length", "sepal_width"])
        ),
        vm.Parameter(
            targets=["graph_1.data_frame.points", "graph_1.data_frame.additional_points"],
            selector=vm.Slider(title="Graph 1 points / Graph 1 additional_points", min=1, max=10, step=1),
        ),
        vm.Parameter(
            targets=["graph_2.data_frame.points", "graph_2.data_frame.additional_points"],
            selector=vm.Slider(title="Graph 2 points / Graph 2 additional_points", min=1, max=10, step=1),
        ),
        vm.Filter(column="species", selector=vm.Dropdown(options=["setosa", "versicolor", "virginica"])),
    ],
)

page_2 = vm.Page(
    title="My second page",
    components=[
        vm.Graph(
            id="graph_second_1",
            figure=px.scatter(data_frame="iris", x="sepal_length", y="petal_width", color="species"),
        ),
        vm.Graph(
            id="graph_second_2",
            figure=px.scatter(data_frame="iris", x="sepal_length", y="petal_width", color="species"),
        ),
        vm.Button(text="Export", actions=[vm.Action(function=export_data())]),
    ],
    controls=[
        vm.Parameter(
            targets=["graph_second_1.x", "graph_second_2.x"],
            selector=vm.RadioItems(options=["sepal_length", "sepal_width"]),
        ),
        vm.Parameter(
            targets=["graph_second_1.data_frame.points", "graph_second_2.data_frame.points"],
            selector=vm.Slider(title="Graph 1 points / Graph 2 points", min=1, max=10, step=1),
        ),
        vm.Parameter(
            targets=["graph_second_1.data_frame.additional_points", "graph_second_2.data_frame.additional_points"],
            selector=vm.Slider(title="Graph 1 additional_points / Graph 2 additional_points", min=1, max=10, step=1),
        ),
        vm.Filter(column="species", selector=vm.Dropdown(options=["setosa", "versicolor", "virginica"])),
    ],
)

dashboard = vm.Dashboard(pages=[page_1, page_2])

if __name__ == "__main__":
    Vizro().build(dashboard).run()<|MERGE_RESOLUTION|>--- conflicted
+++ resolved
@@ -8,17 +8,13 @@
 from vizro.managers import data_manager
 
 
-<<<<<<< HEAD
-dropdown_column = "Label1"
-dropdown_options = ["-- A --", "-- B --", "-- C --"]
-=======
+
 # Note need to specify default value if have Filter since that calls data load function
 # Then have problem that filter options don't get updated when data source changes
 def load_iris_data(points=1, additional_points=1):
     """Load iris data."""
     iris = px.data.iris()
     return iris.sample(points + additional_points)
->>>>>>> 31d706ec
 
 
 data_manager["iris"] = load_iris_data
