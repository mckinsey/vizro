"""Rough example used by developers."""
<<<<<<< HEAD
from dash import Output, State
from dash import Output, State
=======

from typing import Any, Dict, List, Optional
>>>>>>> 31bd5a34

import vizro.models as vm
import vizro.plotly.express as px
from dash import Output
from vizro import Vizro
from vizro.actions import export_data, filter_interaction
from vizro.managers._model_manager import ModelID
from vizro.models.types import capture
from vizro.tables import dash_ag_grid

df_gapminder = px.data.gapminder().query("year == 2007")
default_card_text = "Click on a cell in the table to filter the scatter plot."


# Just a util function
def _build_card_text_message(grid_cell_clicked: Optional[Dict] = None):
    if grid_cell_clicked:
        return f"""
            "Scatter" plot filtered by:

            column: **{grid_cell_clicked.get('colId')}**

            value: "**{grid_cell_clicked.get('value')}**"
         """
    return default_card_text


# Pure custom action to update card text with grid clicked data.
@capture("action")
def update_card_with_grid_clicked_data(grid_cell_clicked: Optional[Dict] = None):
    return _build_card_text_message(grid_cell_clicked=grid_cell_clicked)


# 1. Overwriting the filter_interaction action by overwriting only the pure_function
# TODO-AV2-OQ: It doesn't seem possible to achieve this, since _action._get_callback_mapping can't reconcile
#  self.inputs (List[States]) and self.function.inputs (Dict[str, List[State]]) at the same time. There is many ways
#  to solve this, but it's not clear which one is the best.
@capture("action")
def overwritten_filter_interactions_1(
<<<<<<< HEAD
    targets: Optional[List[ModelID]] = None,
    grid_cell_clicked: Optional[Dict] = None,
    **inputs: Dict[str, Any]
=======
    targets: Optional[List[ModelID]] = None, card_cellClicked: Optional[Dict] = None, **inputs: Dict[str, Any]
>>>>>>> 31bd5a34
):
    return {
        "card_children": _build_card_text_message(grid_cell_clicked=grid_cell_clicked),
        **filter_interaction.pure_function(targets=targets, **inputs),
    }

<<<<<<< HEAD
# 2. Overwriting the filter_interaction action by inheriting filter_interaction
=======

# 2. Overwriting the filter_interaction action by inheriting FilterInteractionAction
from dash import State
from vizro.actions.filter_interaction_action import FilterInteractionAction
>>>>>>> 31bd5a34

# This also works:
# from vizro.actions.filter_interaction_action import FilterInteractionAction
# class OverwrittenFilterInteractions2(FilterInteractionAction):
class OverwrittenFilterInteractions2(filter_interaction):
    @staticmethod
    def pure_function(targets: list = None, grid_cell_clicked: dict = None, **kwargs):
        return {
            "card_children": _build_card_text_message(grid_cell_clicked=grid_cell_clicked),
            # TODO-AV2-OQ: Is it possible to get rid of 'targets=targets' (and potentially **kwargs) since targets
            #  should already be attached (added as partial arguments) within
            #  super()._post_init (self._arguments["targets"] = targets)?
            **filter_interaction.pure_function(targets=targets, **kwargs),
        }

    @property
    def inputs(self):
        return {
            "grid_cell_clicked": State("underlying_ag_grid", "cellClicked"),
            **super().inputs,
        }

    @property
    def outputs(self):
        return {
            "card_children": Output("card", "children"),
            **super().outputs,
        }


dashboard = vm.Dashboard(
    pages=[
        vm.Page(
            title="Ag Grid - Filter interaction",
            layout=vm.Layout(grid=[[0], [1], [1], [1], [2], [2], [2], [3]]),
            components=[
                vm.Card(
                    id="card",
                    text=default_card_text,
                ),
                vm.AgGrid(
                    id="ag_grid",
                    figure=dash_ag_grid(id="underlying_ag_grid", data_frame=df_gapminder),
                    actions=[
                        # vm.Action(
                        #     id="filter_interaction_action",
                        #     function=filter_interaction(
                        #         targets=[
                        #             "scatter",
                        #             "scatter_from_page_2",
                                # ]
                            # )
                        # ),
                        # Implementing updating card with grid clicked data as the independent action.
                        # vm.Action(
                        #     function=update_card_with_grid_clicked_data(),
                        #     inputs=["underlying_ag_grid.cellClicked"],
                        #     outputs=["card.children"],
                        # ),
                        # Now, let's try to implement updating card text by overwriting the filter_interaction action
                        # 1. Overwriting the filter_interaction action by overwriting only the pure_function
                        # vm.Action(
                        #     function=overwritten_filter_interactions_1(targets=["scatter"]),
                        #     inputs=["underlying_ag_grid.cellClicked"],
                        #     outputs=["card.children"],
                        # ),
                        # 2. Overwriting the filter_interaction action by inheritance.
                        vm.Action(
                            function=OverwrittenFilterInteractions2(targets=["scatter"]),
                        ),
                    ],
                ),
                vm.Graph(
                    id="scatter",
                    figure=px.scatter(
                        df_gapminder,
                        x="gdpPercap",
                        y="lifeExp",
                        size="pop",
                        color="continent",
                    ),
                ),
                vm.Button(
                    text="Export data",
                    actions=[
                        vm.Action(
                            function=export_data(
                                targets=[
                                    "scatter",
                                    # "scatter_from_page_2",
                                ]
                            )
                        ),
                    ],
                ),
            ],
            controls=[
                # TODO-AV2-TICKET-NEW: Overwrite filter function so it cancels the card.children changes too.
                # TODO-AV2-TICKET-CREATED: Attach the 'update_card_with_grid_clicked_data' action after
                #  the default filter action.
                vm.Filter(targets=["scatter"], column="continent"),
                vm.Parameter(targets=["scatter.x"], selector=vm.RadioItems(options=["gdpPercap", "lifeExp"])),
            ],
            # TODO-AV2-TICKET-CREATED: Try to attach the custom action that clicks data after the update_figures action.
        ),
        vm.Page(
            title="Page 2",
            components=[
                vm.Graph(
                    id="scatter_from_page_2",
                    figure=px.scatter(df_gapminder, x="gdpPercap", y="lifeExp", color="continent"),
                ),
            ],
            controls=[vm.Filter(column="continent")],
        ),
    ]
)

if __name__ == "__main__":
    Vizro().build(dashboard).run()<|MERGE_RESOLUTION|>--- conflicted
+++ resolved
@@ -1,11 +1,7 @@
 """Rough example used by developers."""
-<<<<<<< HEAD
 from dash import Output, State
-from dash import Output, State
-=======
 
 from typing import Any, Dict, List, Optional
->>>>>>> 31bd5a34
 
 import vizro.models as vm
 import vizro.plotly.express as px
@@ -45,27 +41,14 @@
 #  to solve this, but it's not clear which one is the best.
 @capture("action")
 def overwritten_filter_interactions_1(
-<<<<<<< HEAD
-    targets: Optional[List[ModelID]] = None,
-    grid_cell_clicked: Optional[Dict] = None,
-    **inputs: Dict[str, Any]
-=======
     targets: Optional[List[ModelID]] = None, card_cellClicked: Optional[Dict] = None, **inputs: Dict[str, Any]
->>>>>>> 31bd5a34
 ):
     return {
         "card_children": _build_card_text_message(grid_cell_clicked=grid_cell_clicked),
         **filter_interaction.pure_function(targets=targets, **inputs),
     }
 
-<<<<<<< HEAD
-# 2. Overwriting the filter_interaction action by inheriting filter_interaction
-=======
-
 # 2. Overwriting the filter_interaction action by inheriting FilterInteractionAction
-from dash import State
-from vizro.actions.filter_interaction_action import FilterInteractionAction
->>>>>>> 31bd5a34
 
 # This also works:
 # from vizro.actions.filter_interaction_action import FilterInteractionAction
