--- conflicted
+++ resolved
@@ -1,6 +1,5 @@
 """Rough example used by developers."""
 
-<<<<<<< HEAD
 import pandas as pd
 import vizro.models as vm
 import vizro.plotly.express as px
@@ -9,12 +8,6 @@
 from vizro.models._components.form._user_input import UserInput
 from vizro.models.types import capture
 from vizro.tables import dash_data_table
-=======
-import dash_bootstrap_components as dbc
-import vizro.models as vm
-import vizro.plotly.express as px
-from vizro import Vizro
->>>>>>> 3d0136a5
 
 iris = px.data.iris()
 
@@ -56,7 +49,6 @@
     ],
 )
 
-<<<<<<< HEAD
 # CREATE FAKE DATA
 column = [1, 1, 1, 1, 1, 2, 2, 2, 2, 2, 3, 3, 3, 3, 3, 4, 4, 4, 4, 4]
 row = [1, 2, 3, 4, 5, 1, 2, 3, 4, 5, 1, 2, 3, 4, 5, 1, 2, 3, 4, 5]
@@ -146,9 +138,6 @@
 )
 
 dashboard = vm.Dashboard(pages=[page_1, page_2])
-=======
-dashboard = vm.Dashboard(pages=[cards, graph], navigation=vm.Navigation(nav_selector=vm.NavBar()))
->>>>>>> 3d0136a5
 
 if __name__ == "__main__":
     Vizro(external_stylesheets=[dbc.themes.BOOTSTRAP]).build(dashboard).run()