--- conflicted
+++ resolved
@@ -1,13 +1,9 @@
 """Dev app to try things out."""
 
-<<<<<<< HEAD
 import numpy as np
-=======
->>>>>>> b7d7bdb3
 import vizro.models as vm
 import vizro.plotly.express as px
 from vizro import Vizro
-<<<<<<< HEAD
 from vizro.plotly.express import px
 from vizro.tables import dash_data_table
 
@@ -47,25 +43,7 @@
     ],
     controls=[vm.Filter(column="continent")],
 )
-=======
-from vizro.actions import export_data
 
-df = px.data.gapminder()
-
-vm.Page.add_type("controls", vm.Button)
-
-page = vm.Page(
-    title="Export from control panel",
-    components=[
-        vm.Graph(id="scatter_graph", figure=px.scatter(data_frame=df, x="gdpPercap", y="lifeExp", color="continent")),
-    ],
-    controls=[
-        vm.Filter(column="continent"),
-        vm.Button(text="Export", actions=[vm.Action(function=export_data())]),
-    ],
-)
-
->>>>>>> b7d7bdb3
 dashboard = vm.Dashboard(pages=[page])
 
 if __name__ == "__main__":
