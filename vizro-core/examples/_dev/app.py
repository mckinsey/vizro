--- conflicted
+++ resolved
@@ -315,7 +315,6 @@
     ],
 )
 
-<<<<<<< HEAD
 dashboard = vm.Dashboard(
     title="Dashboard Title",
     pages=[
@@ -327,9 +326,6 @@
         tabs_without_charts,
     ],
 )
-=======
-dashboard = vm.Dashboard(title="Dashboard Title", pages=[table_and_container])
->>>>>>> 9bbc6b31
 
 if __name__ == "__main__":
     Vizro().build(dashboard).run()