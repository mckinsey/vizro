--- conflicted
+++ resolved
@@ -3,15 +3,9 @@
 import vizro.models as vm
 import vizro.plotly.express as px
 from vizro import Vizro
-<<<<<<< HEAD
-=======
-from vizro.actions import export_data, filter_interaction
-from vizro.tables import dash_data_table
->>>>>>> fc31d63f
 
 gapminder = px.data.gapminder()
 
-<<<<<<< HEAD
 child_container_one = vm.Container(
     title="Container I",
     layout=vm.Layout(grid=[[0, 1], [2, 2]]),
@@ -85,325 +79,6 @@
 )
 
 dashboard = vm.Dashboard(pages=[page])
-=======
-single_tabs = vm.Page(
-    title="Single Tabs",
-    components=[
-        vm.Tabs(
-            tabs=[
-                vm.Container(
-                    title="Tab I",
-                    components=[
-                        vm.Graph(
-                            id="graph_3",
-                            figure=px.scatter(
-                                gapminder,
-                                title="Graph_4",
-                                x="gdpPercap",
-                                y="lifeExp",
-                                size="pop",
-                                color="continent",
-                            ),
-                        ),
-                        vm.Graph(
-                            id="bar_relation_2007",
-                            figure=px.box(
-                                gapminder,
-                                x="continent",
-                                y="lifeExp",
-                                color="continent",
-                                custom_data=["continent"],
-                            ),
-                            actions=[vm.Action(function=filter_interaction(targets=["scatter_relation_2007"]))],
-                        ),
-                    ],
-                ),
-                vm.Container(
-                    title="Tab II",
-                    components=[
-                        vm.Graph(
-                            id="graph_4",
-                            figure=px.box(
-                                gapminder,
-                                title="Graph_5",
-                                x="continent",
-                                y="lifeExp",
-                                color="continent",
-                            ),
-                        ),
-                        vm.Graph(
-                            id="scatter_relation_2007",
-                            figure=px.scatter(
-                                gapminder,
-                                x="gdpPercap",
-                                y="lifeExp",
-                                size="pop",
-                                color="continent",
-                            ),
-                        ),
-                    ],
-                ),
-            ],
-        ),
-    ],
-    controls=[
-        vm.Filter(column="continent"),
-    ],
-)
-
-
-single_tabs_action = vm.Page(
-    title="Single Tabs - with action",
-    components=[
-        vm.Tabs(
-            tabs=[
-                vm.Container(
-                    title="Tab I Table",
-                    components=[
-                        vm.Table(
-                            figure=dash_data_table(
-                                id="dash_datatable-1",
-                                data_frame=gapminder,
-                            ),
-                        ),
-                        vm.Button(
-                            text="Export data",
-                            actions=[
-                                vm.Action(function=export_data()),
-                            ],
-                        ),
-                    ],
-                )
-            ]
-        ),
-    ],
-    controls=[
-        vm.Filter(column="continent"),
-    ],
-)
-
-tabs_and_component = vm.Page(
-    title="Tabs and Component",
-    components=[
-        vm.Graph(
-            figure=px.box(
-                gapminder,
-                title="Graph_5",
-                x="continent",
-                y="lifeExp",
-                color="continent",
-            ),
-        ),
-        vm.Tabs(
-            tabs=[
-                vm.Container(
-                    title="Tab I Table",
-                    components=[
-                        vm.Table(
-                            figure=dash_data_table(
-                                id="dash_datatable-1",
-                                data_frame=gapminder,
-                            ),
-                        ),
-                    ],
-                )
-            ]
-        ),
-    ],
-    controls=[
-        vm.Filter(column="continent"),
-    ],
-)
-
-
-multiple_tabs = vm.Page(
-    title="Multiple Tabs",
-    components=[
-        vm.Tabs(
-            tabs=[
-                vm.Container(
-                    title="Tab 1 container 1",
-                    components=[
-                        vm.Graph(
-                            figure=px.scatter(
-                                gapminder,
-                                title="Graph_44",
-                                x="gdpPercap",
-                                y="lifeExp",
-                                size="pop",
-                                color="continent",
-                            ),
-                        ),
-                    ],
-                ),
-                vm.Container(
-                    title="Tab 1 container 2",
-                    components=[
-                        vm.Graph(
-                            figure=px.scatter(
-                                gapminder,
-                                title="Graph_441",
-                                x="gdpPercap",
-                                y="lifeExp",
-                                size="pop",
-                                color="continent",
-                            ),
-                        ),
-                    ],
-                ),
-            ],
-        ),
-        vm.Tabs(
-            tabs=[
-                vm.Container(
-                    title="Tab 2 container",
-                    components=[
-                        vm.Graph(
-                            figure=px.scatter(
-                                gapminder,
-                                title="Graph_45",
-                                x="gdpPercap",
-                                y="lifeExp",
-                                size="pop",
-                                color="continent",
-                            ),
-                        ),
-                    ],
-                ),
-                vm.Container(
-                    title="Tab 2 container 2",
-                    components=[
-                        vm.Graph(
-                            figure=px.scatter(
-                                gapminder,
-                                title="Graph_451",
-                                x="gdpPercap",
-                                y="lifeExp",
-                                size="pop",
-                                color="continent",
-                            ),
-                        ),
-                    ],
-                ),
-            ],
-        ),
-    ],
-)
-
-
-tabs_with_nested_containers = vm.Page(
-    title="Tabs with nested containers",
-    components=[
-        vm.Tabs(
-            tabs=[
-                vm.Container(
-                    title="Tab 1",
-                    components=[
-                        vm.Container(
-                            title="Nested Container Title",
-                            components=[
-                                vm.Graph(
-                                    figure=px.scatter(
-                                        gapminder,
-                                        title="Graph_441",
-                                        x="gdpPercap",
-                                        y="lifeExp",
-                                        size="pop",
-                                        color="continent",
-                                    ),
-                                ),
-                            ],
-                        ),
-                    ],
-                ),
-            ],
-        ),
-        vm.Container(
-            title="Container Title",
-            components=[
-                vm.Graph(
-                    figure=px.scatter(
-                        gapminder,
-                        title="Graph_45",
-                        x="gdpPercap",
-                        y="lifeExp",
-                        size="pop",
-                        color="continent",
-                    )
-                )
-            ],
-        ),
-    ],
-)
-
-tabs_without_charts = vm.Page(
-    title="Tabs without Graphs",
-    components=[
-        vm.Tabs(
-            tabs=[
-                vm.Container(
-                    title="Tab I",
-                    components=[
-                        vm.Table(
-                            figure=dash_data_table(
-                                id="dash_datatable-single",
-                                data_frame=gapminder,
-                            ),
-                        ),
-                        vm.Graph(
-                            figure=px.box(
-                                gapminder,
-                                x="continent",
-                                y="lifeExp",
-                                color="continent",
-                                custom_data=["continent"],
-                            ),
-                        ),
-                    ],
-                ),
-                vm.Container(
-                    title="Tab II",
-                    components=[
-                        vm.Card(
-                            text="""
-                                ![](assets/images/icons/collections.svg#icon-top)
-
-                                ### Continent Summary
-
-                                Summarizing the main findings for each continent.
-                            """,
-                        ),
-                        vm.Graph(
-                            figure=px.box(
-                                gapminder,
-                                title="Graph_5",
-                                x="continent",
-                                y="lifeExp",
-                                color="continent",
-                            ),
-                        ),
-                    ],
-                ),
-            ],
-        ),
-    ],
-    controls=[
-        vm.Filter(column="continent"),
-    ],
-)
-
-dashboard = vm.Dashboard(
-    title="Dashboard Title",
-    pages=[
-        single_tabs,
-        single_tabs_action,
-        tabs_and_component,
-        multiple_tabs,
-        tabs_with_nested_containers,
-        tabs_without_charts,
-    ],
-)
->>>>>>> fc31d63f
 
 if __name__ == "__main__":
     Vizro().build(dashboard).run()