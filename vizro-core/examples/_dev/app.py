<<<<<<< HEAD
=======
"""Example to show dashboard configuration."""

import random
import string

import numpy as np
import pandas as pd
>>>>>>> decf2aff
import vizro.models as vm
import vizro.plotly.express as px
from vizro import Vizro
from vizro.tables import dash_ag_grid

df = px.data.gapminder()

cellStyle = {
    "styleConditions": [
        {
            "condition": "params.value < 1045",
            "style": {"backgroundColor": "#ff9222"},
        },
        {
            "condition": "params.value >= 1045 && params.value <= 4095",
            "style": {"backgroundColor": "#de9e75"},
        },
        {
            "condition": "params.value > 4095 && params.value <= 12695",
            "style": {"backgroundColor": "#aaa9ba"},
        },
        {
            "condition": "params.value > 12695",
            "style": {"backgroundColor": "#00b4ff"},
        },
    ]
}

columnDefs = [
    {"field": "country"},
    {"field": "continent"},
    {"field": "year"},
    {
        "field": "lifeExp",
        "valueFormatter": {"function": "d3.format('.1f')(params.value)"},
    },
    {
        "field": "gdpPercap",
        "valueFormatter": {"function": "d3.format('$,.1f')(params.value)"},
        "cellStyle": cellStyle,
    },
    {
        "field": "pop",
        "valueFormatter": {"function": "d3.format(',.0f')(params.value)"},
    },
]

page = vm.Page(
    title="Example of Modified Dash AG Grid",
    components=[
        vm.AgGrid(
            title="Modified Dash AG Grid",
            figure=dash_ag_grid(
                data_frame=df,
<<<<<<< HEAD
                columnDefs=columnDefs,
                defaultColDef={"resizable": False, "filter": False, "editable": True},
=======
                columns=[{"id": col, "name": col} for col in df.columns],
                sort_action="native",
                style_cell={"textAlign": "left"},
            ),
            actions=[vm.Action(function=filter_interaction(targets=["line_country"]))],
        ),
        vm.Graph(
            id="line_country",
            figure=px.line(
                df_concat,
                title="Country vs. Continent",
                x="year",
                y="gdpPercap",
                color="color",
                labels={"year": "Year", "data": "Data", "gdpPercap": "GDP per capita"},
                color_discrete_map={"Country": "#afe7f9", "Continent": "#003875"},
                markers=True,
                hover_name="country",
            ),
        ),
        vm.Button(
            text="Export data",
            actions=[
                vm.Action(
                    function=export_data(
                        targets=["line_country"],
                    )
                ),
            ],
        ),
    ],
    controls=[
        vm.Filter(column="continent", selector=vm.Dropdown(value="Europe", multi=False, title="Select continent")),
        vm.Filter(column="year", selector=vm.RangeSlider(title="Select timeframe", step=1, marks=None)),
        vm.Parameter(
            targets=["line_country.y"],
            selector=vm.RadioItems(options=["lifeExp", "gdpPercap", "pop"], value="gdpPercap", title="Choose y-axis"),
        ),
    ],
)


df2 = px.data.stocks()
df2["date_as_datetime"] = pd.to_datetime(df2["date"])
df2["date_str"] = df2["date"].astype("str")
df2["perc_from_float"] = np.random.rand(len(df2))
df2["random"] = np.random.uniform(-100000.000, 100000.000, len(df2))

grid_standard = vm.Page(
    title="AG Grid Default",
    components=[
        vm.AgGrid(
            figure=dash_ag_grid(
                id="dash_ag_grid_2",
                data_frame=df2,
            ),
        ),
    ],
)

grid_custom = vm.Page(
    title="AG Grid Custom",
    components=[
        vm.AgGrid(
            figure=dash_ag_grid(
                id="dash_ag_grid_3",
                data_frame=df2,
                columnDefs=[
                    {"field": "AAPL", "headerName": "Format Dollar", "cellDataType": "dollar"},
                    {"field": "AAPL", "headerName": "Format Euro", "cellDataType": "euro"},
                    {"field": "random", "headerName": "Format Numeric", "cellDataType": "numeric"},
                    {"field": "perc_from_float", "headerName": "Format Percent", "cellDataType": "percent"},
                    {
                        "field": "perc_from_float",
                        "headerName": "custom format",
                        "valueFormatter": {"function": "d3.format('.^30')(params.value)"},
                    },
                ],
                defaultColDef={"editable": True},
                # dashGridOptions = {"pagination": False},
>>>>>>> decf2aff
            ),
        )
    ],
)

<<<<<<< HEAD
dashboard = vm.Dashboard(pages=[page])

Vizro().build(dashboard).run()
=======
num_rows = 10
num_columns = 20
column_names = ["Column_" + str(i) for i in range(num_columns)]
data = {}
for column in column_names:
    data[column] = ["".join(random.choices(string.ascii_letters, k=random.randint(5, 15))) for _ in range(num_rows)]
df_long = pd.DataFrame(data)

grid_long = vm.Page(
    title="AG Grid Long",
    components=[
        vm.AgGrid(figure=dash_ag_grid(id="dash_ag_grid_4", data_frame=df_long)),
    ],
)

table_long = vm.Page(
    title="Table Long",
    components=[
        vm.Table(figure=dash_data_table(id="dash_table_5", data_frame=df_long)),
    ],
)


dashboard = vm.Dashboard(
    pages=[grid_interaction, grid_standard, grid_custom, grid_long, table_long],
)

if __name__ == "__main__":
    Vizro().build(dashboard).run()
>>>>>>> decf2aff
<|MERGE_RESOLUTION|>--- conflicted
+++ resolved
@@ -1,5 +1,3 @@
-<<<<<<< HEAD
-=======
 """Example to show dashboard configuration."""
 
 import random
@@ -7,65 +5,42 @@
 
 import numpy as np
 import pandas as pd
->>>>>>> decf2aff
 import vizro.models as vm
 import vizro.plotly.express as px
 from vizro import Vizro
-from vizro.tables import dash_ag_grid
+from vizro.actions import export_data, filter_interaction
+from vizro.tables import dash_ag_grid, dash_data_table
 
 df = px.data.gapminder()
+df_mean = (
+    df.groupby(by=["continent", "year"]).agg({"lifeExp": "mean", "pop": "mean", "gdpPercap": "mean"}).reset_index()
+)
 
-cellStyle = {
-    "styleConditions": [
-        {
-            "condition": "params.value < 1045",
-            "style": {"backgroundColor": "#ff9222"},
-        },
-        {
-            "condition": "params.value >= 1045 && params.value <= 4095",
-            "style": {"backgroundColor": "#de9e75"},
-        },
-        {
-            "condition": "params.value > 4095 && params.value <= 12695",
-            "style": {"backgroundColor": "#aaa9ba"},
-        },
-        {
-            "condition": "params.value > 12695",
-            "style": {"backgroundColor": "#00b4ff"},
-        },
-    ]
-}
+df_transformed = df.copy()
+df_transformed["lifeExp"] = df.groupby(by=["continent", "year"])["lifeExp"].transform("mean")
+df_transformed["gdpPercap"] = df.groupby(by=["continent", "year"])["gdpPercap"].transform("mean")
+df_transformed["pop"] = df.groupby(by=["continent", "year"])["pop"].transform("sum")
+df_concat = pd.concat([df_transformed.assign(color="Continent Avg."), df.assign(color="Country")], ignore_index=True)
 
-columnDefs = [
-    {"field": "country"},
-    {"field": "continent"},
-    {"field": "year"},
-    {
-        "field": "lifeExp",
-        "valueFormatter": {"function": "d3.format('.1f')(params.value)"},
-    },
-    {
-        "field": "gdpPercap",
-        "valueFormatter": {"function": "d3.format('$,.1f')(params.value)"},
-        "cellStyle": cellStyle,
-    },
-    {
-        "field": "pop",
-        "valueFormatter": {"function": "d3.format(',.0f')(params.value)"},
-    },
-]
 
-page = vm.Page(
-    title="Example of Modified Dash AG Grid",
+grid_interaction = vm.Page(
+    title="AG Grid and Table Interaction",
     components=[
         vm.AgGrid(
-            title="Modified Dash AG Grid",
+            id="table_country_new",
+            title="Click on a cell",
             figure=dash_ag_grid(
+                id="dash_ag_grid_1",
+                data_frame=px.data.gapminder(),
+            ),
+            actions=[vm.Action(function=filter_interaction(targets=["line_country"]))],
+        ),
+        vm.Table(
+            id="table_country",
+            title="Click on a cell",
+            figure=dash_data_table(
+                id="dash_data_table_country",
                 data_frame=df,
-<<<<<<< HEAD
-                columnDefs=columnDefs,
-                defaultColDef={"resizable": False, "filter": False, "editable": True},
-=======
                 columns=[{"id": col, "name": col} for col in df.columns],
                 sort_action="native",
                 style_cell={"textAlign": "left"},
@@ -146,17 +121,11 @@
                 ],
                 defaultColDef={"editable": True},
                 # dashGridOptions = {"pagination": False},
->>>>>>> decf2aff
             ),
-        )
+        ),
     ],
 )
 
-<<<<<<< HEAD
-dashboard = vm.Dashboard(pages=[page])
-
-Vizro().build(dashboard).run()
-=======
 num_rows = 10
 num_columns = 20
 column_names = ["Column_" + str(i) for i in range(num_columns)]
@@ -185,5 +154,4 @@
 )
 
 if __name__ == "__main__":
-    Vizro().build(dashboard).run()
->>>>>>> decf2aff
+    Vizro().build(dashboard).run()