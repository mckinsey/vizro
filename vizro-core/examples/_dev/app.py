<<<<<<< HEAD
=======
"""Example to show dashboard configuration."""

import vizro.models as vm
import vizro.plotly.express as px
from vizro import Vizro
from vizro.tables import dash_ag_grid, dash_data_table

df = px.data.iris()

page = vm.Page(
    title="My first dashboard",
    components=[
        vm.Graph(
            id="scatter_chart",
            figure=px.scatter(df, x="sepal_length", y="petal_width", color="species", title="Title - Plotly Chart"),
        ),
        vm.AgGrid(title="Title - AG Grid", figure=dash_ag_grid(data_frame=df)),
        vm.Table(title="Title - DataTable", figure=dash_data_table(data_frame=df)),
    ],
    controls=[
        vm.Filter(column="species", selector=vm.Dropdown(value=["ALL"])),
    ],
)

dashboard = vm.Dashboard(pages=[page])

if __name__ == "__main__":
    Vizro().build(dashboard).run()
>>>>>>> c043276d
<|MERGE_RESOLUTION|>--- conflicted
+++ resolved
@@ -1,5 +1,3 @@
-<<<<<<< HEAD
-=======
 """Example to show dashboard configuration."""
 
 import vizro.models as vm
@@ -27,5 +25,4 @@
 dashboard = vm.Dashboard(pages=[page])
 
 if __name__ == "__main__":
-    Vizro().build(dashboard).run()
->>>>>>> c043276d
+    Vizro().build(dashboard).run()