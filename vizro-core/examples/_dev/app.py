--- conflicted
+++ resolved
@@ -5,39 +5,29 @@
 
 from vizro.managers import data_manager
 
-def load_iris_data():
+
+def load_iris_data(number_of_points=10):
     iris = px.data.iris()
-    return iris.sample(50)
+    return iris.sample(number_of_points)
+
 
 data_manager["iris"] = load_iris_data
 
 page = vm.Page(
     title="Update the chart on page refresh",
     components=[
-<<<<<<< HEAD
-        vm.Graph(figure=px.box("iris", x="species", y="petal_width", color="species"))
-=======
-        vm.Table(
-            title="Table",
-            figure=dash_data_table(
-                data_frame=df,
-                columns=[
-                    {"name": i, "id": i, "presentation": "dropdown"} if i == dropdown_column else {"name": i, "id": i}
-                    for i in df.columns
-                ],
-                editable=True,
-                dropdown={
-                    dropdown_column: {
-                        "options": [{"label": i, "value": i} for i in dropdown_options],
-                        "clearable": False,
-                    },
-                },
-            ),
+        vm.Graph(id="graph", figure=px.box("iris", x="species", y="petal_width", color="species"))
+    ],
+    controls=[
+        vm.Parameter(
+            targets=["graph.data_frame.number_of_points"],
+            selector=vm.Slider(min=1, max=20, step=1, value=10)
         ),
->>>>>>> fcbb8b67
+        vm.Filter(column="species"),
     ],
 )
 
 dashboard = vm.Dashboard(pages=[page])
 
-Vizro().build(dashboard).run()+if __name__ == "__main__":
+    Vizro().build(dashboard).run()