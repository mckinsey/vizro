"""Dev example of a Dash AG Grid."""

import vizro.models as vm
import vizro.plotly.express as px
from vizro import Vizro
from vizro.tables import dash_ag_grid

df = px.data.gapminder()
<<<<<<< HEAD
=======
df_mean = (
    df.groupby(by=["continent", "year"]).agg({"lifeExp": "mean", "pop": "mean", "gdpPercap": "mean"}).reset_index()
)

df_transformed = df.copy()
df_transformed["lifeExp"] = df.groupby(by=["continent", "year"])["lifeExp"].transform("mean")
df_transformed["gdpPercap"] = df.groupby(by=["continent", "year"])["gdpPercap"].transform("mean")
df_transformed["pop"] = df.groupby(by=["continent", "year"])["pop"].transform("sum")
df_concat = pd.concat([df_transformed.assign(color="Continent Avg."), df.assign(color="Country")], ignore_index=True)


grid_interaction = vm.Page(
    title="AG Grid and Table Interaction",
    components=[
        vm.AgGrid(
            id="table_country_new",
            title="Click on a cell",
            figure=dash_ag_grid(
                id="dash_ag_grid_1",
                data_frame=px.data.gapminder(),
            ),
        ),
    ],
)


df2 = px.data.stocks()
df2["date_as_datetime"] = pd.to_datetime(df2["date"])
df2["date_str"] = df2["date"].astype("str")
df2["perc_from_float"] = np.random.rand(len(df2))
df2["random"] = np.random.uniform(-100000.000, 100000.000, len(df2))

grid_standard = vm.Page(
    title="AG Grid Default",
    components=[
        vm.AgGrid(
            title="AG Grid - Default",
            figure=dash_ag_grid(
                data_frame=df2,
            ),
        ),
    ],
)
>>>>>>> b06e002b

page = vm.Page(
    title="Example of a Dash AG Grid",
    components=[
        vm.AgGrid(title="Dash AG Grid", figure=dash_ag_grid(data_frame=df)),
    ],
    controls=[vm.Filter(column="continent")],
)
dashboard = vm.Dashboard(pages=[page])

Vizro().build(dashboard).run()<|MERGE_RESOLUTION|>--- conflicted
+++ resolved
@@ -1,13 +1,16 @@
-"""Dev example of a Dash AG Grid."""
+"""Example to show dashboard configuration."""
 
+import random
+import string
+
+import numpy as np
+import pandas as pd
 import vizro.models as vm
 import vizro.plotly.express as px
 from vizro import Vizro
-from vizro.tables import dash_ag_grid
+from vizro.tables import dash_ag_grid, dash_data_table
 
 df = px.data.gapminder()
-<<<<<<< HEAD
-=======
 df_mean = (
     df.groupby(by=["continent", "year"]).agg({"lifeExp": "mean", "pop": "mean", "gdpPercap": "mean"}).reset_index()
 )
@@ -51,15 +54,59 @@
         ),
     ],
 )
->>>>>>> b06e002b
 
-page = vm.Page(
-    title="Example of a Dash AG Grid",
+grid_custom = vm.Page(
+    title="AG Grid Custom",
     components=[
-        vm.AgGrid(title="Dash AG Grid", figure=dash_ag_grid(data_frame=df)),
+        vm.AgGrid(
+            title="Custom AG Grid",
+            figure=dash_ag_grid(
+                id="dash_ag_grid_3",
+                data_frame=df2,
+                columnDefs=[
+                    {"field": "AAPL", "headerName": "Format Dollar", "cellDataType": "dollar"},
+                    {"field": "AAPL", "headerName": "Format Euro", "cellDataType": "euro"},
+                    {"field": "random", "headerName": "Format Numeric", "cellDataType": "numeric"},
+                    {"field": "perc_from_float", "headerName": "Format Percent", "cellDataType": "percent"},
+                    {
+                        "field": "perc_from_float",
+                        "headerName": "custom format",
+                        "valueFormatter": {"function": "d3.format('.^30')(params.value)"},
+                    },
+                ],
+                defaultColDef={"editable": True},
+                # dashGridOptions = {"pagination": False},
+            ),
+        ),
     ],
-    controls=[vm.Filter(column="continent")],
 )
-dashboard = vm.Dashboard(pages=[page])
 
-Vizro().build(dashboard).run()+num_rows = 100
+num_columns = 20
+column_names = ["Column_" + str(i) for i in range(num_columns)]
+data = {}
+for column in column_names:
+    data[column] = ["".join(random.choices(string.ascii_letters, k=random.randint(5, 15))) for _ in range(num_rows)]
+df_long = pd.DataFrame(data)
+
+grid_long = vm.Page(
+    title="AG Grid Long",
+    components=[
+        vm.AgGrid(figure=dash_ag_grid(id="dash_ag_grid_4", data_frame=df_long), title="AG Grid - long"),
+    ],
+)
+
+table_long = vm.Page(
+    title="Table Long",
+    components=[
+        vm.Table(figure=dash_data_table(id="dash_table_5", data_frame=df_long)),
+    ],
+)
+
+
+dashboard = vm.Dashboard(
+    pages=[grid_interaction, grid_standard, grid_custom, grid_long, table_long],
+)
+
+if __name__ == "__main__":
+    Vizro().build(dashboard).run()