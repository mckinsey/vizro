"""To try out the PR."""

<<<<<<< HEAD
import pandas as pd
import vizro.models as vm
import vizro.plotly.express as px
from vizro import Vizro
from vizro.tables import dash_ag_grid

# DATA
data = {
    "this_is_a_really_long_column_name_0": [
        "sdfjalskdfnaksnfa;sldknfalksdnfl;kasdnfl;kasndflkasdf",
        "sdfjalskdfnaksnfa;sldknfalksdnfl;kasdnfl;kasndflkasdf",
        "sdfjalskdfnaksnfa;sldknfalksdnfl;kasdnfl;kasndflkasdf",
    ],
    "short_col_name": [4, 5, 6],
    "this_is_a_really_long_column_name_2": [
        "sdfjalskdfnaksnfa;sldknfalksdnfl;kasdnfl;kasndflkasdf",
        "sdfjalskdfnaksnfa;sldknfalksdnfl;kasdnfl;kasndflkasdf",
        "sdfjalskdfnaksnfa;sldknfalksdnfl;kasdnfl;kasndflkasdf",
    ],
    "short": [10, 11, 12],
    "this_is_a_really_long_column_name_4": [
        "sdfjalskdfnaksnfa;sldknfalksdnfl;kasdnfl;kasndflkasdf",
        "sdfjalskdfnaksnfa;sldknfalksdnfl;kasdnfl;kasndflkasdf",
        "sdfjalskdfnaksnfa;sldknfalksdnfl;kasdnfl;kasndflkasdf",
    ],
    "this_is_a_really_long_column_name_6": [
        "sdfjalskdfnaksnfa;sldknfalksdnfl;kasdnfl;kasndflkasdf",
        "sdfjalskdfnaksnfa;sldknfalksdnfl;kasdnfl;kasndflkasdf",
        "sdfjalskdfnaksnfa;sldknfalksdnfl;kasdnfl;kasndflkasdf",
    ],
    "short4": [10, 11, 12],
    "this_is_a_really_long_column_name_7": [13, 14, 15],
}

df = pd.DataFrame(data)
=======
import vizro.models as vm
import vizro.plotly.express as px
from vizro import Vizro
>>>>>>> 5a531cba

# df = px.data.gapminder()

page = vm.Page(
    title="Example of a Dash AG Grid",
    components=[
        vm.AgGrid(
            title="Dash AG Grid",
            figure=dash_ag_grid(
                id="grid1",
                data_frame=px.data.gapminder(),
                defaultColDef={"flex": 1, "minWidth": 200},
                persistence=True,
                persisted_props=["filterModel", "columnSize"],  # ,persistence_type = "local" #columnSize="autoSize"#
            ),
        ),
    ],
    # controls=[vm.Filter(column="this_is_a_really_long_column_name_0")],
)
page2 = vm.Page(
    title="Example of a Dash AG Grid 2",
    components=[
        vm.AgGrid(
            title="Dash AG Grid 2",
            figure=dash_ag_grid(
                id="grid2",
                data_frame=px.data.gapminder(),
                columnSize="autoSize",  # persistence=True, persisted_props=["filterModel","columnSize"],
                # persistence_type = "local"
            ),
        ),
    ],
    # controls=[vm.Filter(column="continent")],
)
dashboard = vm.Dashboard(pages=[page, page2])

Vizro().build(dashboard).run()<|MERGE_RESOLUTION|>--- conflicted
+++ resolved
@@ -1,80 +1,22 @@
 """To try out the PR."""
 
-<<<<<<< HEAD
-import pandas as pd
 import vizro.models as vm
 import vizro.plotly.express as px
 from vizro import Vizro
-from vizro.tables import dash_ag_grid
 
-# DATA
-data = {
-    "this_is_a_really_long_column_name_0": [
-        "sdfjalskdfnaksnfa;sldknfalksdnfl;kasdnfl;kasndflkasdf",
-        "sdfjalskdfnaksnfa;sldknfalksdnfl;kasdnfl;kasndflkasdf",
-        "sdfjalskdfnaksnfa;sldknfalksdnfl;kasdnfl;kasndflkasdf",
-    ],
-    "short_col_name": [4, 5, 6],
-    "this_is_a_really_long_column_name_2": [
-        "sdfjalskdfnaksnfa;sldknfalksdnfl;kasdnfl;kasndflkasdf",
-        "sdfjalskdfnaksnfa;sldknfalksdnfl;kasdnfl;kasndflkasdf",
-        "sdfjalskdfnaksnfa;sldknfalksdnfl;kasdnfl;kasndflkasdf",
-    ],
-    "short": [10, 11, 12],
-    "this_is_a_really_long_column_name_4": [
-        "sdfjalskdfnaksnfa;sldknfalksdnfl;kasdnfl;kasndflkasdf",
-        "sdfjalskdfnaksnfa;sldknfalksdnfl;kasdnfl;kasndflkasdf",
-        "sdfjalskdfnaksnfa;sldknfalksdnfl;kasdnfl;kasndflkasdf",
-    ],
-    "this_is_a_really_long_column_name_6": [
-        "sdfjalskdfnaksnfa;sldknfalksdnfl;kasdnfl;kasndflkasdf",
-        "sdfjalskdfnaksnfa;sldknfalksdnfl;kasdnfl;kasndflkasdf",
-        "sdfjalskdfnaksnfa;sldknfalksdnfl;kasdnfl;kasndflkasdf",
-    ],
-    "short4": [10, 11, 12],
-    "this_is_a_really_long_column_name_7": [13, 14, 15],
-}
-
-df = pd.DataFrame(data)
-=======
-import vizro.models as vm
-import vizro.plotly.express as px
-from vizro import Vizro
->>>>>>> 5a531cba
-
-# df = px.data.gapminder()
+df = px.data.iris()
 
 page = vm.Page(
-    title="Example of a Dash AG Grid",
+    title="My first dashboard",
     components=[
-        vm.AgGrid(
-            title="Dash AG Grid",
-            figure=dash_ag_grid(
-                id="grid1",
-                data_frame=px.data.gapminder(),
-                defaultColDef={"flex": 1, "minWidth": 200},
-                persistence=True,
-                persisted_props=["filterModel", "columnSize"],  # ,persistence_type = "local" #columnSize="autoSize"#
-            ),
-        ),
+        vm.Graph(id="scatter_chart", figure=px.scatter(df, x="sepal_length", y="petal_width", color="species")),
+        vm.Graph(id="hist_chart", figure=px.histogram(df, x="sepal_width", color="species")),
     ],
-    # controls=[vm.Filter(column="this_is_a_really_long_column_name_0")],
+    controls=[
+        vm.Filter(column="species", selector=vm.Dropdown(value=["ALL"])),
+    ],
 )
-page2 = vm.Page(
-    title="Example of a Dash AG Grid 2",
-    components=[
-        vm.AgGrid(
-            title="Dash AG Grid 2",
-            figure=dash_ag_grid(
-                id="grid2",
-                data_frame=px.data.gapminder(),
-                columnSize="autoSize",  # persistence=True, persisted_props=["filterModel","columnSize"],
-                # persistence_type = "local"
-            ),
-        ),
-    ],
-    # controls=[vm.Filter(column="continent")],
-)
-dashboard = vm.Dashboard(pages=[page, page2])
+
+dashboard = vm.Dashboard(pages=[page])
 
 Vizro().build(dashboard).run()