--- conflicted
+++ resolved
@@ -2,28 +2,6 @@
 
 import vizro.models as vm
 from vizro import Vizro
-<<<<<<< HEAD
-
-dashboard = vm.Dashboard(
-    title="Dashboard Title",
-    pages=[
-        vm.Page(
-            title="Tabs with nested containers",
-            components=[
-                vm.Tabs(
-                    tabs=[
-                        vm.Container(
-                            title="Tab Label 1",
-                            components=[vm.Container(title="Visible Title", components=[vm.Button()])],
-                        ),
-                        vm.Container(title="Tab Label 2", components=[vm.Button()]),
-                    ],
-                ),
-                vm.Container(
-                    title="Visible Title",
-                    components=[vm.Button()],
-                ),
-=======
 from vizro.actions import export_data, filter_interaction
 from vizro.tables import dash_data_table
 
@@ -275,15 +253,11 @@
                         color="continent",
                     )
                 )
->>>>>>> cfe4ff9b
-            ],
-        )
-    ],
-)
-
-<<<<<<< HEAD
-Vizro().build(dashboard).run()
-=======
+            ],
+        ),
+    ],
+)
+
 tabs_without_charts = vm.Page(
     title="Tabs without Graphs",
     components=[
@@ -351,7 +325,8 @@
         tabs_without_charts,
     ],
 )
->>>>>>> cfe4ff9b
+
+Vizro().build(dashboard).run()
 
 if __name__ == "__main__":
     Vizro().build(dashboard).run()