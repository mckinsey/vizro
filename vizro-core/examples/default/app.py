--- conflicted
+++ resolved
@@ -421,14 +421,10 @@
                 title="Click on a cell in country column:",
                 figure=dash_data_table(
                     id="dash_data_table_country",
-<<<<<<< HEAD
-                    data_frame=px.data.gapminder(),
                     style_cell_conditional=[{"if": {"column_id": "pop"}, "color": "orange"}],
-=======
                     columns=columns,
                     data_frame=df,
                     style_cell={"textAlign": "left"},
->>>>>>> 2a80df50
                 ),
                 actions=[vm.Action(function=filter_interaction(targets=["line_country"]))],
             ),
