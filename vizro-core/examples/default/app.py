--- conflicted
+++ resolved
@@ -523,29 +523,10 @@
         create_country_analysis(),
     ],
     navigation=vm.Navigation(
-<<<<<<< HEAD
-        # pages={
-        #     "Analysis": ["Homepage", "Variable Analysis"],
-        #     "Summary": ["Relationship Analysis", "Continent Summary"],
-        # },
-        nav_selector=vm.NavBar(
-            items=[
-                vm.NavLink(
-                    label="Label 1",
-                    pages={"Analysis": ["Variable Analysis", "Homepage"], "Summary": ["Continent Summary"]},
-                ),
-                vm.NavLink(
-                    pages=["Country Analysis", "Relationship Analysis"],
-                    label="Label 2",
-                ),
-            ]
-        )
-=======
         pages={
             "Analysis": ["Homepage", "Variable Analysis", "Relationship Analysis", "Country Analysis"],
             "Summary": ["Continent Summary"],
         }
->>>>>>> 1e109323
     ),
 )
 
