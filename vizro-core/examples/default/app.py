"""Example to show dashboard configuration specified as pydantic models."""
import os

import dash_ag_grid as dag

# import d3_bar_chart
import pandas as pd
from dash import dash_table

import vizro.models as vm
import vizro.plotly.express as px
from vizro import Vizro
<<<<<<< HEAD
from vizro.actions import export_data, filter_interaction
=======
from vizro.actions import filter_interaction
from vizro.charts.tables import dash_data_table
>>>>>>> 6cc33bea
from vizro.managers import data_manager
from vizro.models.types import capture


def retrieve_table_data():
    """Return data for table for testing."""
    states = [
        "California",
        "Arizona",
        "Nevada",
        "New Mexico",
        "Colorado",
        "Texas",
        "North Carolina",
        "New York",
    ]

    data = {
        "State": states + states[::-1],
        "Number of Solar Plants": [289, 48, 11, 33, 20, 12, 148, 13] * 2,
        "Installed Capacity (MW)": [4395, 1078, 238, 261, 118, 187, 669, 53] * 2,
        "Average MW Per Plant": [15.3, 22.5, 21.6, 7.9, 5.9, 15.6, 4.5, 4.1] * 2,
        "Generation (GWh)": [10826, 2550, 557, 590, 235, 354, 1162, 84] * 2,
    }

    return pd.DataFrame(data)


<<<<<<< HEAD
# Option 1: Use graph objects table
@capture("graph")
def table_go(data_frame=None, template=None):
    """Custom table."""
    return go.Figure(
        data=[
            go.Table(
                header={"values": data_frame.columns.to_list()},
                cells={"values": data_frame.values.transpose().tolist()},
            )
        ]
    )


# @capture("graph")
# def d3_bar(data_frame=None):
#    """Custom table."""
#    return d3_bar_chart.D3BarChart(
#        id="input",
#        value="my-value",
#        label="my-label",
#    )


@capture("graph")
=======
@capture("table")
>>>>>>> 6cc33bea
def table_dash(data_frame=None, style_header=None):
    """Custom table."""
    return dash_table.DataTable(
        id="dash_datatable_id",
        data=data_frame.to_dict("records"),
        columns=[{"name": i, "id": i} for i in data_frame.columns],
        style_header=style_header,
        page_size=6,
    )


@capture("table")
def AgGrid(data_frame=None):
    """Custom AgGrid."""
    return dag.AgGrid(
        id="get-started-example-basic",
        rowData=data_frame.to_dict("records"),
        columnDefs=[{"field": col} for col in data_frame.columns],
        # className="ag-theme-alpine-dark",
    )


data_manager["table_data"] = retrieve_table_data
data = retrieve_table_data()

page_0 = vm.Page(
    title="Color manager",
    path="color-manager",
    components=[
<<<<<<< HEAD
        vm.Table(
            id="table_id",
            figure=table_dash(
                data_frame="table_data",
                style_header={"border": "1px solid green"},
            ),
            actions=[vm.Action(id="filter_interaction", function=filter_interaction(targets=["scatter_chart"]))],
        ),
        vm.Graph(
            id="scatter_chart",
            figure=px.scatter(
                data_frame="table_data",
                x="State",
                y="Number of Solar Plants",
                color="Number of Solar Plants",
                custom_data=["State"],
            ),
            actions=[vm.Action(function=filter_interaction(targets=["table_id"]))],
        ),
        # vm.React(id="d3_bar", figure=d3_bar(data_frame="table_data")),
        vm.Button(id="export_data_button", actions=[vm.Action(function=export_data())]),
=======
        vm.Table(id="table2", table=dash_data_table(data_frame=data, style_header={"border": "1px solid green"})),
        vm.Graph(
            id="graph",
            figure=px.scatter(
                data_frame=px.data.iris(), x="sepal_width", y="sepal_length", color="species", custom_data=["species"]
            ),
            actions=[vm.Action(function=filter_interaction(targets=["hist"]))],
        ),
        vm.Graph(
            id="hist",
            figure=px.histogram(data_frame=px.data.iris(), x="sepal_width", y="sepal_length", color="species"),
        ),
        vm.Table(id="grid", table=AgGrid(data_frame="table_data")),
>>>>>>> 6cc33bea
    ],
    controls=[
        vm.Filter(column="State", selector=vm.Dropdown()),
        vm.Parameter(
            targets=["table_id.style_header.border"],
            selector=vm.RadioItems(options=["1px solid green", "1px solid pink"]),
        ),
<<<<<<< HEAD
=======
        vm.Filter(column="species", selector=vm.Dropdown()),
        vm.Parameter(targets=["graph.x"], selector=vm.RadioItems(options=["petal_length", "sepal_length"])),
>>>>>>> 6cc33bea
    ],
)
dashboard = vm.Dashboard(pages=[page_0])

if __name__ == "__main__":
    # data_manager["table_data"] = retrieve_table_data
    # data = retrieve_table_data()
    # print(vm.Table(id="table2", table=dash_data_table(data, style_header={"border": "1px solid green"}))())
    Vizro._user_assets_folder = os.path.abspath("../assets")
    Vizro().build(dashboard).run()<|MERGE_RESOLUTION|>--- conflicted
+++ resolved
@@ -10,12 +10,8 @@
 import vizro.models as vm
 import vizro.plotly.express as px
 from vizro import Vizro
-<<<<<<< HEAD
 from vizro.actions import export_data, filter_interaction
-=======
-from vizro.actions import filter_interaction
 from vizro.charts.tables import dash_data_table
->>>>>>> 6cc33bea
 from vizro.managers import data_manager
 from vizro.models.types import capture
 
@@ -44,35 +40,7 @@
     return pd.DataFrame(data)
 
 
-<<<<<<< HEAD
-# Option 1: Use graph objects table
-@capture("graph")
-def table_go(data_frame=None, template=None):
-    """Custom table."""
-    return go.Figure(
-        data=[
-            go.Table(
-                header={"values": data_frame.columns.to_list()},
-                cells={"values": data_frame.values.transpose().tolist()},
-            )
-        ]
-    )
-
-
-# @capture("graph")
-# def d3_bar(data_frame=None):
-#    """Custom table."""
-#    return d3_bar_chart.D3BarChart(
-#        id="input",
-#        value="my-value",
-#        label="my-label",
-#    )
-
-
-@capture("graph")
-=======
 @capture("table")
->>>>>>> 6cc33bea
 def table_dash(data_frame=None, style_header=None):
     """Custom table."""
     return dash_table.DataTable(
@@ -98,14 +66,14 @@
 data_manager["table_data"] = retrieve_table_data
 data = retrieve_table_data()
 
+# TODO: Check the Page.layout. There seem to be some issues when there are several tables on a page.
 page_0 = vm.Page(
     title="Color manager",
     path="color-manager",
     components=[
-<<<<<<< HEAD
         vm.Table(
             id="table_id",
-            figure=table_dash(
+            table=table_dash(
                 data_frame="table_data",
                 style_header={"border": "1px solid green"},
             ),
@@ -122,35 +90,25 @@
             ),
             actions=[vm.Action(function=filter_interaction(targets=["table_id"]))],
         ),
-        # vm.React(id="d3_bar", figure=d3_bar(data_frame="table_data")),
+        vm.Table(
+            id="table_2_id",
+            table=dash_data_table(data_frame=data, id="dash_datatable_id_2", style_header={"border": "1px solid green"}),
+            actions=[vm.Action(id="filter_interaction_2", function=filter_interaction(targets=["scatter_chart"]))]
+        ),
+        # vm.Table(
+        #     id="ag_grid",
+        #     table=AgGrid(data_frame="table_data"),
+        #     # TODO: Probably we need to enable filter_interactions out of the box only for AgGrid objects.
+        #     # actions=[vm.Action(id="filter_interaction_2", function=filter_interaction(targets=["scatter_chart"]))]
+        # ),
         vm.Button(id="export_data_button", actions=[vm.Action(function=export_data())]),
-=======
-        vm.Table(id="table2", table=dash_data_table(data_frame=data, style_header={"border": "1px solid green"})),
-        vm.Graph(
-            id="graph",
-            figure=px.scatter(
-                data_frame=px.data.iris(), x="sepal_width", y="sepal_length", color="species", custom_data=["species"]
-            ),
-            actions=[vm.Action(function=filter_interaction(targets=["hist"]))],
-        ),
-        vm.Graph(
-            id="hist",
-            figure=px.histogram(data_frame=px.data.iris(), x="sepal_width", y="sepal_length", color="species"),
-        ),
-        vm.Table(id="grid", table=AgGrid(data_frame="table_data")),
->>>>>>> 6cc33bea
     ],
     controls=[
         vm.Filter(column="State", selector=vm.Dropdown()),
         vm.Parameter(
-            targets=["table_id.style_header.border"],
+            targets=["table_id.style_header.border", "table_2_id.style_header.border"],
             selector=vm.RadioItems(options=["1px solid green", "1px solid pink"]),
         ),
-<<<<<<< HEAD
-=======
-        vm.Filter(column="species", selector=vm.Dropdown()),
-        vm.Parameter(targets=["graph.x"], selector=vm.RadioItems(options=["petal_length", "sepal_length"])),
->>>>>>> 6cc33bea
     ],
 )
 dashboard = vm.Dashboard(pages=[page_0])
