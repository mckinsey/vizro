--- conflicted
+++ resolved
@@ -92,7 +92,6 @@
     title="Color manager",
     path="color-manager",
     components=[
-<<<<<<< HEAD
         vm.Table(
             id="datatable_id",
             figure=table_dash(
@@ -119,21 +118,7 @@
     ],
     controls=[
         vm.Filter(column="State", selector=vm.Dropdown()),
-        # vm.Parameter(targets=["datatable_id.page_size"], selector=vm.RadioItems(options=[3, 6]))
-=======
-        vm.Table(id="table2", figure=table_dash(data_frame="table_data", style_header={"border": "1px solid green"})),
-        vm.Graph(
-            id="graph", figure=px.scatter(data_frame=px.data.iris(), x="sepal_width", y="sepal_length", color="species")
-        ),
-    ],
-    controls=[
-        vm.Filter(column="State", selector=vm.Dropdown()),
-        vm.Parameter(
-            targets=["table2.style_header.border"],
-            selector=vm.RadioItems(options=["1px solid green", "1px solid pink"]),
-        ),
         vm.Parameter(targets=["graph.x"], selector=vm.RadioItems(options=["petal_length", "sepal_length"])),
->>>>>>> 6fc5c78c
     ],
 )
 dashboard = vm.Dashboard(pages=[page_0])
