"""Example to show dashboard configuration."""

import vizro.models as vm
import vizro.plotly.express as px
from vizro import Vizro
from vizro.actions import export_data
from vizro.tables import dash_data_table

df_gapminder = px.data.gapminder()

single_tabs = vm.Page(
    title="Single Tabs",
    components=[
<<<<<<< HEAD
=======
        # vm.Table(
        #     id="table-0",
        #     figure=dash_data_table(
        #         id="dash_datatable-0",
        #         data_frame=df_gapminder,
        #     ),
        #     actions=[
        #         vm.Action(
        #             function=filter_interaction(
        #                 targets=["graph_1", "graph_2", "graph_3", "graph_4", "graph_5", "graph_6", "graph_7", "graph_8"]
        #             )
        #         ),
        #     ],
        # ),
>>>>>>> 044e2ade
        vm.Tabs(
            id="first_tab",
            tabs=[
                vm.Container(
                    id="tab-1",
                    title="Tab I",
                    components=[
                        vm.Graph(
                            id="graph_1",
                            figure=px.line(
                                df_gapminder,
                                title="Graph_1",
                                x="year",
                                y="lifeExp",
                                color="continent",
                                line_group="country",
                                hover_name="country",
                            ),
                        ),
                        vm.Graph(
                            id="graph_2",
                            figure=px.scatter(
                                df_gapminder,
                                title="Graph_2",
                                x="gdpPercap",
                                y="lifeExp",
                                size="pop",
                                color="continent",
                            ),
                        ),
                        vm.Graph(
                            id="graph_3",
                            figure=px.box(
                                df_gapminder,
                                title="Graph_3",
                                x="continent",
                                y="lifeExp",
                                color="continent",
                            ),
                        ),
                        vm.Button(
                            text="Export data",
                            actions=[
                                vm.Action(function=export_data()),
                            ],
                        ),
                    ],
                ),
                vm.Container(
                    id="tab-2",
                    title="Tab II",
                    components=[
                        vm.Graph(
                            id="graph_4",
                            figure=px.scatter(
                                df_gapminder,
                                title="Graph_4",
                                x="gdpPercap",
                                y="lifeExp",
                                size="pop",
                                color="continent",
                            ),
                        ),
                        vm.Graph(
                            id="graph_5",
                            figure=px.box(
                                df_gapminder,
                                title="Graph_5",
                                x="continent",
                                y="lifeExp",
                                color="continent",
                            ),
                        ),
                        vm.Graph(
                            id="graph_6",
                            figure=px.line(
                                df_gapminder,
                                title="Graph_6",
                                x="year",
                                y="lifeExp",
                                color="continent",
                                line_group="country",
                                hover_name="country",
                            ),
                        ),
                    ],
                ),
            ],
        ),
    ],
    controls=[
        vm.Parameter(
            targets=[
                "graph_1.y",
                "graph_2.y",
                "graph_3.y",
                "graph_4.y",
                "graph_5.y",
                "graph_6.y",
            ],
            selector=vm.RadioItems(options=["lifeExp", "pop", "gdpPercap"], title="Select variable"),
        ),
        vm.Filter(column="continent"),
    ],
)
multiple_containers_custom_layout = vm.Page(
    title="Multiple Containers - custom layout",
    components=[
        vm.Container(
            id="cont_1",
            title="Container I",
            layout=vm.Layout(grid=[[0, 1]]),
            components=[
                vm.Graph(
                    id="graph_11",
                    figure=px.line(
                        df_gapminder,
                        title="Graph_11",
                        x="year",
                        y="lifeExp",
                        color="continent",
                        line_group="country",
                        hover_name="country",
                    ),
                ),
                vm.Graph(
                    id="graph_12",
                    figure=px.scatter(
                        df_gapminder,
                        title="Graph_12",
                        x="gdpPercap",
                        y="lifeExp",
                        size="pop",
                        color="continent",
                    ),
                ),
            ],
        ),
        vm.Container(
            id="cont_2",
            title="Container II",
            layout=vm.Layout(grid=[[0, 1]], row_min_height="300px"),
            components=[
                vm.Graph(
                    id="graph_13",
                    figure=px.box(
                        df_gapminder,
                        title="Graph_13",
                        x="continent",
                        y="lifeExp",
                        color="continent",
                    ),
                ),
                vm.Button(
                    text="Export data",
                    actions=[
                        vm.Action(function=export_data()),
                    ],
                ),
            ],
        ),
    ],
    controls=[
        vm.Filter(column="continent"),
    ],
)
single_tabs_action = vm.Page(
    title="Single Tabs - with action",
    components=[
        vm.Tabs(
            tabs=[
                vm.Container(
                    id="container_table",
                    title="Tab I Table",
                    components=[
                        vm.Table(
                            id="table-1",
                            figure=dash_data_table(
                                id="dash_datatable-1",
                                data_frame=df_gapminder,
                            ),
                        ),
                    ],
                )
            ]
        ),
        vm.Button(
            text="Export data",
            actions=[
                vm.Action(function=export_data()),
            ],
        ),
    ],
    controls=[
        vm.Filter(column="continent"),
    ],
)

multiple_tabs = vm.Page(
    id="page_4",
    title="Multiple Tabs",
    components=[
        vm.Tabs(
            id="page-4-tab1",
            tabs=[
                vm.Container(
                    title="Tab 1 container 1",
                    components=[
                        vm.Graph(
                            id="graph_44",
                            figure=px.scatter(
                                df_gapminder,
                                title="Graph_44",
                                x="gdpPercap",
                                y="lifeExp",
                                size="pop",
                                color="continent",
                            ),
                        ),
                    ],
                ),
                vm.Container(
                    title="Tab 1 container 2",
                    components=[
                        vm.Graph(
                            id="graph_441",
                            figure=px.scatter(
                                df_gapminder,
                                title="Graph_441",
                                x="gdpPercap",
                                y="lifeExp",
                                size="pop",
                                color="continent",
                            ),
                        ),
                    ],
                ),
            ],
        ),
        vm.Tabs(
            id="page-4-tab2",
            tabs=[
                vm.Container(
                    title="Tab 2 container",
                    components=[
                        vm.Graph(
                            id="graph_45",
                            figure=px.scatter(
                                df_gapminder,
                                title="Graph_45",
                                x="gdpPercap",
                                y="lifeExp",
                                size="pop",
                                color="continent",
                            ),
                        ),
                    ],
                ),
                vm.Container(
                    title="Tab 2 container 2",
                    components=[
                        vm.Graph(
                            id="graph_451",
                            figure=px.scatter(
                                df_gapminder,
                                title="Graph_451",
                                x="gdpPercap",
                                y="lifeExp",
                                size="pop",
                                color="continent",
                            ),
                        ),
                    ],
                ),
            ],
        ),
    ],
)
single_tabs_custom_layout = vm.Page(
    title="Single Tabs - custom layout",
    components=[
        vm.Tabs(
            id="first-tabr",
            tabs=[
                vm.Container(
                    layout=vm.Layout(grid=[[0, 0, 0, 0], [0, 0, 0, 0], [1, 1, 2, 2], [1, 1, 2, 2], [3, -1, -1, -1]]),
                    id="tab-1r",
                    title="Tab I Title",
                    components=[
                        vm.Graph(
                            id="graph_1r",
                            figure=px.line(
                                df_gapminder,
                                title="Graph_1",
                                x="year",
                                y="lifeExp",
                                color="continent",
                                line_group="country",
                                hover_name="country",
                            ),
                        ),
                        vm.Graph(
                            id="graph_2r",
                            figure=px.scatter(
                                df_gapminder,
                                title="Graph_2",
                                x="gdpPercap",
                                y="lifeExp",
                                size="pop",
                                color="continent",
                            ),
                        ),
                        vm.Graph(
                            id="graph_3r",
                            figure=px.box(
                                df_gapminder,
                                title="Graph_3",
                                x="continent",
                                y="lifeExp",
                                color="continent",
                            ),
                        ),
                        vm.Button(
                            text="Export data",
                            actions=[
                                vm.Action(function=export_data()),
                            ],
                        ),
                    ],
                ),
                vm.Container(
                    id="tab-2r",
                    title="Tab II",
                    layout=vm.Layout(
                        grid=[
                            [0, 0, 0, 0],
                            [0, 0, 0, 0],
                            [1, 1, 2, 2],
                            [1, 1, 2, 2],
                        ]
                    ),
                    components=[
                        vm.Graph(
                            id="graph_4r",
                            figure=px.scatter(
                                df_gapminder,
                                title="Graph_4",
                                x="gdpPercap",
                                y="lifeExp",
                                size="pop",
                                color="continent",
                            ),
                        ),
                        vm.Graph(
                            id="graph_5r",
                            figure=px.box(
                                df_gapminder,
                                title="Graph_5",
                                x="continent",
                                y="lifeExp",
                                color="continent",
                            ),
                        ),
                        vm.Graph(
                            id="graph_6r",
                            figure=px.line(
                                df_gapminder,
                                title="Graph_6",
                                x="year",
                                y="lifeExp",
                                color="continent",
                                line_group="country",
                                hover_name="country",
                            ),
                        ),
                    ],
                ),
            ],
        ),
    ],
)

multiple_containers_nested = vm.Page(
    id="page_6",
    title="Multiple Containers - Nested",
    layout=vm.Layout(
        grid=[
            [0, 0, 0, 0],
            [0, 0, 0, 0],
            [1, 1, 1, 1],
            [1, 1, 1, 1],
        ]
    ),
    components=[
        vm.Container(
            layout=vm.Layout(grid=[[0, 1], [0, 1]]),
            components=[
                vm.Container(
                    layout=vm.Layout(
                        grid=[
                            [0, 0, 1, 1],
                            [0, 0, 1, 1],
                            [2, 2, 3, 3],
                            [2, 2, 3, 3],
                        ]
                    ),
                    components=[
                        vm.Graph(
                            id="graph_1rn",
                            figure=px.line(
                                df_gapminder,
                                title="Graph_1",
                                x="year",
                                y="lifeExp",
                                color="continent",
                                line_group="country",
                                hover_name="country",
                            ),
                        ),
                        vm.Graph(
                            id="graph_2rn",
                            figure=px.scatter(
                                df_gapminder,
                                title="Graph_2",
                                x="gdpPercap",
                                y="lifeExp",
                                size="pop",
                                color="continent",
                            ),
                        ),
                        vm.Graph(
                            id="graph_3rn",
                            figure=px.box(
                                df_gapminder,
                                title="Graph_3",
                                x="continent",
                                y="lifeExp",
                                color="continent",
                            ),
                        ),
                        vm.Graph(
                            id="graph_2rnn",
                            figure=px.scatter(
                                df_gapminder,
                                title="Graph_2",
                                x="gdpPercap",
                                y="lifeExp",
                                size="pop",
                                color="continent",
                            ),
                        ),
                    ],
                ),
                vm.Container(
                    components=[
                        vm.Graph(
                            id="graph_6rn",
                            figure=px.line(
                                df_gapminder,
                                title="Graph_6",
                                x="year",
                                y="lifeExp",
                                color="continent",
                                line_group="country",
                                hover_name="country",
                            ),
                        )
                    ]
                ),
            ],
        ),
        vm.Container(
            title="Second container",
            components=[
                vm.Graph(
                    id="graph_6rnn",
                    figure=px.line(
                        df_gapminder,
                        title="Graph_6",
                        x="year",
                        y="lifeExp",
                        color="continent",
                        line_group="country",
                        hover_name="country",
                    ),
                )
            ],
        ),
    ],
)

dashboard = vm.Dashboard(pages=[single_tabs,
                                single_tabs_custom_layout,
                                single_tabs_action,
                                multiple_tabs,
                                multiple_containers_custom_layout,
                                multiple_containers_nested
                                ])

if __name__ == "__main__":
    Vizro(assets_folder="../assets").build(dashboard).run()<|MERGE_RESOLUTION|>--- conflicted
+++ resolved
@@ -11,23 +11,6 @@
 single_tabs = vm.Page(
     title="Single Tabs",
     components=[
-<<<<<<< HEAD
-=======
-        # vm.Table(
-        #     id="table-0",
-        #     figure=dash_data_table(
-        #         id="dash_datatable-0",
-        #         data_frame=df_gapminder,
-        #     ),
-        #     actions=[
-        #         vm.Action(
-        #             function=filter_interaction(
-        #                 targets=["graph_1", "graph_2", "graph_3", "graph_4", "graph_5", "graph_6", "graph_7", "graph_8"]
-        #             )
-        #         ),
-        #     ],
-        # ),
->>>>>>> 044e2ade
         vm.Tabs(
             id="first_tab",
             tabs=[
