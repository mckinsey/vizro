--- conflicted
+++ resolved
@@ -1199,15 +1199,6 @@
 
 
 if __name__ == "__main__":
-<<<<<<< HEAD
-    app = Vizro(external_stylesheets=[dbc.themes.BOOTSTRAP]).build(dashboard)
-
-    banner = dbc.NavLink(
-        ["Made with ", html.Img(src=get_asset_url("logo.svg"), id="banner", alt="Vizro logo"), "vizro"],
-        href="https://github.com/mckinsey/vizro",
-        target="_blank",
-        class_name="anchor-container",
-=======
     # Move app definition outside of __main__ block for the HF demo to work
     app = Vizro().build(dashboard)
     app.dash.layout.children.append(
@@ -1217,6 +1208,5 @@
             target="_blank",
             class_name="anchor-container",
         )
->>>>>>> b23182bf
     )
     app.run()