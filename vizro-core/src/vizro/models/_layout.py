--- conflicted
+++ resolved
@@ -1,9 +1,5 @@
-<<<<<<< HEAD
-from typing import Annotated, Any, NamedTuple, Optional
-=======
 import re
-from typing import Annotated, Literal, NamedTuple, Optional
->>>>>>> 1d0a1b88
+from typing import Annotated, Any, Literal, NamedTuple, Optional
 
 import numpy as np
 from dash import html
