--- conflicted
+++ resolved
@@ -5,13 +5,9 @@
 import random
 import textwrap
 import uuid
-<<<<<<< HEAD
 from collections.abc import Mapping
 from types import SimpleNamespace
-from typing import Annotated, Any, Literal, Optional, Self, Union, cast, get_args, get_origin
-=======
-from typing import Annotated, Any, Union, cast, get_args, get_origin
->>>>>>> 36203c20
+from typing import Annotated, Any, Literal, Self, Union, cast, get_args, get_origin
 
 import autoflake
 import black
