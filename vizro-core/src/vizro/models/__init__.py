# Keep this import at the top to avoid circular imports since it's used in every model.
from ._base import VizroBaseModel  # noqa: I001
from ._action import Action
from ._components import Card, Container, Graph, Text, Table, Tabs, Figure
from ._components import AgGrid
from ._components.form import Button, Checklist, DatePicker, Dropdown, RadioItems, RangeSlider, Slider
from ._controls import Filter, Parameter
from ._navigation.accordion import Accordion
from ._navigation.navigation import Navigation
from ._navigation.nav_bar import NavBar
from ._navigation.nav_link import NavLink
from ._dashboard import Dashboard
from ._grid import Layout, Grid
from ._page import Page
from ._flex import Flex

__all__ = [
    "Accordion",
    "Action",
    "AgGrid",
    "Button",
    "Card",
    "Checklist",
    "Container",
    "Dashboard",
    "DatePicker",
    "Dropdown",
    "Figure",
    "Filter",
    "Flex",
    "Graph",
    "Grid",
    "Layout",
    "NavBar",
    "NavLink",
    "Navigation",
    "Page",
    "Parameter",
    "RadioItems",
    "RangeSlider",
    "Slider",
    "Table",
    "Tabs",
    "Text",
    "VizroBaseModel",
]

# To resolve ForwardRefs we need to import a few more things that are not part of the vizro.models namespace.
# We rebuild all the models even if it's not strictly necessary so that if pydantic changes how model_rebuild works
# we won't end up with unresolved references.
from vizro.actions import export_data, filter_interaction
from vizro.actions._filter_action import _filter
from vizro.actions._on_page_load import _on_page_load
from vizro.actions._parameter_action import _parameter

from ._action._actions_chain import ActionsChain
<<<<<<< HEAD

for model in [*__all__, "ActionsChain"]:
=======
from ._components.form._text_area import TextArea
from ._components.form._user_input import UserInput

for model in [*__all__, "ActionsChain", "TextArea", "UserInput"]:
>>>>>>> db16c7be
    globals()[model].model_rebuild()<|MERGE_RESOLUTION|>--- conflicted
+++ resolved
@@ -54,13 +54,8 @@
 from vizro.actions._parameter_action import _parameter
 
 from ._action._actions_chain import ActionsChain
-<<<<<<< HEAD
-
-for model in [*__all__, "ActionsChain"]:
-=======
 from ._components.form._text_area import TextArea
 from ._components.form._user_input import UserInput
 
 for model in [*__all__, "ActionsChain", "TextArea", "UserInput"]:
->>>>>>> db16c7be
     globals()[model].model_rebuild()