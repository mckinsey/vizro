# Keep this import at the top to avoid circular imports since it's used in every model.
from ._base import VizroBaseModel  # noqa: I001
from ._action import Action
<<<<<<< HEAD
from ._components import Card, Container, Graph, Table
from ._components.form import Button, Checklist, Dropdown, RadioItems, RangeSlider, Slider, DateRangePicker
=======
from ._components import Card, Container, Graph, Table, Tabs
from ._components.form import Button, Checklist, Dropdown, RadioItems, RangeSlider, Slider
>>>>>>> 5f099807
from ._controls import Filter, Parameter
from ._navigation.accordion import Accordion
from ._navigation.navigation import Navigation
from ._navigation.nav_bar import NavBar
from ._navigation.nav_link import NavLink
from ._dashboard import Dashboard
from ._layout import Layout
from ._page import Page

Tabs.update_forward_refs(Container=Container)
Container.update_forward_refs(Button=Button, Card=Card, Graph=Graph, Layout=Layout, Table=Table, Tabs=Tabs)
Page.update_forward_refs(
    Accordion=Accordion,
    Button=Button,
    Card=Card,
    Container=Container,
    Filter=Filter,
    Graph=Graph,
    Parameter=Parameter,
    Table=Table,
<<<<<<< HEAD
    DateRangePicker=DateRangePicker,
=======
    Tabs=Tabs,
>>>>>>> 5f099807
)
Navigation.update_forward_refs(Accordion=Accordion, NavBar=NavBar, NavLink=NavLink)
Dashboard.update_forward_refs(Page=Page, Navigation=Navigation)
NavBar.update_forward_refs(NavLink=NavLink)
NavLink.update_forward_refs(Accordion=Accordion)

# Please keep alphabetically ordered
__all__ = [
    "Accordion",
    "Action",
    "Button",
    "Card",
    "Container",
    "Checklist",
    "Dashboard",
    "DateRangePicker",
    "Dropdown",
    "Filter",
    "Graph",
    "Layout",
    "NavBar",
    "NavLink",
    "Navigation",
    "Page",
    "Parameter",
    "RadioItems",
    "RangeSlider",
    "Slider",
    "Table",
    "Tabs",
    "VizroBaseModel",
]<|MERGE_RESOLUTION|>--- conflicted
+++ resolved
@@ -1,13 +1,8 @@
 # Keep this import at the top to avoid circular imports since it's used in every model.
 from ._base import VizroBaseModel  # noqa: I001
 from ._action import Action
-<<<<<<< HEAD
-from ._components import Card, Container, Graph, Table
+from ._components import Card, Container, Graph, Table, Tabs
 from ._components.form import Button, Checklist, Dropdown, RadioItems, RangeSlider, Slider, DateRangePicker
-=======
-from ._components import Card, Container, Graph, Table, Tabs
-from ._components.form import Button, Checklist, Dropdown, RadioItems, RangeSlider, Slider
->>>>>>> 5f099807
 from ._controls import Filter, Parameter
 from ._navigation.accordion import Accordion
 from ._navigation.navigation import Navigation
@@ -28,11 +23,8 @@
     Graph=Graph,
     Parameter=Parameter,
     Table=Table,
-<<<<<<< HEAD
     DateRangePicker=DateRangePicker,
-=======
     Tabs=Tabs,
->>>>>>> 5f099807
 )
 Navigation.update_forward_refs(Accordion=Accordion, NavBar=NavBar, NavLink=NavLink)
 Dashboard.update_forward_refs(Page=Page, Navigation=Navigation)
