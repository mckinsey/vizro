"""Components that are placed according to the `Layout` of the `Page`."""
from vizro.models._components.button import Button
from vizro.models._components.card import Card
from vizro.models._components.graph import Graph
<<<<<<< HEAD
from vizro.models._components.subpage import SubPage
from vizro.models._components.tabs import Tabs

__all__ = ["Button", "Card", "Graph", "Tabs", "SubPage"]
=======
from vizro.models._components.table import Table

__all__ = ["Button", "Card", "Graph", "Table"]
>>>>>>> 598823eb
<|MERGE_RESOLUTION|>--- conflicted
+++ resolved
@@ -2,13 +2,8 @@
 from vizro.models._components.button import Button
 from vizro.models._components.card import Card
 from vizro.models._components.graph import Graph
-<<<<<<< HEAD
 from vizro.models._components.subpage import SubPage
 from vizro.models._components.tabs import Tabs
-
-__all__ = ["Button", "Card", "Graph", "Tabs", "SubPage"]
-=======
 from vizro.models._components.table import Table
 
-__all__ = ["Button", "Card", "Graph", "Table"]
->>>>>>> 598823eb
+__all__ = ["Button", "Card", "Graph", "Tabs", "SubPage", "Table"]