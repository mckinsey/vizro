import logging
from typing import List, Literal, Optional

from dash import dash_table, dcc, html
from pandas import DataFrame
from pydantic import Field, PrivateAttr, validator

import vizro.tables as vt
from vizro.managers import data_manager
from vizro.models import Action, VizroBaseModel
from vizro.models._action._actions_chain import _action_validator_factory
from vizro.models._components._components_utils import _process_callable_data_frame
from vizro.models._models_utils import _log_call
from vizro.models.types import CapturedCallable

logger = logging.getLogger(__name__)


class Table(VizroBaseModel):
    """Wrapper for table components to visualize in dashboard.

    Args:
        type (Literal["table"]): Defaults to `"table"`.
        figure (CapturedCallable): Table like object to be displayed. Current choices include:
            [`dash_table.DataTable`](https://dash.plotly.com/datatable).
        title (str): Title of the table. Defaults to `None`.
        actions (List[Action]): See [`Action`][vizro.models.Action]. Defaults to `[]`.
    """

    type: Literal["table"] = "table"
    figure: CapturedCallable = Field(..., import_path=vt, description="Table to be visualized on dashboard")
    title: Optional[str] = Field(None, description="Title of the table")
    actions: List[Action] = []

    _callable_object_id: str = PrivateAttr()

    # Component properties for actions and interactions
    _output_property: str = PrivateAttr("children")

    # validator
    set_actions = _action_validator_factory("active_cell")  # type: ignore[pydantic-field]
    _validate_callable = validator("figure", allow_reuse=True, always=True)(_process_callable_data_frame)

    # Convenience wrapper/syntactic sugar.
    def __call__(self, **kwargs):
        kwargs.setdefault("data_frame", data_manager._get_component_data(self.id))  # type: ignore[arg-type]
        return self.figure(**kwargs)

    # Convenience wrapper/syntactic sugar.
    def __getitem__(self, arg_name: str):
        # pydantic discriminated union validation seems to try Table["type"], which throws an error unless we
        # explicitly redirect it to the correct attribute.
        if arg_name == "type":
            return self.type
        return self.figure[arg_name]

    @_log_call
    def pre_build(self):
        if self.actions:
            kwargs = self.figure._arguments.copy()

            # This workaround is needed because the underlying table object requires a data_frame
            kwargs["data_frame"] = DataFrame()

            # The underlying table object is pre-built, so we can fetch its ID.
            underlying_table_object = self.figure._function(**kwargs)

            if not hasattr(underlying_table_object, "id"):
                raise ValueError(
                    "Underlying `Table` callable has no attribute 'id'. To enable actions triggered by the `Table`"
                    " a valid 'id' has to be provided to the `Table` callable."
                )

            self._callable_object_id = underlying_table_object.id

    def build(self):
        return dcc.Loading(
            html.Div(
                [
<<<<<<< HEAD
                    html.H3(self.title, className="table-title") if self.title else None,
                    html.Div(
                        dash_table.DataTable(**({"id": self._callable_object_id} if self.actions else {})), id=self.id
                    ),
=======
                    html.H3(self.title, className="table-title") if self.title else html.Div(hidden=True),
                    html.Div(dash_table.DataTable(), id=self.id),
>>>>>>> 5eabefa0
                ],
                className="table-container",
                id=f"{self.id}_outer",
            ),
            color="grey",
            parent_className="loading-container",
        )<|MERGE_RESOLUTION|>--- conflicted
+++ resolved
@@ -77,15 +77,10 @@
         return dcc.Loading(
             html.Div(
                 [
-<<<<<<< HEAD
-                    html.H3(self.title, className="table-title") if self.title else None,
+                    html.H3(self.title, className="table-title") if self.title else html.Div(hidden=True),
                     html.Div(
                         dash_table.DataTable(**({"id": self._callable_object_id} if self.actions else {})), id=self.id
                     ),
-=======
-                    html.H3(self.title, className="table-title") if self.title else html.Div(hidden=True),
-                    html.Div(dash_table.DataTable(), id=self.id),
->>>>>>> 5eabefa0
                 ],
                 className="table-container",
                 id=f"{self.id}_outer",
