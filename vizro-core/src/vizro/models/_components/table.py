import logging
from typing import Annotated, Literal, Optional

import pandas as pd
from dash import State, dcc, html
from pydantic import AfterValidator, BeforeValidator, Field, PrivateAttr, field_validator, model_validator
from pydantic.json_schema import SkipJsonSchema

from vizro.actions import filter_interaction
from vizro.actions._actions_utils import CallbackTriggerDict, _get_triggered_model
from vizro.managers import data_manager, model_manager
from vizro.managers._model_manager import DuplicateIDError
from vizro.models import Tooltip, VizroBaseModel
from vizro.models._components._components_utils import _process_callable_data_frame
<<<<<<< HEAD
from vizro.models._models_utils import _log_call, make_actions_chain, warn_description_without_title
=======
from vizro.models._models_utils import (
    _log_call,
    make_actions_chain,
    warn_description_without_title,
)
>>>>>>> 6ababb2d
from vizro.models._tooltip import coerce_str_to_tooltip
from vizro.models.types import ActionsType, CapturedCallable, _IdProperty, validate_captured_callable

logger = logging.getLogger(__name__)


class Table(VizroBaseModel):
    """Wrapper for `dash_table.DataTable` to visualize tables in dashboard.

    Args:
        type (Literal["table"]): Defaults to `"table"`.
        figure (CapturedCallable): Function that returns a Dash DataTable. See [`vizro.tables`][vizro.tables].
        title (str): Title of the `Table`. Defaults to `""`.
        header (str): Markdown text positioned below the `Table.title`. Follows the CommonMark specification.
            Ideal for adding supplementary information such as subtitles, descriptions, or additional context.
            Defaults to `""`.
        footer (str): Markdown text positioned below the `Table`. Follows the CommonMark specification.
            Ideal for providing further details such as sources, disclaimers, or additional notes. Defaults to `""`.
        description (Optional[Tooltip]): Optional markdown string that adds an icon next to the title.
            Hovering over the icon shows a tooltip with the provided description. Defaults to `None`.
        actions (ActionsType): See [`ActionsType`][vizro.models.types.ActionsType].
    """

    type: Literal["table"] = "table"
    figure: Annotated[
        SkipJsonSchema[CapturedCallable],
        AfterValidator(_process_callable_data_frame),
        Field(
            json_schema_extra={"mode": "table", "import_path": "vizro.tables"},
            description="Function that returns a `Dash DataTable`.",
        ),
    ]
    title: str = Field(default="", description="Title of the `Table`")
    header: str = Field(
        default="",
        description="Markdown text positioned below the `Table.title`. Follows the CommonMark specification. Ideal for "
        "adding supplementary information such as subtitles, descriptions, or additional context.",
    )
    footer: str = Field(
        default="",
        description="Markdown text positioned below the `Table`. Follows the CommonMark specification. Ideal for "
        "providing further details such as sources, disclaimers, or additional notes.",
    )
    # TODO: ideally description would have json_schema_input_type=Union[str, Tooltip] attached to the BeforeValidator,
    #  but this requires pydantic >= 2.9.
    description: Annotated[
        Optional[Tooltip],
        BeforeValidator(coerce_str_to_tooltip),
        AfterValidator(warn_description_without_title),
        Field(
            default=None,
            description="""Optional markdown string that adds an icon next to the title.
            Hovering over the icon shows a tooltip with the provided description. Defaults to `None`.""",
        ),
    ]
<<<<<<< HEAD
    actions: list[ActionType] = []
=======
    actions: ActionsType = []
>>>>>>> 6ababb2d

    _inner_component_id: str = PrivateAttr()
    _validate_figure = field_validator("figure", mode="before")(validate_captured_callable)
    _make_actions_chain = model_validator(mode="after")(make_actions_chain)

    @property
    def _action_triggers(self) -> dict[str, _IdProperty]:
        return {"__default__": f"{self._inner_component_id}.active_cell"}

    @model_validator(mode="after")
    def _make_actions_chain(self):
        return make_actions_chain(self)

    @property
    def _action_triggers(self) -> dict[str, _IdProperty]:
        return {"__default__": f"{self._inner_component_id}.active_cell"}

    def model_post_init(self, context) -> None:
        super().model_post_init(context)
        self._inner_component_id = self.figure._arguments.get("id", f"__input_{self.id}")

    @property
    def _action_outputs(self) -> dict[str, _IdProperty]:
        return {
            "__default__": f"{self.id}.children",
            "figure": f"{self.id}.children",
            **({"title": f"{self.id}_title.children"} if self.title else {}),
            **({"header": f"{self.id}_header.children"} if self.header else {}),
            **({"footer": f"{self.id}_footer.children"} if self.footer else {}),
            **({"description": f"{self.description.id}-text.children"} if self.description else {}),
        }

    # Convenience wrapper/syntactic sugar.
    def __call__(self, **kwargs):
        # This default value is not actually used anywhere at the moment since __call__ is always used with data_frame
        # specified. It's here since we want to use __call__ without arguments more in future.
        # If the functionality of process_callable_data_frame moves to CapturedCallable then this would move there too.
        if "data_frame" not in kwargs:
            kwargs["data_frame"] = data_manager[self["data_frame"]].load()
        figure = self.figure(**kwargs)
        figure.id = self._inner_component_id
        return html.Div([figure, dcc.Store(id=f"{self._inner_component_id}_guard_actions_chain", data=True)])

    # Convenience wrapper/syntactic sugar.
    def __getitem__(self, arg_name: str):
        # See figure implementation for more details.
        if arg_name == "type":
            return self.type
        return self.figure[arg_name]

    # Interaction methods
    @property
    def _filter_interaction_input(self):
        """Required properties when using`filter_interaction`."""
        return {
            "active_cell": State(component_id=self._inner_component_id, component_property="active_cell"),
            "derived_viewport_data": State(
                component_id=self._inner_component_id,
                component_property="derived_viewport_data",
            ),
            "modelID": State(component_id=self.id, component_property="id"),  # required, to determine triggered model
        }

    def _filter_interaction(
        self, data_frame: pd.DataFrame, target: str, ctd_filter_interaction: dict[str, CallbackTriggerDict]
    ) -> pd.DataFrame:
        """Function to be carried out for `filter_interaction`."""
        # data_frame is the DF of the target, ie the data to be filtered, hence we cannot get the DF from this model
        ctd_active_cell = ctd_filter_interaction["active_cell"]
        ctd_derived_viewport_data = ctd_filter_interaction["derived_viewport_data"]
        if not ctd_active_cell["value"] or not ctd_derived_viewport_data["value"]:
            return data_frame

        # ctd_active_cell["id"] represents the underlying table id, so we need to fetch its parent Vizro Table actions.
        source_table_actions = _get_triggered_model(ctd_active_cell["id"]).actions

        for action in source_table_actions:
            # TODO-AV2 A 1: simplify this as in
            #  https://github.com/mckinsey/vizro/pull/1054/commits/f4c8c5b153f3a71b93c018e9f8c6f1b918ca52f6
            #  Potentially this function would move to the filter_interaction action. That will be deprecated so
            #  no need to worry too much if it doesn't work well, but we'll need to do something similar for the
            #  new interaction functionality anyway.
            if not isinstance(action, filter_interaction) or target not in action.targets:
                continue
            column = ctd_active_cell["value"]["column_id"]
            derived_viewport_data_row = ctd_active_cell["value"]["row"]
            clicked_data = ctd_derived_viewport_data["value"][derived_viewport_data_row][column]
            data_frame = data_frame[data_frame[column].isin([clicked_data])]

        return data_frame

    @_log_call
    def pre_build(self):
        # Check if any other Vizro model or CapturedCallable has the same input component ID
        all_inner_component_ids = {  # type: ignore[var-annotated]
            model._inner_component_id
            for model in model_manager._get_models()
            if hasattr(model, "_inner_component_id") and model.id != self.id
        }

        if self._inner_component_id in set(model_manager) | all_inner_component_ids:
            raise DuplicateIDError(
                f"CapturedCallable with id={self._inner_component_id} has an id that is "
                "already in use by another Vizro model or CapturedCallable. "
                "CapturedCallables must have unique ids across the whole dashboard."
            )

    def build(self):
        description = self.description.build().children if self.description else [None]
        return dcc.Loading(
            children=html.Div(
                children=[
                    html.H3([html.Span(self.title, id=f"{self.id}_title"), *description], className="figure-title")
                    if self.title
                    else None,
                    dcc.Markdown(self.header, className="figure-header", id=f"{self.id}_header")
                    if self.header
                    else None,
                    # Refer to the vm.AgGrid build method for details on why we return the
                    # html.Div(id=self._inner_component_id) instead of actual figure object
                    # with the original data_frame.
                    html.Div(
                        id=self.id,
                        children=[html.Div(id=self._inner_component_id)],
                        className="table-container",
                    ),
                    dcc.Markdown(self.footer, className="figure-footer", id=f"{self.id}_footer")
                    if self.footer
                    else None,
                ],
                className="figure-container",
            ),
            color="grey",
            parent_className="loading-container",
            overlay_style={"visibility": "visible", "opacity": 0.3},
        )<|MERGE_RESOLUTION|>--- conflicted
+++ resolved
@@ -12,15 +12,11 @@
 from vizro.managers._model_manager import DuplicateIDError
 from vizro.models import Tooltip, VizroBaseModel
 from vizro.models._components._components_utils import _process_callable_data_frame
-<<<<<<< HEAD
-from vizro.models._models_utils import _log_call, make_actions_chain, warn_description_without_title
-=======
 from vizro.models._models_utils import (
     _log_call,
     make_actions_chain,
     warn_description_without_title,
 )
->>>>>>> 6ababb2d
 from vizro.models._tooltip import coerce_str_to_tooltip
 from vizro.models.types import ActionsType, CapturedCallable, _IdProperty, validate_captured_callable
 
@@ -76,19 +72,10 @@
             Hovering over the icon shows a tooltip with the provided description. Defaults to `None`.""",
         ),
     ]
-<<<<<<< HEAD
-    actions: list[ActionType] = []
-=======
     actions: ActionsType = []
->>>>>>> 6ababb2d
 
     _inner_component_id: str = PrivateAttr()
     _validate_figure = field_validator("figure", mode="before")(validate_captured_callable)
-    _make_actions_chain = model_validator(mode="after")(make_actions_chain)
-
-    @property
-    def _action_triggers(self) -> dict[str, _IdProperty]:
-        return {"__default__": f"{self._inner_component_id}.active_cell"}
 
     @model_validator(mode="after")
     def _make_actions_chain(self):
