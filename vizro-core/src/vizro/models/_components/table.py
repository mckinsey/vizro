--- conflicted
+++ resolved
@@ -13,24 +13,12 @@
 from vizro.actions._actions_utils import CallbackTriggerDict, _get_component_actions, _get_parent_vizro_model
 from vizro.managers import data_manager
 from vizro.models import Action, VizroBaseModel
-from vizro.models._action._actions_chain import _set_actions
+from vizro.models._action._actions_chain import _action_validator_factory
 from vizro.models._components._components_utils import _process_callable_data_frame
 from vizro.models._models_utils import _log_call
 from vizro.models.types import CapturedCallable
 
 logger = logging.getLogger(__name__)
-
-
-def _get_table_type(figure):  # this function can be applied also in pre-build
-    kwargs = figure._arguments.copy()
-
-    # This workaround is needed because the underlying table object requires a data_frame
-    kwargs["data_frame"] = DataFrame()
-
-    # The underlying table object is pre-built, so we can fetch its ID.
-    underlying_table_object = figure._function(**kwargs)
-    table_type = underlying_table_object.__class__.__name__
-    return underlying_table_object, table_type
 
 
 class Table(VizroBaseModel):
@@ -51,25 +39,13 @@
     actions: List[Action] = []
 
     _callable_object_id: str = PrivateAttr()
-    _table_type: str = (
-        PrivateAttr()
-    )  # Ideally we would be able to use the populated content of this field in the `set_actions` validator.
 
     # Component properties for actions and interactions
     _output_property: str = PrivateAttr("children")
 
     # validator
+    set_actions = _action_validator_factory("active_cell")
     _validate_callable = validator("figure", allow_reuse=True, always=True)(_process_callable_data_frame)
-
-    @validator("actions")
-    def set_actions(cls, v, values):
-        _, table_type = _get_table_type(values["figure"])
-        if table_type == "DataTable":
-            return _set_actions(v, values, "active_cell")
-        elif table_type == "AgGrid":
-            return _set_actions(v, values, "cellClicked")
-        else:
-            raise ValueError(f"Table type {table_type} not supported.")
 
     # Convenience wrapper/syntactic sugar.
     def __call__(self, **kwargs):
@@ -121,9 +97,6 @@
     @_log_call
     def pre_build(self):
         if self.actions:
-<<<<<<< HEAD
-            underlying_table_object, table_type = _get_table_type(self.figure)
-=======
             kwargs = self.figure._arguments.copy()
 
             # This workaround is needed because the underlying table object requires a data_frame
@@ -131,7 +104,6 @@
 
             # The underlying table object is pre-built, so we can fetch its ID.
             underlying_table_object = self.figure._function(**kwargs)
->>>>>>> 8703d0e8
 
             if not hasattr(underlying_table_object, "id"):
                 raise ValueError(
@@ -140,10 +112,6 @@
                 )
 
             self._callable_object_id = underlying_table_object.id
-            self._table_type = table_type
-            # Idea: fetch it from the functions attributes? Or just hard-code it here?
-            # Can check difference between AGGrid and dashtable because we call it already
-            # Once we recognize, two ways to go: 1) slightly change model properties 2) inject dash dependencies,
 
     def build(self):
         return dcc.Loading(
