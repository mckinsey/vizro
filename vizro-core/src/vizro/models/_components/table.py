--- conflicted
+++ resolved
@@ -6,20 +6,11 @@
 from pydantic import Field, PrivateAttr, field_validator, validator
 from pydantic.json_schema import SkipJsonSchema
 
-<<<<<<< HEAD
 # try:
 #     from pydantic.v1 import Field, PrivateAttr, validator
 # except ImportError:  # pragma: no cov
 #     from pydantic import Field, PrivateAttr, validator
-from vizro.actions._actions_utils import CallbackTriggerDict, _get_component_actions, _get_parent_vizro_model
-=======
-try:
-    from pydantic.v1 import Field, PrivateAttr, validator
-except ImportError:  # pragma: no cov
-    from pydantic import Field, PrivateAttr, validator
-
 from vizro.actions._actions_utils import CallbackTriggerDict, _get_component_actions, _get_parent_model
->>>>>>> 3e226700
 from vizro.managers import data_manager
 from vizro.models import Action, VizroBaseModel
 from vizro.models._action._actions_chain import _action_validator_factory
