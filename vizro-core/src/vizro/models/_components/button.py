--- conflicted
+++ resolved
@@ -1,10 +1,9 @@
-from typing import Annotated, Any, Literal
+from typing import Annotated, Literal
 
 import dash_bootstrap_components as dbc
 from dash import get_relative_path
 from pydantic import AfterValidator, Field
 from pydantic.functional_serializers import PlainSerializer
-from pydantic.json_schema import SkipJsonSchema
 
 from vizro.models import VizroBaseModel
 from vizro.models._action._actions_chain import _action_validator_factory
@@ -18,17 +17,13 @@
     Args:
         type (Literal["button"]): Defaults to `"button"`.
         text (str): Text to be displayed on button. Defaults to `"Click me!"`.
-<<<<<<< HEAD
         actions (list[ActionsType]): See [`ActionsType`][vizro.models.types.ActionsType]. Defaults to `[]`.
-=======
         href (str): URL (relative or absolute) to navigate to. Defaults to `""`.
-        actions (list[Action]): See [`Action`][vizro.models.Action]. Defaults to `[]`.
         extra (Optional[dict[str, Any]]): Extra keyword arguments that are passed to `dbc.Button` and overwrite any
             defaults chosen by the Vizro team. This may have unexpected behavior.
             Visit the [dbc documentation](https://dash-bootstrap-components.opensource.faculty.ai/docs/components/button/)
             to see all available arguments. [Not part of the official Vizro schema](../explanation/schema.md) and the
             underlying component may change in the future. Defaults to `{}`.
->>>>>>> dcc505b0
 
     """
 
