from typing import Annotated, Any, Literal

import dash_bootstrap_components as dbc
from dash import get_relative_path
from pydantic import AfterValidator, Field
from pydantic.functional_serializers import PlainSerializer
from pydantic.json_schema import SkipJsonSchema

from vizro.models import VizroBaseModel
from vizro.models._action._actions_chain import _action_validator_factory
from vizro.models._models_utils import _log_call
from vizro.models.types import ActionType


class Button(VizroBaseModel):
    """Component provided to `Page` to trigger any defined `action` in `Page`.

    Args:
        type (Literal["button"]): Defaults to `"button"`.
        text (str): Text to be displayed on button. Defaults to `"Click me!"`.
        href (str): URL (relative or absolute) to navigate to. Defaults to `""`.
        actions (list[ActionType]): See [`ActionType`][vizro.models.types.ActionType]. Defaults to `[]`.
<<<<<<< HEAD
=======
        variant (Literal["plain", "filled", "outlined"]): Predefined styles to choose from. Options are `plain`,
            `filled` or `outlined`. Defaults to `filled`.
>>>>>>> db16c7be
        extra (Optional[dict[str, Any]]): Extra keyword arguments that are passed to `dbc.Button` and overwrite any
            defaults chosen by the Vizro team. This may have unexpected behavior.
            Visit the [dbc documentation](https://dash-bootstrap-components.opensource.faculty.ai/docs/components/button/)
            to see all available arguments. [Not part of the official Vizro schema](../explanation/schema.md) and the
            underlying component may change in the future. Defaults to `{}`.

    """

    type: Literal["button"] = "button"
    text: str = Field(default="Click me!", description="Text to be displayed on button.")
    href: str = Field(default="", description="URL (relative or absolute) to navigate to.")
    actions: Annotated[
        list[ActionType],
        AfterValidator(_action_validator_factory("n_clicks")),
        PlainSerializer(lambda x: x[0].actions),
        Field(default=[]),
    ]
    variant: Literal["plain", "filled", "outlined"] = Field(
        default="filled",
        description="Predefined styles to choose from. Options are `plain`, `filled` or `outlined`."
        "Defaults to `filled`.",
    )
    extra: SkipJsonSchema[
        Annotated[
            dict[str, Any],
            Field(
                default={},
                description="""Extra keyword arguments that are passed to `dbc.Button` and overwrite any
            defaults chosen by the Vizro team. This may have unexpected behavior.
            Visit the [dbc documentation](https://dash-bootstrap-components.opensource.faculty.ai/docs/components/button/)
            to see all available arguments. [Not part of the official Vizro schema](../explanation/schema.md) and the
            underlying component may change in the future. Defaults to `{}`.""",
            ),
        ]
    ]

    @_log_call
    def build(self):
        variants = {"plain": "link", "filled": "primary", "outlined": "secondary"}

        defaults = {
            "id": self.id,
            "children": self.text,
            "href": get_relative_path(self.href) if self.href.startswith("/") else self.href,
            "target": "_top",
            # dbc.Button includes `btn btn-primary` as a class by default and appends any class names provided.
            # To prevent unnecessary class chaining, the button's style variant should be specified using `color`.
            "color": variants[self.variant],
        }

        return dbc.Button(**(defaults | self.extra))<|MERGE_RESOLUTION|>--- conflicted
+++ resolved
@@ -20,11 +20,8 @@
         text (str): Text to be displayed on button. Defaults to `"Click me!"`.
         href (str): URL (relative or absolute) to navigate to. Defaults to `""`.
         actions (list[ActionType]): See [`ActionType`][vizro.models.types.ActionType]. Defaults to `[]`.
-<<<<<<< HEAD
-=======
         variant (Literal["plain", "filled", "outlined"]): Predefined styles to choose from. Options are `plain`,
             `filled` or `outlined`. Defaults to `filled`.
->>>>>>> db16c7be
         extra (Optional[dict[str, Any]]): Extra keyword arguments that are passed to `dbc.Button` and overwrite any
             defaults chosen by the Vizro team. This may have unexpected behavior.
             Visit the [dbc documentation](https://dash-bootstrap-components.opensource.faculty.ai/docs/components/button/)
