from typing import Annotated, Any, Literal, Optional, Union

import dash_bootstrap_components as dbc
from dash import get_relative_path, html
<<<<<<< HEAD
from pydantic import BeforeValidator, Field, model_validator
from pydantic.json_schema import SkipJsonSchema

from vizro.models import Tooltip, VizroBaseModel
from vizro.models._models_utils import _log_call, make_actions_chain
=======
from pydantic import AfterValidator, BeforeValidator, Field, model_validator
from pydantic.json_schema import SkipJsonSchema

from vizro.models import Tooltip, VizroBaseModel
from vizro.models._models_utils import _log_call, make_actions_chain, validate_icon
>>>>>>> 31019970
from vizro.models._tooltip import coerce_str_to_tooltip
from vizro.models.types import ActionsType, _IdProperty


class Button(VizroBaseModel):
    """Component provided to `Page` to trigger any defined `action` in `Page`.

    Args:
        type (Literal["button"]): Defaults to `"button"`.
        icon (str): Icon name from [Google Material icons library](https://fonts.google.com/icons). Defaults to `""`.
        text (str): Text to be displayed on button. Defaults to `"Click me!"`.
        href (str): URL (relative or absolute) to navigate to. Defaults to `""`.
        actions (ActionsType): See [`ActionsType`][vizro.models.types.ActionsType].
        variant (Literal["plain", "filled", "outlined"]): Predefined styles to choose from. Options are `plain`,
            `filled` or `outlined`. Defaults to `filled`.
        description (Optional[Tooltip]): Optional markdown string that adds an icon next to the button text.
            Hovering over the icon shows a tooltip with the provided description. Defaults to `None`.
        extra (Optional[dict[str, Any]]): Extra keyword arguments that are passed to `dbc.Button` and overwrite any
            defaults chosen by the Vizro team. This may have unexpected behavior.
            Visit the [dbc documentation](https://www.dash-bootstrap-components.com/docs/components/button/)
            to see all available arguments. [Not part of the official Vizro schema](../explanation/schema.md) and the
            underlying component may change in the future. Defaults to `{}`.

    """

    type: Literal["button"] = "button"
<<<<<<< HEAD
    text: Annotated[str, Field(default="Click me!", description="Text to be displayed on button.", min_length=1)]
=======
    icon: Annotated[
        str,
        AfterValidator(validate_icon),
        Field(description="Icon name from Google Material icons library.", default=""),
    ]
    text: Annotated[str, Field(description="Text to be displayed on button.", default="Click me!")]
>>>>>>> 31019970
    href: str = Field(default="", description="URL (relative or absolute) to navigate to.")
    actions: ActionsType = []
    variant: Literal["plain", "filled", "outlined"] = Field(
        default="filled",
        description="Predefined styles to choose from. Options are `plain`, `filled` or `outlined`."
        "Defaults to `filled`.",
    )
    # TODO: ideally description would have json_schema_input_type=Union[str, Tooltip] attached to the BeforeValidator,
    #  but this requires pydantic >= 2.9.
    description: Annotated[
        Optional[Tooltip],
        BeforeValidator(coerce_str_to_tooltip),
        # AfterValidator(warn_description_without_title) is not needed here because either 'text' or 'icon' argument
        # is mandatory.
        Field(
            default=None,
            description="""Optional markdown string that adds an icon next to the button text.
            Hovering over the icon shows a tooltip with the provided description. Defaults to `None`.""",
        ),
    ]
    extra: SkipJsonSchema[
        Annotated[
            dict[str, Any],
            Field(
                default={},
                description="""Extra keyword arguments that are passed to `dbc.Button` and overwrite any
            defaults chosen by the Vizro team. This may have unexpected behavior.
            Visit the [dbc documentation](https://www.dash-bootstrap-components.com/docs/components/button/)
            to see all available arguments. [Not part of the official Vizro schema](../explanation/schema.md) and the
            underlying component may change in the future. Defaults to `{}`.""",
            ),
        ]
    ]

    @model_validator(mode="after")
<<<<<<< HEAD
=======
    def validate_text(self):
        if not self.text and not self.icon:
            raise ValueError("You must provide either the `text` or `icon` argument.")

        return self

    @model_validator(mode="after")
>>>>>>> 31019970
    def _make_actions_chain(self):
        return make_actions_chain(self)

    @property
    def _action_triggers(self) -> dict[str, _IdProperty]:
        return {"__default__": f"{self.id}.n_clicks"}

    @property
    def _action_outputs(self) -> dict[str, _IdProperty]:
        return {
            "text": f"{self.id}.children",
            **({"description": f"{self.description.id}-text.children"} if self.description else {}),
        }

    @_log_call
    def build(self):
        variants = {"plain": "link", "filled": "primary", "outlined": "secondary"}
        description = self._build_description()
        icon = (
            html.Span(self.icon, id=f"{self.id}-icon", className="material-symbols-outlined tooltip-icon")
            if self.icon
            else None,
        )

        defaults = {
            "id": self.id,
            "children": html.Span([*icon, self.text, *description], className="btn-text"),
            "href": get_relative_path(self.href) if self.href.startswith("/") else self.href,
            "target": "_top",
            # dbc.Button includes `btn btn-primary` as a class by default and appends any class names provided.
            # To prevent unnecessary class chaining, the button's style variant should be specified using `color`.
            "color": variants[self.variant],
            "class_name": "btn-circular" if not self.text else "",
        }

        return dbc.Button(**(defaults | self.extra))

    def _build_description(self) -> list[Optional[Union[dbc.Tooltip, html.Span]]]:
        """Conditionally returns the tooltip based on the provided `text` and `icon` arguments.

        If text='', the tooltip icon is omitted, and the tooltip text is shown when hovering over the button icon.
        Otherwise, the tooltip icon is displayed.
        """
        if not self.description:
            return [None]

        description_build_obj = self.description.build()
        if not self.text:
            # When there's no text, we don't display the tooltip icon.
            # Instead we update the tooltip target to the button's icon.
            tooltip_component = description_build_obj[self.description.id]
            tooltip_component.target = f"{self.id}-icon"
            return [tooltip_component]

        return description_build_obj.children<|MERGE_RESOLUTION|>--- conflicted
+++ resolved
@@ -2,19 +2,11 @@
 
 import dash_bootstrap_components as dbc
 from dash import get_relative_path, html
-<<<<<<< HEAD
-from pydantic import BeforeValidator, Field, model_validator
-from pydantic.json_schema import SkipJsonSchema
-
-from vizro.models import Tooltip, VizroBaseModel
-from vizro.models._models_utils import _log_call, make_actions_chain
-=======
 from pydantic import AfterValidator, BeforeValidator, Field, model_validator
 from pydantic.json_schema import SkipJsonSchema
 
 from vizro.models import Tooltip, VizroBaseModel
 from vizro.models._models_utils import _log_call, make_actions_chain, validate_icon
->>>>>>> 31019970
 from vizro.models._tooltip import coerce_str_to_tooltip
 from vizro.models.types import ActionsType, _IdProperty
 
@@ -41,16 +33,12 @@
     """
 
     type: Literal["button"] = "button"
-<<<<<<< HEAD
-    text: Annotated[str, Field(default="Click me!", description="Text to be displayed on button.", min_length=1)]
-=======
     icon: Annotated[
         str,
         AfterValidator(validate_icon),
         Field(description="Icon name from Google Material icons library.", default=""),
     ]
     text: Annotated[str, Field(description="Text to be displayed on button.", default="Click me!")]
->>>>>>> 31019970
     href: str = Field(default="", description="URL (relative or absolute) to navigate to.")
     actions: ActionsType = []
     variant: Literal["plain", "filled", "outlined"] = Field(
@@ -86,8 +74,6 @@
     ]
 
     @model_validator(mode="after")
-<<<<<<< HEAD
-=======
     def validate_text(self):
         if not self.text and not self.icon:
             raise ValueError("You must provide either the `text` or `icon` argument.")
@@ -95,7 +81,6 @@
         return self
 
     @model_validator(mode="after")
->>>>>>> 31019970
     def _make_actions_chain(self):
         return make_actions_chain(self)
 
