--- conflicted
+++ resolved
@@ -41,11 +41,7 @@
     # TODO: Before making public, consider how actions should be triggered and what the default property should be
     # See comment thread: https://github.com/mckinsey/vizro/pull/298#discussion_r1478137654
     # This would mean creating _action_triggers and using make_actions_chain.
-<<<<<<< HEAD
-    actions: list[ActionType] = []
-=======
     actions: ActionsType = []
->>>>>>> 6ababb2d
 
     @property
     def _action_outputs(self) -> dict[str, _IdProperty]:
