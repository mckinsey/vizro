from typing import Literal

import dash_bootstrap_components as dbc
from dash import html
<<<<<<< HEAD
from pydantic import Field
# try:
#     from pydantic.v1 import Field
# except ImportError:  # pragma: no cov
#     from pydantic import Field
=======

try:
    from pydantic.v1 import Field, PrivateAttr
except ImportError:  # pragma: no cov
    from pydantic import Field, PrivateAttr
>>>>>>> 3e226700

from vizro.models import Action, VizroBaseModel
from vizro.models._action._actions_chain import _action_validator_factory
from vizro.models._models_utils import _log_call


class UserInput(VizroBaseModel):
    """Single-line text input component `UserInput`.

    Based on the underlying [`dcc.Input`](https://dash.plotly.com/dash-core-components/input).

    Args:
        type (Literal["user_input"]): Defaults to `"user_input"`.
        title (str): Title to be displayed. Defaults to `""`.
        placeholder (str): Default text to display in input field. Defaults to `""`.
        actions (Optional[list[Action]]): Defaults to `[]`.

    """

    type: Literal["user_input"] = "user_input"
    # TODO: before making public consider naming this field (or giving an alias) label instead of title
    title: str = Field("", description="Title to be displayed")
    placeholder: str = Field("", description="Default text to display in input field")
    actions: list[Action] = []

    # Component properties for actions and interactions
    _input_property: str = PrivateAttr("value")

    # Re-used validators
    # TODO: Before making public, consider how actions should be triggered and what the default property should be
    # See comment thread: https://github.com/mckinsey/vizro/pull/298#discussion_r1478137654
    _set_actions = _action_validator_factory("value")

    @_log_call
    def build(self):
        return html.Div(
            children=[
                dbc.Label(children=self.title, html_for=self.id) if self.title else None,
                dbc.Input(
                    id=self.id,
                    placeholder=self.placeholder,
                    type="text",
                    persistence=True,
                    persistence_type="session",
                    debounce=True,
                ),
            ],
        )<|MERGE_RESOLUTION|>--- conflicted
+++ resolved
@@ -2,20 +2,12 @@
 
 import dash_bootstrap_components as dbc
 from dash import html
-<<<<<<< HEAD
-from pydantic import Field
+from pydantic import Field, PrivateAttr
+
 # try:
 #     from pydantic.v1 import Field
 # except ImportError:  # pragma: no cov
 #     from pydantic import Field
-=======
-
-try:
-    from pydantic.v1 import Field, PrivateAttr
-except ImportError:  # pragma: no cov
-    from pydantic import Field, PrivateAttr
->>>>>>> 3e226700
-
 from vizro.models import Action, VizroBaseModel
 from vizro.models._action._actions_chain import _action_validator_factory
 from vizro.models._models_utils import _log_call
