from typing import Annotated, Any, Literal, Optional

import dash_bootstrap_components as dbc
from dash import html
from pydantic import AfterValidator, BeforeValidator, Field, PrivateAttr, model_validator
from pydantic.json_schema import SkipJsonSchema

from vizro.models import Tooltip, VizroBaseModel
from vizro.models._models_utils import make_actions_chain, warn_description_without_title
from vizro.models._tooltip import coerce_str_to_tooltip
from vizro.models.types import ActionsType, _IdProperty


class Switch(VizroBaseModel):
    """Boolean single-option selector `Switch`.

    Can be provided to [`Filter`][vizro.models.Filter] or [`Parameter`][vizro.models.Parameter].

    Args:
        type (Literal["switch"]): Defaults to `"switch"`.
        value (bool): Initial state of the switch. When `True`, the switch is "on".
            When `False`, the switch is "off". Defaults to `False`.
        title (str): Title/Label to be displayed to the right of the switch. Defaults to `""`.
        description (Optional[Tooltip]): Optional markdown string that adds an icon next to the title.
            Hovering over the icon shows a tooltip with the provided description. Defaults to `None`.
        actions (ActionsType): See [`ActionsType`][vizro.models.types.ActionsType].
        extra (Optional[dict[str, Any]]): Extra keyword arguments that are passed to `dbc.Switch` and overwrite any
            defaults chosen by the Vizro team. This may have unexpected behavior.
            Visit the [dbc documentation](https://www.dash-bootstrap-components.com/docs/components/input/)
            to see all available arguments. [Not part of the official Vizro schema](../explanation/schema.md) and the
            underlying component may change in the future. Defaults to `{}`.
    """

    type: Literal["switch"] = "switch"
    value: bool = Field(
        default=False,
        description="""Initial state of the switch. When `True`, the switch is enabled/on.
        When `False`, the switch is disabled/off. Defaults to `False`.""",
    )
    title: str = Field(default="", description="Title/Label to be displayed to the right of the switch.")
    # TODO: ideally description would have json_schema_input_type=Union[str, Tooltip] attached to the BeforeValidator,
    #  but this requires pydantic >= 2.9.
    description: Annotated[
        Optional[Tooltip],
        BeforeValidator(coerce_str_to_tooltip),
        AfterValidator(warn_description_without_title),
        Field(
            default=None,
            description="""Optional markdown string that adds an icon next to the title.
            Hovering over the icon shows a tooltip with the provided description. Defaults to `None`.""",
        ),
    ]
<<<<<<< HEAD
    actions: list[ActionType] = []
=======
    actions: ActionsType = []
>>>>>>> 6ababb2d
    extra: SkipJsonSchema[
        Annotated[
            dict[str, Any],
            Field(
                default={},
                description="""Extra keyword arguments that are passed to `dbc.Switch` and overwrite any
            defaults chosen by the Vizro team. This may have unexpected behavior.
            Visit the [dbc documentation](https://www.dash-bootstrap-components.com/docs/components/input/)
            to see all available arguments. [Not part of the official Vizro schema](../explanation/schema.md) and the
            underlying component may change in the future. Defaults to `{}`.""",
            ),
        ]
    ]

    _dynamic: bool = PrivateAttr(False)
    _in_container: bool = PrivateAttr(False)

<<<<<<< HEAD
    _make_actions_chain = model_validator(mode="after")(make_actions_chain)
=======
    @model_validator(mode="after")
    def _make_actions_chain(self):
        return make_actions_chain(self)
>>>>>>> 6ababb2d

    @property
    def _action_triggers(self) -> dict[str, _IdProperty]:
        return {"__default__": f"{self.id}.value"}

    @property
    def _action_outputs(self) -> dict[str, _IdProperty]:
        return {
            "__default__": f"{self.id}.value",
            **({"title": f"{self.id}_title.children"} if self.title else {}),
            **({"description": f"{self.description.id}-text.children"} if self.description else {}),
        }

    @property
    def _action_inputs(self) -> dict[str, _IdProperty]:
        return {"__default__": f"{self.id}.value"}

    def build(self):
        description = self.description.build().children if self.description else [None]

        defaults = {
            "id": self.id,
            "value": self.value,
            "label": [html.Span(id=f"{self.id}_title", children=self.title), *description],
            "persistence": True,
            "persistence_type": "session",
        }

        return dbc.Switch(**(defaults | self.extra))<|MERGE_RESOLUTION|>--- conflicted
+++ resolved
@@ -50,11 +50,7 @@
             Hovering over the icon shows a tooltip with the provided description. Defaults to `None`.""",
         ),
     ]
-<<<<<<< HEAD
-    actions: list[ActionType] = []
-=======
     actions: ActionsType = []
->>>>>>> 6ababb2d
     extra: SkipJsonSchema[
         Annotated[
             dict[str, Any],
@@ -72,13 +68,9 @@
     _dynamic: bool = PrivateAttr(False)
     _in_container: bool = PrivateAttr(False)
 
-<<<<<<< HEAD
-    _make_actions_chain = model_validator(mode="after")(make_actions_chain)
-=======
     @model_validator(mode="after")
     def _make_actions_chain(self):
         return make_actions_chain(self)
->>>>>>> 6ababb2d
 
     @property
     def _action_triggers(self) -> dict[str, _IdProperty]:
