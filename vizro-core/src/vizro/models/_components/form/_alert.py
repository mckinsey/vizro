--- conflicted
+++ resolved
@@ -16,16 +16,18 @@
         text (str): Text to be displayed in the alert.
         is_open (bool): Flag indicating whether alert should be open by default. Defaults to `True`.
         duration (Optional[int]): Duration in milliseconds for the alert to appear. Defaults to `None`.
-<<<<<<< HEAD
-        actions (ActionsType): See [`ActionsType`][vizro.models.types.ActionsType]. Defaults to `[]`.
-=======
->>>>>>> ce2bfeda
     """
 
     type: Literal["alert"] = "alert"
     text: str = Field(description="Text to be displayed in the alert.")
-    is_open: bool = Field(True, description="Flag indicating whether alert should be open by default.")
-    duration: Optional[int] = Field(default=None, description="Duration in milliseconds for the alert to appear.", ge=0)
+    is_open: bool = Field(
+        True, description="Flag indicating whether alert should be open by default."
+    )
+    duration: Optional[int] = Field(
+        default=None,
+        description="Duration in milliseconds for the alert to appear.",
+        ge=0,
+    )
 
     @_log_call
     def build(self):
