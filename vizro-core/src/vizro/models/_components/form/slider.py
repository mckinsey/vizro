from typing import Dict, List, Literal, Optional

from dash import Input, Output, State, callback, callback_context, dcc, html
from pydantic import Field, validator

from vizro.models import Action, VizroBaseModel
from vizro.models._action._actions_chain import _action_validator_factory
from vizro.models._components.form._form_utils import (
    validate_max,
    validate_slider_value,
)
from vizro.models._models_utils import _log_call


class Slider(VizroBaseModel):
    """Numeric single-selector `Slider`.

    Can be provided to [`Filter`][vizro.models.Filter] or
    [`Parameter`][vizro.models.Parameter]. Based on the underlying
    [`dcc.Slider`](https://dash.plotly.com/dash-core-components/slider).

    Args:
        type (Literal["range_slider"]): Defaults to `"range_slider"`.
        min (Optional[float]): Start value for slider. Defaults to `None`.
        max (Optional[float]): End value for slider. Defaults to `None`.
        step (Optional[float]): Step-size for marks on slider. Defaults to `None`.
        marks (Optional[Dict[str, float]]): Marks to be displayed on slider. Defaults to `None`.
        value (Optional[float]): Default value for slider. Defaults to `None`.
        title (Optional[str]): Title to be displayed. Defaults to `None`.
        actions (List[Action]): See [`Action`][vizro.models.Action]. Defaults to `[]`.
    """

    type: Literal["slider"] = "slider"
    min: Optional[float] = Field(None, description="Start value for slider.")
    max: Optional[float] = Field(None, description="End value for slider.")
    step: Optional[float] = Field(None, description="Step-size for marks on slider.")
    marks: Optional[Dict[str, float]] = Field(None, description="Marks to be displayed on slider.")
    value: Optional[float] = Field(None, description="Default value for slider.")
    title: Optional[str] = Field(None, description="Title to be displayed.")
    actions: List[Action] = []

    # Re-used validators
    _validate_max = validator("max", allow_reuse=True)(validate_max)
    _validate_value = validator("value", allow_reuse=True)(validate_slider_value)
    _set_actions = _action_validator_factory("value")

    @validator("marks", always=True)
    def set_default_marks(cls, v, values):
        return v if values["step"] is None else {}

    @_log_call
    def build(self):
        output = [
            Output(f"{self.id}_text_value", "value"),
            Output(self.id, "value"),
            Output(f"temp-store-slider-{self.id}", "data"),
        ]
        input = [
            Input(f"{self.id}_text_value", "value"),
            Input(self.id, "value"),
            State(f"temp-store-slider-{self.id}", "data"),
        ]

        @callback(output=output, inputs=input)
        def update_slider_value_callback(start, slider, input_store):
            trigger_id = callback_context.triggered_id
            return self._update_slider_value(trigger_id, start, slider, input_store)

        return html.Div(
            [
                html.P(self.title) if self.title else None,
                html.Div(
                    [
                        dcc.Slider(
                            min=self.min,
                            max=self.max,
                            step=self.step,
                            marks=self.marks,
                            value=self.value or self.min,
                            included=False,
                            persistence=True,
                            className="slider_control" if self.step else "slider_control_no_space",
                        ),
                        dcc.Input(
                            type="number",
                            placeholder="end",
                            min=self.min,
                            max=self.max,
                            value=self.value or self.min,
                            persistence=True,
                            className="slider_input_field_right" if self.step else "slider_input_field_no_space_right",
                        ),
                        dcc.Store(id=f"temp-store-slider-{self.id}", storage_type="local"),
                    ],
                    className="slider_inner_container",
                ),
            ],
            className="selector_container",
<<<<<<< HEAD
            id=self.id,
        )
=======
        )

    def _update_slider_value(self, trigger_id, start, slider, input_store):
        if trigger_id == f"{self.id}_text_value":
            text_value = start
        elif trigger_id == f"{self.id}":
            text_value = slider
        else:
            text_value = input_store or self.value or self.min
        text_value = min(max(self.min, text_value), self.max)

        return text_value, text_value, text_value
>>>>>>> 1fdc6082
<|MERGE_RESOLUTION|>--- conflicted
+++ resolved
@@ -96,10 +96,7 @@
                 ),
             ],
             className="selector_container",
-<<<<<<< HEAD
             id=self.id,
-        )
-=======
         )
 
     def _update_slider_value(self, trigger_id, start, slider, input_store):
@@ -111,5 +108,4 @@
             text_value = input_store or self.value or self.min
         text_value = min(max(self.min, text_value), self.max)
 
-        return text_value, text_value, text_value
->>>>>>> 1fdc6082
+        return text_value, text_value, text_value