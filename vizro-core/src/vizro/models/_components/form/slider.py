--- conflicted
+++ resolved
@@ -32,17 +32,12 @@
         marks (Optional[dict[Union[float, int], str]]): Marks to be displayed on slider. Defaults to `{}`.
         value (Optional[float]): Default value for slider. Defaults to `None`.
         title (str): Title to be displayed. Defaults to `""`.
-<<<<<<< HEAD
         actions (list[ActionsType]): See [`ActionsType`][vizro.models.types.ActionsType]. Defaults to `[]`.
-=======
-        actions (list[Action]): See [`Action`][vizro.models.Action]. Defaults to `[]`.
         extra (Optional[dict[str, Any]]): Extra keyword arguments that are passed to `dcc.Slider` and overwrite any
             defaults chosen by the Vizro team. This may have unexpected behavior.
             Visit the [dcc documentation](https://dash.plotly.com/dash-core-components/slider)
             to see all available arguments. [Not part of the official Vizro schema](../explanation/schema.md) and the
             underlying component may change in the future. Defaults to `{}`.
->>>>>>> dcc505b0
-
     """
 
     type: Literal["slider"] = "slider"
