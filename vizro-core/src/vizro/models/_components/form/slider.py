--- conflicted
+++ resolved
@@ -79,10 +79,6 @@
 
         return html.Div(
             [
-<<<<<<< HEAD
-                dcc.Store(f"{self.id}_callback_data", data={"id": self.id, "min": self.min, "max": self.max}),
-                html.P(self.title) if self.title else None,
-=======
                 dcc.Store(
                     f"{self.id}_callback_data",
                     data={
@@ -92,7 +88,6 @@
                     },
                 ),
                 html.Label(self.title, htmlFor=self.id) if self.title else None,
->>>>>>> 81fb80dc
                 html.Div(
                     [
                         dcc.Slider(
