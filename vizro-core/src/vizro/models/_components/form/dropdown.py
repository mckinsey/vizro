import math
from datetime import date
from typing import Annotated, Any, Literal, Optional, Union, cast

import dash_bootstrap_components as dbc
from dash import ClientsideFunction, Input, Output, State, clientside_callback, dcc, html
from pydantic import AfterValidator, BeforeValidator, Field, PrivateAttr, StrictBool, ValidationInfo, model_validator
from pydantic.json_schema import SkipJsonSchema

from vizro.models import Tooltip, VizroBaseModel
from vizro.models._components.form._form_utils import (
    get_dict_options_and_default,
    validate_options_dict,
    validate_value,
)
from vizro.models._models_utils import _log_call, make_actions_chain
from vizro.models._tooltip import coerce_str_to_tooltip
from vizro.models.types import ActionsType, MultiValueType, OptionsType, SingleValueType, _IdProperty


def validate_multi(multi, info: ValidationInfo):
    if "value" not in info.data:
        return multi

    if info.data["value"] and multi is False and isinstance(info.data["value"], list):
        raise ValueError("Please set multi=True if providing a list of default values.")
    return multi


def _get_list_of_labels(full_options: OptionsType) -> Union[list[StrictBool], list[float], list[str], list[date]]:
    """Returns a list of labels from the selector options provided."""
    if all(isinstance(option, dict) for option in full_options):
        return [option["label"] for option in full_options]  # type: ignore[index]
    else:
        return cast(Union[list[StrictBool], list[float], list[str], list[date]], full_options)


def _calculate_option_height(full_options: OptionsType, char_count: int) -> int:
    """Calculates the height of the dropdown options based on the longest option."""
    # We look at the longest option to find number_of_lines it requires. Option height is the same for all options
    # and needs 24px for each line + 8px padding.
    list_of_labels = _get_list_of_labels(full_options)
    max_length = max(len(str(option)) for option in list_of_labels)
    number_of_lines = math.ceil(max_length / char_count)
    return 8 + 24 * number_of_lines


class Dropdown(VizroBaseModel):
    """Categorical single/multi-option selector `Dropdown`.

    Can be provided to [`Filter`][vizro.models.Filter] or
    [`Parameter`][vizro.models.Parameter].

    Args:
        type (Literal["dropdown"]): Defaults to `"dropdown"`.
        options (OptionsType): See [`OptionsType`][vizro.models.types.OptionsType]. Defaults to `[]`.
        value (Optional[Union[SingleValueType, MultiValueType]]): See
            [`SingleValueType`][vizro.models.types.SingleValueType] and
            [`MultiValueType`][vizro.models.types.MultiValueType]. Defaults to `None`.
        multi (bool): Whether to allow selection of multiple values. Defaults to `True`.
        title (str): Title to be displayed. Defaults to `""`.
        description (Optional[Tooltip]): Optional markdown string that adds an icon next to the title.
            Hovering over the icon shows a tooltip with the provided description. Defaults to `None`.
        actions (ActionsType): See [`ActionsType`][vizro.models.types.ActionsType].
        extra (Optional[dict[str, Any]]): Extra keyword arguments that are passed to `dcc.Dropdown` and overwrite any
            defaults chosen by the Vizro team. This may have unexpected behavior.
            Visit the [dcc documentation](https://dash.plotly.com/dash-core-components/dropdown)
            to see all available arguments. [Not part of the official Vizro schema](../explanation/schema.md) and the
            underlying component may change in the future. Defaults to `{}`.
    """

    type: Literal["dropdown"] = "dropdown"
    options: OptionsType = []
    value: Annotated[
        Optional[Union[SingleValueType, MultiValueType]],
        AfterValidator(validate_value),
        Field(default=None, validate_default=True),
    ]
    multi: Annotated[
        bool,
        AfterValidator(validate_multi),
        Field(default=True, description="Whether to allow selection of multiple values", validate_default=True),
    ]
    title: str = Field(default="", description="Title to be displayed")
    # TODO: ideally description would have json_schema_input_type=Union[str, Tooltip] attached to the BeforeValidator,
    #  but this requires pydantic >= 2.9.
    description: Annotated[
        Optional[Tooltip],
        BeforeValidator(coerce_str_to_tooltip),
        Field(
            default=None,
            description="""Optional markdown string that adds an icon next to the title.
            Hovering over the icon shows a tooltip with the provided description. Defaults to `None`.""",
        ),
    ]
<<<<<<< HEAD
    actions: list[ActionType] = []
=======
    actions: ActionsType = []
>>>>>>> 6ababb2d
    extra: SkipJsonSchema[
        Annotated[
            dict[str, Any],
            Field(
                default={},
                description="""Extra keyword arguments that are passed to `dcc.Dropdown` and overwrite any
            defaults chosen by the Vizro team. This may have unexpected behavior.
            Visit the [dcc documentation](https://dash.plotly.com/dash-core-components/dropdown)
            to see all available arguments. [Not part of the official Vizro schema](../explanation/schema.md) and the
            underlying component may change in the future. Defaults to `{}`.""",
            ),
        ]
    ]

    # Consider making the _dynamic public later. The same property could also be used for all other components.
    # For example: vm.Graph could have a dynamic that is by default set on True.
    _dynamic: bool = PrivateAttr(False)
    _in_container: bool = PrivateAttr(False)

    # Reused validators
    _validate_options = model_validator(mode="before")(validate_options_dict)
    _make_actions_chain = model_validator(mode="after")(make_actions_chain)

    @property
    def _action_triggers(self) -> dict[str, _IdProperty]:
        return {"__default__": f"{self.id}.value"}

    @model_validator(mode="after")
    def _make_actions_chain(self):
        return make_actions_chain(self)

    @property
    def _action_triggers(self) -> dict[str, _IdProperty]:
        return {"__default__": f"{self.id}.value"}

    @property
    def _action_outputs(self) -> dict[str, _IdProperty]:
        return {
            "__default__": f"{self.id}.value",
            **({"title": f"{self.id}_title.children"} if self.title else {}),
            **({"description": f"{self.description.id}-text.children"} if self.description else {}),
        }

    @property
    def _action_inputs(self) -> dict[str, _IdProperty]:
        return {"__default__": f"{self.id}.value"}

    def __call__(self, options):
        dict_options, default_value = get_dict_options_and_default(options=options, multi=self.multi)
        # 24 characters is roughly the number of "A" characters you can fit comfortably on a line in the page dropdown
        # (placed on the left-side 280px width). 15 is the width for when the dropdown is in a container's controls.
        # "A" is representative of a slightly wider than average character:
        # https://stackoverflow.com/questions/3949422/which-letter-of-the-english-alphabet-takes-up-most-pixels
        option_height = _calculate_option_height(dict_options, 15 if self._in_container else 24)

        value = self.value if self.value is not None else default_value

        if self.multi:
            self._update_dropdown_select_all()
            value = value if isinstance(value, list) else [value]  # type: ignore[assignment]
            dict_options = [
                {
                    "label": dbc.Checkbox(
                        id=f"{self.id}_select_all",
                        value=len(value) == len(dict_options),  # type: ignore[arg-type]
                        label="Select All",
                        persistence=True,
                        persistence_type="session",
                        className="dropdown-select-all",
                    ),
                    # Special sentinel value used in update_dropdown_select_all.
                    # This never gets sent to the server.
                    "value": "__SELECT_ALL",
                },
                *dict_options,
            ]

        description = self.description.build().children if self.description else [None]
        defaults = {
            "id": self.id,
            "options": dict_options,
            "value": value,
            "multi": self.multi,
            "optionHeight": option_height,
            "persistence": True,
            "persistence_type": "session",
            "placeholder": "Select option",
            "className": "dropdown",
            "clearable": self.multi,  # Set clearable=False only for single-select dropdowns
        }

        return html.Div(
            children=[
                dbc.Label(
                    children=[html.Span(id=f"{self.id}_title", children=self.title), *description], html_for=self.id
                )
                if self.title
                else None,
                dcc.Dropdown(**(defaults | self.extra)),
                dcc.Store(id=f"{self.id}_guard_actions_chain", data=True) if self._dynamic else None,
            ]
        )

    def _build_dynamic_placeholder(self):
        # Setting self.value is kind of Dropdown pre_build method. It sets self.value only the first time if it's None.
        # We cannot create pre_build for the Dropdown because it has to be called after vm.Filter.pre_build, but nothing
        # guarantees that. We can call Filter.selector.pre_build() from the Filter.pre_build() method if we decide that.
        # TODO: move this to pre_build once we have better control of the ordering.
        if self.value is None:
            _, default_value = get_dict_options_and_default(options=self.options, multi=self.multi)
            self.value = default_value

        # The rest of the method is added instead of calling and returning the content from the __call__ method
        # because placeholder for the Dropdown can't be the dropdown itself. The reason is that the Dropdown value can
        # be unexpectedly changed when the new options are added. This is developed as the dash feature
        # https://github.com/plotly/dash/pull/1970.
        if self.multi:
            # Add the clientside callback as the callback has to be defined in the page.build process.
            self._update_dropdown_select_all()
            # hidden_select_all_dropdown is needed to ensure that clientside callback doesn't raise the no output error.
            hidden_select_all_dropdown = [dcc.Dropdown(id=f"{self.id}_select_all", style={"display": "none"})]
            placeholder_model = dcc.Checklist
            placeholder_options = self.value
        else:
            hidden_select_all_dropdown = [None]
            placeholder_model = dbc.RadioItems
            placeholder_options = [self.value]  # type: ignore[assignment]

        description = self.description.build().children if self.description else [None]
        return html.Div(
            children=[
                dbc.Label(
                    children=[html.Span(id=f"{self.id}_title", children=self.title), *description], html_for=self.id
                ),
                placeholder_model(
                    id=self.id,
                    options=placeholder_options,
                    value=self.value,
                    persistence=True,
                    persistence_type="session",
                ),
                dcc.Store(id=f"{self.id}_guard_actions_chain", data=True),
                *hidden_select_all_dropdown,
            ]
        )

    @_log_call
    def build(self):
        # TODO NOW: check that guard_actions_chain is implemented everywhere it should be. Is it better to implement
        #  on selectors or in Filter.__call__ itself?
        return self._build_dynamic_placeholder() if self._dynamic else self.__call__(self.options)

    def _update_dropdown_select_all(self):
        """Define the clientside callbacks in the page build phase responsible for handling the select_all."""
        clientside_callback(
            ClientsideFunction(namespace="dropdown", function_name="update_dropdown_select_all"),
            output=[
                Output(f"{self.id}_select_all", "value"),
                Output(self.id, "value", allow_duplicate=True),
            ],
            inputs=[
                Input(self.id, "value"),
                State(self.id, "options"),
            ],
            prevent_initial_call="initial_duplicate",
        )<|MERGE_RESOLUTION|>--- conflicted
+++ resolved
@@ -93,11 +93,7 @@
             Hovering over the icon shows a tooltip with the provided description. Defaults to `None`.""",
         ),
     ]
-<<<<<<< HEAD
-    actions: list[ActionType] = []
-=======
     actions: ActionsType = []
->>>>>>> 6ababb2d
     extra: SkipJsonSchema[
         Annotated[
             dict[str, Any],
@@ -119,11 +115,6 @@
 
     # Reused validators
     _validate_options = model_validator(mode="before")(validate_options_dict)
-    _make_actions_chain = model_validator(mode="after")(make_actions_chain)
-
-    @property
-    def _action_triggers(self) -> dict[str, _IdProperty]:
-        return {"__default__": f"{self.id}.value"}
 
     @model_validator(mode="after")
     def _make_actions_chain(self):
@@ -197,7 +188,6 @@
                 if self.title
                 else None,
                 dcc.Dropdown(**(defaults | self.extra)),
-                dcc.Store(id=f"{self.id}_guard_actions_chain", data=True) if self._dynamic else None,
             ]
         )
 
@@ -239,15 +229,12 @@
                     persistence=True,
                     persistence_type="session",
                 ),
-                dcc.Store(id=f"{self.id}_guard_actions_chain", data=True),
                 *hidden_select_all_dropdown,
             ]
         )
 
     @_log_call
     def build(self):
-        # TODO NOW: check that guard_actions_chain is implemented everywhere it should be. Is it better to implement
-        #  on selectors or in Filter.__call__ itself?
         return self._build_dynamic_placeholder() if self._dynamic else self.__call__(self.options)
 
     def _update_dropdown_select_all(self):
