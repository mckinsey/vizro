import math
from datetime import date
from typing import Annotated, Any, Literal, Optional, Union, cast

import dash_bootstrap_components as dbc
from dash import dcc, html
from pydantic import AfterValidator, Field, PrivateAttr, StrictBool, ValidationInfo, model_validator
from pydantic.functional_serializers import PlainSerializer
from pydantic.json_schema import SkipJsonSchema

from vizro.models import VizroBaseModel
from vizro.models._action._actions_chain import _action_validator_factory
from vizro.models._components.form._form_utils import get_options_and_default, validate_options_dict, validate_value
from vizro.models._models_utils import _log_call
from vizro.models.types import ActionsType, MultiValueType, OptionsDictType, OptionsType, SingleValueType


def _get_list_of_labels(full_options: OptionsType) -> Union[list[StrictBool], list[float], list[str], list[date]]:
    """Returns a list of labels from the selector options provided."""
    if all(isinstance(option, dict) for option in full_options):
        return [option["label"] for option in full_options]  # type: ignore[index]
    else:
        return cast(Union[list[StrictBool], list[float], list[str], list[date]], full_options)


def _calculate_option_height(full_options: OptionsType) -> int:
    """Calculates the height of the dropdown options based on the longest option."""
    # 30 characters is roughly the number of "A" characters you can fit comfortably on a line in the dropdown.
    # "A" is representative of a slightly wider than average character:
    # https://stackoverflow.com/questions/3949422/which-letter-of-the-english-alphabet-takes-up-most-pixels
    # We look at the longest option to find number_of_lines it requires. Option height is the same for all options
    # and needs 24px for each line + 8px padding.
    list_of_labels = _get_list_of_labels(full_options)
    max_length = max(len(str(option)) for option in list_of_labels)
    number_of_lines = math.ceil(max_length / 30)
    return 8 + 24 * number_of_lines


def validate_multi(multi, info: ValidationInfo):
    if "value" not in info.data:
        return multi

    if info.data["value"] and multi is False and isinstance(info.data["value"], list):
        raise ValueError("Please set multi=True if providing a list of default values.")
    return multi


def _add_select_all_option(full_options: OptionsType) -> OptionsType:
    """Adds a 'Select All' option to the list of options."""
    # TODO: Move option to dictionary conversion within `get_options_and_default` function as here: https://github.com/mckinsey/vizro/pull/961#discussion_r1923356781
    options_dict = [
        cast(OptionsDictType, {"label": option, "value": option}) if not isinstance(option, dict) else option
        for option in full_options
    ]

    options_dict[0] = {"label": html.Div(["ALL"]), "value": "ALL"}
    return options_dict


class Dropdown(VizroBaseModel):
    """Categorical single/multi-option selector `Dropdown`.

    Can be provided to [`Filter`][vizro.models.Filter] or
    [`Parameter`][vizro.models.Parameter].

    Args:
        type (Literal["dropdown"]): Defaults to `"dropdown"`.
        options (OptionsType): See [`OptionsType`][vizro.models.types.OptionsType]. Defaults to `[]`.
        value (Optional[Union[SingleValueType, MultiValueType]]): See
            [`SingleValueType`][vizro.models.types.SingleValueType] and
            [`MultiValueType`][vizro.models.types.MultiValueType]. Defaults to `None`.
        multi (bool): Whether to allow selection of multiple values. Defaults to `True`.
        title (str): Title to be displayed. Defaults to `""`.
<<<<<<< HEAD
        actions (list[ActionsType]): See [`ActionsType`][vizro.models.types.ActionsType]. Defaults to `[]`.
=======
        actions (list[Action]): See [`Action`][vizro.models.Action]. Defaults to `[]`.
        extra (Optional[dict[str, Any]]): Extra keyword arguments that are passed to `dcc.Dropdown` and overwrite any
            defaults chosen by the Vizro team. This may have unexpected behavior.
            Visit the [dcc documentation](https://dash.plotly.com/dash-core-components/dropdown)
            to see all available arguments. [Not part of the official Vizro schema](../explanation/schema.md) and the
            underlying component may change in the future. Defaults to `{}`.
>>>>>>> dcc505b0

    """

    type: Literal["dropdown"] = "dropdown"
    options: OptionsType = []
    value: Annotated[
        Optional[Union[SingleValueType, MultiValueType]],
        AfterValidator(validate_value),
        Field(default=None, validate_default=True),
    ]
    multi: Annotated[
        bool,
        AfterValidator(validate_multi),
        Field(default=True, description="Whether to allow selection of multiple values", validate_default=True),
    ]
    title: str = Field(default="", description="Title to be displayed")
    actions: Annotated[
        list[ActionsType],
        AfterValidator(_action_validator_factory("value")),
        PlainSerializer(lambda x: x[0].actions),
        Field(default=[]),
    ]
    extra: SkipJsonSchema[
        Annotated[
            dict[str, Any],
            Field(
                default={},
                description="""Extra keyword arguments that are passed to `dcc.Dropdown` and overwrite any
            defaults chosen by the Vizro team. This may have unexpected behavior.
            Visit the [dcc documentation](https://dash.plotly.com/dash-core-components/dropdown)
            to see all available arguments. [Not part of the official Vizro schema](../explanation/schema.md) and the
            underlying component may change in the future. Defaults to `{}`.""",
            ),
        ]
    ]

    # Consider making the _dynamic public later. The same property could also be used for all other components.
    # For example: vm.Graph could have a dynamic that is by default set on True.
    _dynamic: bool = PrivateAttr(False)

    # Component properties for actions and interactions
    _input_property: str = PrivateAttr("value")

    # Reused validators
    _validate_options = model_validator(mode="before")(validate_options_dict)

    def __call__(self, options):
        full_options, default_value = get_options_and_default(options=options, multi=self.multi)
        option_height = _calculate_option_height(full_options)
        altered_options = _add_select_all_option(full_options=full_options) if self.multi else full_options

        defaults = {
            "id": self.id,
            "options": altered_options,
            "value": self.value if self.value is not None else default_value,
            "multi": self.multi,
            "optionHeight": option_height,
            "persistence": True,
            "persistence_type": "session",
            "className": "dropdown",
        }

        return html.Div(
            children=[
                dbc.Label(self.title, html_for=self.id) if self.title else None,
                dcc.Dropdown(**(defaults | self.extra)),
            ]
        )

    def _build_dynamic_placeholder(self):
        # Setting self.value is kind of Dropdown pre_build method. It sets self.value only the first time if it's None.
        # We cannot create pre_build for the Dropdown because it has to be called after vm.Filter.pre_build, but nothing
        # guarantees that. We can call Filter.selector.pre_build() from the Filter.pre_build() method if we decide that.
        # TODO: move this to pre_build once we have better control of the ordering.
        if self.value is None:
            _, default_value = get_options_and_default(self.options, self.multi)
            self.value = default_value

        return self.__call__(self.options)

    @_log_call
    def build(self):
        return self._build_dynamic_placeholder() if self._dynamic else self.__call__(self.options)<|MERGE_RESOLUTION|>--- conflicted
+++ resolved
@@ -71,17 +71,12 @@
             [`MultiValueType`][vizro.models.types.MultiValueType]. Defaults to `None`.
         multi (bool): Whether to allow selection of multiple values. Defaults to `True`.
         title (str): Title to be displayed. Defaults to `""`.
-<<<<<<< HEAD
         actions (list[ActionsType]): See [`ActionsType`][vizro.models.types.ActionsType]. Defaults to `[]`.
-=======
-        actions (list[Action]): See [`Action`][vizro.models.Action]. Defaults to `[]`.
         extra (Optional[dict[str, Any]]): Extra keyword arguments that are passed to `dcc.Dropdown` and overwrite any
             defaults chosen by the Vizro team. This may have unexpected behavior.
             Visit the [dcc documentation](https://dash.plotly.com/dash-core-components/dropdown)
             to see all available arguments. [Not part of the official Vizro schema](../explanation/schema.md) and the
             underlying component may change in the future. Defaults to `{}`.
->>>>>>> dcc505b0
-
     """
 
     type: Literal["dropdown"] = "dropdown"
