import math
from datetime import date
<<<<<<< HEAD
from typing import Literal, Optional, Union, cast

from dash import ClientsideFunction, Input, Output, State, clientside_callback, dcc, html

try:
    from pydantic.v1 import Field, PrivateAttr, StrictBool, root_validator, validator
except ImportError:  # pragma: no cov
    from pydantic import Field, PrivateAttr, StrictBool, root_validator, validator
=======
from typing import Annotated, Literal, Optional, Union, cast
>>>>>>> 3a7ff886

import dash_bootstrap_components as dbc
from dash import dcc, html
from pydantic import AfterValidator, Field, PrivateAttr, StrictBool, ValidationInfo, model_validator
from pydantic.functional_serializers import PlainSerializer

from vizro.models import Action, VizroBaseModel
from vizro.models._action._actions_chain import _action_validator_factory
from vizro.models._components.form._form_utils import get_options_and_default, validate_options_dict, validate_value
from vizro.models._models_utils import _log_call
from vizro.models.types import MultiValueType, OptionsDictType, OptionsType, SingleValueType


def _get_list_of_labels(full_options: OptionsType) -> Union[list[StrictBool], list[float], list[str], list[date]]:
    """Returns a list of labels from the selector options provided."""
    if all(isinstance(option, dict) for option in full_options):
        return [option["label"] for option in full_options]  # type: ignore[index]
    else:
        return cast(Union[list[StrictBool], list[float], list[str], list[date]], full_options)


def _calculate_option_height(full_options: OptionsType) -> int:
    """Calculates the height of the dropdown options based on the longest option."""
    # 30 characters is roughly the number of "A" characters you can fit comfortably on a line in the dropdown.
    # "A" is representative of a slightly wider than average character:
    # https://stackoverflow.com/questions/3949422/which-letter-of-the-english-alphabet-takes-up-most-pixels
    # We look at the longest option to find number_of_lines it requires. Option height is the same for all options
    # and needs 24px for each line + 8px padding.
    list_of_labels = _get_list_of_labels(full_options)
    max_length = max(len(str(option)) for option in list_of_labels)
    number_of_lines = math.ceil(max_length / 30)
    return 8 + 24 * number_of_lines


<<<<<<< HEAD
def _add_select_all_option(full_options: OptionsType, component_id: str) -> OptionsType:
=======
def validate_multi(multi, info: ValidationInfo):
    if "value" not in info.data:
        return multi

    if info.data["value"] and multi is False and isinstance(info.data["value"], list):
        raise ValueError("Please set multi=True if providing a list of default values.")
    return multi


def _add_select_all_option(full_options: OptionsType) -> OptionsType:
>>>>>>> 3a7ff886
    """Adds a 'Select All' option to the list of options."""
    # TODO: Move option to dictionary conversion within `get_options_and_default` function as here: https://github.com/mckinsey/vizro/pull/961#discussion_r1923356781
    options_dict = [
        cast(OptionsDictType, {"label": option, "value": option}) if not isinstance(option, dict) else option
        for option in full_options
    ]

    options_dict[0] = {
        "label": html.Div(
            [
                dcc.Checklist(
                    options=[{"label": "", "value": "ALL"}],
                    value=[],
                    id=f"{component_id}_checklist_all",
                    persistence=True,
                    persistence_type="session",
                ),
                html.Span("ALL"),
            ],
            className="checklist-dropdown-div",
        ),
        "value": "ALL",
    }
    return options_dict


class Dropdown(VizroBaseModel):
    """Categorical single/multi-option selector `Dropdown`.

    Can be provided to [`Filter`][vizro.models.Filter] or
    [`Parameter`][vizro.models.Parameter]. Based on the underlying
    [`dcc.Dropdown`](https://dash.plotly.com/dash-core-components/dropdown).

    Args:
        type (Literal["dropdown"]): Defaults to `"dropdown"`.
        options (OptionsType): See [`OptionsType`][vizro.models.types.OptionsType]. Defaults to `[]`.
        value (Optional[Union[SingleValueType, MultiValueType]]): See
            [`SingleValueType`][vizro.models.types.SingleValueType] and
            [`MultiValueType`][vizro.models.types.MultiValueType]. Defaults to `None`.
        multi (bool): Whether to allow selection of multiple values. Defaults to `True`.
        title (str): Title to be displayed. Defaults to `""`.
        actions (list[Action]): See [`Action`][vizro.models.Action]. Defaults to `[]`.

    """

    type: Literal["dropdown"] = "dropdown"
    options: OptionsType = []
    value: Annotated[
        Optional[Union[SingleValueType, MultiValueType]],
        AfterValidator(validate_value),
        Field(default=None, validate_default=True),
    ]
    multi: Annotated[
        bool,
        AfterValidator(validate_multi),
        Field(default=True, description="Whether to allow selection of multiple values", validate_default=True),
    ]
    title: str = Field(default="", description="Title to be displayed")
    actions: Annotated[
        list[Action],
        AfterValidator(_action_validator_factory("value")),
        PlainSerializer(lambda x: x[0].actions),
        Field(default=[]),
    ]

    # Consider making the _dynamic public later. The same property could also be used for all other components.
    # For example: vm.Graph could have a dynamic that is by default set on True.
    _dynamic: bool = PrivateAttr(False)

    # Component properties for actions and interactions
    _input_property: str = PrivateAttr("value")

    # Re-used validators
    _validate_options = model_validator(mode="before")(validate_options_dict)

    def __call__(self, options):
        if self.multi:
            output = [Output(f"{self.id}", "value"), Output(f"{self.id}_checklist_all", "value")]
            inputs = [
                Input(f"{self.id}", "value"),
                Input(f"{self.id}_checklist_all", "value"),
                State(f"{self.id}", "options"),
            ]

            clientside_callback(
                ClientsideFunction(namespace="dropdown", function_name="update_dropdown_values"),
                output=output,
                inputs=inputs,
            )
        full_options, default_value = get_options_and_default(options=options, multi=self.multi)
        option_height = _calculate_option_height(full_options)
        altered_options = (
            _add_select_all_option(full_options=full_options, component_id=self.id) if self.multi else full_options
        )

        return html.Div(
            children=[
                dbc.Label(self.title, html_for=self.id) if self.title else None,
                dcc.Dropdown(
                    id=self.id,
                    options=altered_options,
                    value=self.value if self.value is not None else default_value,
                    multi=self.multi,
                    optionHeight=option_height,
                    persistence=True,
                    persistence_type="session",
                    className="dropdown",
                ),
            ]
        )

    def _build_dynamic_placeholder(self):
        # Setting self.value is kind of Dropdown pre_build method. It sets self.value only the first time if it's None.
        # We cannot create pre_build for the Dropdown because it has to be called after vm.Filter.pre_build, but nothing
        # guarantees that. We can call Filter.selector.pre_build() from the Filter.pre_build() method if we decide that.
        # TODO: move this to pre_build once we have better control of the ordering.
        if self.value is None:
            _, default_value = get_options_and_default(self.options, self.multi)
            self.value = default_value

        return self.__call__(self.options)

    @_log_call
    def build(self):
        return self._build_dynamic_placeholder() if self._dynamic else self.__call__(self.options)<|MERGE_RESOLUTION|>--- conflicted
+++ resolved
@@ -1,20 +1,9 @@
 import math
 from datetime import date
-<<<<<<< HEAD
-from typing import Literal, Optional, Union, cast
-
-from dash import ClientsideFunction, Input, Output, State, clientside_callback, dcc, html
-
-try:
-    from pydantic.v1 import Field, PrivateAttr, StrictBool, root_validator, validator
-except ImportError:  # pragma: no cov
-    from pydantic import Field, PrivateAttr, StrictBool, root_validator, validator
-=======
 from typing import Annotated, Literal, Optional, Union, cast
->>>>>>> 3a7ff886
 
 import dash_bootstrap_components as dbc
-from dash import dcc, html
+from dash import ClientsideFunction, Input, Output, State, clientside_callback, dcc, html
 from pydantic import AfterValidator, Field, PrivateAttr, StrictBool, ValidationInfo, model_validator
 from pydantic.functional_serializers import PlainSerializer
 
@@ -46,9 +35,6 @@
     return 8 + 24 * number_of_lines
 
 
-<<<<<<< HEAD
-def _add_select_all_option(full_options: OptionsType, component_id: str) -> OptionsType:
-=======
 def validate_multi(multi, info: ValidationInfo):
     if "value" not in info.data:
         return multi
@@ -58,8 +44,7 @@
     return multi
 
 
-def _add_select_all_option(full_options: OptionsType) -> OptionsType:
->>>>>>> 3a7ff886
+def _add_select_all_option(full_options: OptionsType, component_id: str) -> OptionsType:
     """Adds a 'Select All' option to the list of options."""
     # TODO: Move option to dictionary conversion within `get_options_and_default` function as here: https://github.com/mckinsey/vizro/pull/961#discussion_r1923356781
     options_dict = [
