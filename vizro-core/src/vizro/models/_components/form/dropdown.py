--- conflicted
+++ resolved
@@ -10,17 +10,12 @@
 
 from vizro.models import Tooltip, VizroBaseModel
 from vizro.models._action._actions_chain import _action_validator_factory
-<<<<<<< HEAD
-from vizro.models._components.form._form_utils import get_options_and_default, validate_options_dict, validate_value
-from vizro.models._models_utils import _log_call, warn_description_without_title
-=======
 from vizro.models._components.form._form_utils import (
     get_dict_options_and_default,
     validate_options_dict,
     validate_value,
 )
 from vizro.models._models_utils import _log_call
->>>>>>> 95d4d7d7
 from vizro.models._tooltip import coerce_str_to_tooltip
 from vizro.models.types import ActionType, MultiValueType, OptionsType, SingleValueType, _IdProperty
 
@@ -94,7 +89,6 @@
     description: Annotated[
         Optional[Tooltip],
         BeforeValidator(coerce_str_to_tooltip),
-        AfterValidator(warn_description_without_title),
         Field(
             default=None,
             description="""Optional markdown string that adds an icon next to the title.
