import math
from datetime import date
from typing import Literal, Optional, Union

# try:
#     from pydantic.v1 import Field, PrivateAttr, StrictBool, root_validator, validator
# except ImportError:  # pragma: no cov
#     from pydantic import Field, PrivateAttr, StrictBool, root_validator, validator
import dash_bootstrap_components as dbc
<<<<<<< HEAD
from dash import dcc, html
from pydantic import Field, PrivateAttr, StrictBool, root_validator, validator
=======
import dash_mantine_components as dmc
>>>>>>> 3e226700

from vizro.models import Action, VizroBaseModel
from vizro.models._action._actions_chain import _action_validator_factory
from vizro.models._components.form._form_utils import get_options_and_default, validate_options_dict, validate_value
from vizro.models._models_utils import _log_call
from vizro.models.types import MultiValueType, OptionsType, SingleValueType


def _get_list_of_labels(full_options: OptionsType) -> Union[list[StrictBool], list[float], list[str], list[date]]:
    """Returns a list of labels from the selector options provided."""
    if all(isinstance(option, dict) for option in full_options):
        return [option["label"] for option in full_options]  # type: ignore[index]
    else:
        return full_options


def _calculate_option_height(full_options: OptionsType) -> int:
    """Calculates the height of the dropdown options based on the longest option."""
    # 30 characters is roughly the number of "A" characters you can fit comfortably on a line in the dropdown.
    # "A" is representative of a slightly wider than average character:
    # https://stackoverflow.com/questions/3949422/which-letter-of-the-english-alphabet-takes-up-most-pixels
    # We look at the longest option to find number_of_lines it requires. Option height is the same for all options
    # and needs 24px for each line + 8px padding.
    list_of_labels = _get_list_of_labels(full_options)
    max_length = max(len(str(option)) for option in list_of_labels)
    number_of_lines = math.ceil(max_length / 30)
    return 8 + 24 * number_of_lines


class Dropdown(VizroBaseModel):
    """Categorical single/multi-option selector `Dropdown`.

    Can be provided to [`Filter`][vizro.models.Filter] or
    [`Parameter`][vizro.models.Parameter]. Based on the underlying
    [`dcc.Dropdown`](https://dash.plotly.com/dash-core-components/dropdown).

    Args:
        type (Literal["dropdown"]): Defaults to `"dropdown"`.
        options (OptionsType): See [`OptionsType`][vizro.models.types.OptionsType]. Defaults to `[]`.
        value (Optional[Union[SingleValueType, MultiValueType]]): See
            [`SingleValueType`][vizro.models.types.SingleValueType] and
            [`MultiValueType`][vizro.models.types.MultiValueType]. Defaults to `None`.
        multi (bool): Whether to allow selection of multiple values. Defaults to `True`.
        title (str): Title to be displayed. Defaults to `""`.
        actions (list[Action]): See [`Action`][vizro.models.Action]. Defaults to `[]`.

    """

    type: Literal["dropdown"] = "dropdown"
    options: OptionsType = []
    value: Optional[Union[SingleValueType, MultiValueType]] = None
    multi: bool = Field(True, description="Whether to allow selection of multiple values")
    title: str = Field("", description="Title to be displayed")
    actions: list[Action] = []

    # Consider making the _dynamic public later. The same property could also be used for all other components.
    # For example: vm.Graph could have a dynamic that is by default set on True.
    _dynamic: bool = PrivateAttr(False)

    # Component properties for actions and interactions
    _input_property: str = PrivateAttr("value")

    # Re-used validators
    _set_actions = _action_validator_factory("value")
    _validate_options = root_validator(allow_reuse=True, pre=True)(validate_options_dict)
    _validate_value = validator("value", allow_reuse=True, always=True)(validate_value)

    # TODO[pydantic]: We couldn't refactor the `validator`, please replace it by `field_validator` manually.
    # Check https://docs.pydantic.dev/dev-v2/migration/#changes-to-validators for more information.
    @validator("multi", always=True)
    def validate_multi(cls, multi, values):
        if "value" not in values:
            return multi

        if values["value"] and multi is False and isinstance(values["value"], list):
            raise ValueError("Please set multi=True if providing a list of default values.")
        return multi

    def __call__(self, options):
        full_options, default_value = get_options_and_default(options=options, multi=self.multi)
        option_height = _calculate_option_height(full_options)

        return html.Div(
            children=[
                dbc.Label(self.title, html_for=self.id) if self.title else None,
                dcc.Dropdown(
                    id=self.id,
                    options=full_options,
                    value=self.value if self.value is not None else default_value,
                    multi=self.multi,
                    optionHeight=option_height,
                    persistence=True,
                    persistence_type="session",
                ),
            ]
        )

    def _build_dynamic_placeholder(self):
        # Setting self.value is kind of Dropdown pre_build method. It sets self.value only the first time if it's None.
        # We cannot create pre_build for the Dropdown because it has to be called after vm.Filter.pre_build, but nothing
        # guarantees that. We can call Filter.selector.pre_build() from the Filter.pre_build() method if we decide that.
        # TODO: move this to pre_build once we have better control of the ordering.
        if self.value is None:
            _, default_value = get_options_and_default(self.options, self.multi)
            self.value = default_value

        # TODO-NEXT: Replace this with the "universal Vizro placeholder" component.
        return html.Div(
            children=[
                html.Legend(children=self.title, className="form-label") if self.title else None,
                dmc.DateRangePicker(
                    id=self.id,
                    value=self.value,
                    persistence=True,
                    persistence_type="session",
                ),
            ]
        )

    @_log_call
    def build(self):
        return self._build_dynamic_placeholder() if self._dynamic else self.__call__(self.options)<|MERGE_RESOLUTION|>--- conflicted
+++ resolved
@@ -7,12 +7,9 @@
 # except ImportError:  # pragma: no cov
 #     from pydantic import Field, PrivateAttr, StrictBool, root_validator, validator
 import dash_bootstrap_components as dbc
-<<<<<<< HEAD
+import dash_mantine_components as dmc
 from dash import dcc, html
 from pydantic import Field, PrivateAttr, StrictBool, root_validator, validator
-=======
-import dash_mantine_components as dmc
->>>>>>> 3e226700
 
 from vizro.models import Action, VizroBaseModel
 from vizro.models._action._actions_chain import _action_validator_factory
