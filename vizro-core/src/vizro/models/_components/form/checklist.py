--- conflicted
+++ resolved
@@ -13,11 +13,7 @@
     validate_options_dict,
     validate_value,
 )
-<<<<<<< HEAD
-from vizro.models._models_utils import _log_call
-=======
 from vizro.models._models_utils import _log_call, warn_description_without_title
->>>>>>> 5576e878
 from vizro.models._tooltip import coerce_str_to_tooltip
 from vizro.models.types import ActionType, MultiValueType, OptionsType, _IdProperty
 
