from typing import Annotated, Any, Literal

import dash_bootstrap_components as dbc
from dash import ClientsideFunction, Input, Output, State, clientside_callback, html
from pydantic import AfterValidator, BeforeValidator, Field, PrivateAttr, model_validator
from pydantic.json_schema import SkipJsonSchema

from vizro.models import Tooltip, VizroBaseModel
from vizro.models._components.form._form_utils import (
    get_dict_options_and_default,
    validate_options_dict,
    validate_value,
)
from vizro.models._models_utils import (
    _log_call,
    make_actions_chain,
    warn_description_without_title,
)
from vizro.models._tooltip import coerce_str_to_tooltip
from vizro.models.types import ActionsType, MultiValueType, OptionsType, _IdProperty, make_discriminated_union


class Checklist(VizroBaseModel):
    """Categorical multi-option selector.

    Can be provided to [`Filter`][vizro.models.Filter] or [`Parameter`][vizro.models.Parameter].

    Abstract: Usage documentation
        [How to use categorical selectors](../user-guides/selectors.md#categorical-selectors)

    Args:
        options (OptionsType): See [`OptionsType`][vizro.models.types.OptionsType]. Defaults to `[]`.
        value (MultiValueType | None): See [`MultiValueType`][vizro.models.types.MultiValueType]. Defaults to
            `None`.
        title (str): Title to be displayed. Defaults to `""`.
        show_select_all (bool): Whether to display the 'Select All' option that allows users to select or
            deselect all available options with a single click. Defaults to `True`.
        description (Tooltip | None): Optional markdown string that adds an icon next to the title.
            Hovering over the icon shows a tooltip with the provided description. Defaults to `None`.
        actions (ActionsType): See [`ActionsType`][vizro.models.types.ActionsType].
        extra (dict[str, Any]): Extra keyword arguments that are passed to `dbc.Checklist` and overwrite any
            defaults chosen by the Vizro team. This may have unexpected behavior.
            Visit the [dbc documentation](https://www.dash-bootstrap-components.com/docs/components/input/)
            to see all available arguments. [Not part of the official Vizro schema](../explanation/schema.md) and the
            underlying component may change in the future. Defaults to `{}`.
    """

    type: Literal["checklist"] = "checklist"
    options: OptionsType = []
    value: Annotated[MultiValueType | None, AfterValidator(validate_value), Field(default=None, validate_default=True)]
    title: str = Field(default="", description="Title to be displayed")
    # TODO: ideally description would have json_schema_input_type=str | Tooltip attached to the BeforeValidator,
    #  but this requires pydantic >= 2.9.
    show_select_all: bool = Field(
        default=True,
        description="Whether to display the 'Select All' option that allows users to select or deselect all available "
        "options with a single click.",
    )
    description: Annotated[
<<<<<<< HEAD
        Optional[make_discriminated_union(Tooltip)],
=======
        Tooltip | None,
>>>>>>> 36203c20
        BeforeValidator(coerce_str_to_tooltip),
        AfterValidator(warn_description_without_title),
        Field(
            default=None,
            description="""Optional markdown string that adds an icon next to the title.
            Hovering over the icon shows a tooltip with the provided description. Defaults to `None`.""",
        ),
    ]
    actions: ActionsType = []
    extra: SkipJsonSchema[
        Annotated[
            dict[str, Any],
            Field(
                default={},
                description="""Extra keyword arguments that are passed to `dbc.Checklist` and overwrite any
            defaults chosen by the Vizro team. This may have unexpected behavior.
            Visit the [dbc documentation](https://www.dash-bootstrap-components.com/docs/components/input/)
            to see all available arguments. [Not part of the official Vizro schema](../explanation/schema.md) and the
            underlying component may change in the future. Defaults to `{}`.""",
            ),
        ]
    ]

    _dynamic: bool = PrivateAttr(False)
    _in_container: bool = PrivateAttr(False)
    _inner_component_properties: list[str] = PrivateAttr(dbc.Checklist().available_properties)

    # Reused validators
    _validate_options = model_validator(mode="before")(validate_options_dict)

    @model_validator(mode="after")
    def _make_actions_chain(self):
        return make_actions_chain(self)

    @property
    def _action_triggers(self) -> dict[str, _IdProperty]:
        return {"__default__": f"{self.id}.value"}

    @property
    def _action_outputs(self) -> dict[str, _IdProperty]:
        return {
            "__default__": f"{self.id}.value",
            **({"title": f"{self.id}_title.children"} if self.title else {}),
            **({"description": f"{self.description.id}-text.children"} if self.description else {}),
        }

    @property
    def _action_inputs(self) -> dict[str, _IdProperty]:
        return {"__default__": f"{self.id}.value"}

    def __call__(self, options):
        dict_options, default_value = get_dict_options_and_default(options=options, multi=True)
        value = self.value if self.value is not None else default_value
        description = self.description.build().children if self.description else [None]

        if self.show_select_all:
            # Add the clientside callback only if show_select_all is True
            self._update_checklist_select_all()
            select_all_checkbox = dbc.Checkbox(
                id=f"{self.id}_select_all",
                value=len(value) == len(dict_options),  # type: ignore[arg-type]
                label="Select All",
                persistence=True,
                persistence_type="session",
            )
        else:
            select_all_checkbox = None

        defaults = {
            "id": self.id,
            "options": dict_options,
            "value": value,
            "inline": self._in_container,
            "persistence": True,
            "persistence_type": "session",
        }

        return html.Fieldset(
            children=[
                html.Legend(
                    children=[html.Span(id=f"{self.id}_title", children=self.title), *description],
                    className="form-label",
                )
                if self.title
                else None,
                html.Div(
                    children=[
                        select_all_checkbox,
                        dbc.Checklist(**(defaults | self.extra)),
                    ],
                    className="checklist-inline" if self._in_container else None,
                ),
            ],
        )

    def _build_dynamic_placeholder(self):
        if self.value is None:
            _, default_value = get_dict_options_and_default(options=self.options, multi=True)
            self.value = default_value  # type: ignore[assignment]

        return self.__call__(self.options)

    @_log_call
    def build(self):
        return self._build_dynamic_placeholder() if self._dynamic else self.__call__(self.options)

    def _update_checklist_select_all(self):
        """Define the clientside callbacks in the page build phase responsible for handling the select_all."""
        clientside_callback(
            ClientsideFunction(namespace="checklist", function_name="update_checklist_select_all"),
            output=[
                Output(f"{self.id}_select_all", "value"),
                Output(self.id, "value", allow_duplicate=True),
            ],
            inputs=[
                Input(f"{self.id}_select_all", "value"),
                Input(self.id, "value"),
                State(self.id, "options"),
                State(f"{self.id}_select_all", "id"),
            ],
            prevent_initial_call="initial_duplicate",
        )<|MERGE_RESOLUTION|>--- conflicted
+++ resolved
@@ -57,11 +57,7 @@
         "options with a single click.",
     )
     description: Annotated[
-<<<<<<< HEAD
-        Optional[make_discriminated_union(Tooltip)],
-=======
-        Tooltip | None,
->>>>>>> 36203c20
+        make_discriminated_union(Tooltip) | None,
         BeforeValidator(coerce_str_to_tooltip),
         AfterValidator(warn_description_without_title),
         Field(
