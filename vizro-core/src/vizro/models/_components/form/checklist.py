--- conflicted
+++ resolved
@@ -23,25 +23,6 @@
 
     Can be provided to [`Filter`][vizro.models.Filter] or
     [`Parameter`][vizro.models.Parameter].
-<<<<<<< HEAD
-=======
-
-    Args:
-        type (Literal["checklist"]): Defaults to `"checklist"`.
-        options (OptionsType): See [`OptionsType`][vizro.models.types.OptionsType]. Defaults to `[]`.
-        value (Optional[MultiValueType]): See [`MultiValueType`][vizro.models.types.MultiValueType]. Defaults to `None`.
-        title (str): Title to be displayed. Defaults to `""`.
-        show_select_all (Optional[bool]): Whether to display the 'Select All' option that allows users to select or
-            deselect all available options with a single click. Defaults to `True`.
-        description (Optional[Tooltip]): Optional markdown string that adds an icon next to the title.
-            Hovering over the icon shows a tooltip with the provided description. Defaults to `None`.
-        actions (list[ActionType]): See [`ActionType`][vizro.models.types.ActionType]. Defaults to `[]`.
-        extra (Optional[dict[str, Any]]): Extra keyword arguments that are passed to `dbc.Checklist` and overwrite any
-            defaults chosen by the Vizro team. This may have unexpected behavior.
-            Visit the [dbc documentation](https://dash-bootstrap-components.opensource.faculty.ai/docs/components/input/)
-            to see all available arguments. [Not part of the official Vizro schema](../explanation/schema.md) and the
-            underlying component may change in the future. Defaults to `{}`.
->>>>>>> a5b7bda7
     """
 
     type: Literal["checklist"] = "checklist"
