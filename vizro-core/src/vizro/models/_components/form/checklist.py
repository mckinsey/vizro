from typing import Annotated, Any, Literal, Optional

import dash_bootstrap_components as dbc
from dash import ClientsideFunction, Input, Output, State, clientside_callback, dcc, html
from pydantic import AfterValidator, BeforeValidator, Field, PrivateAttr, model_validator
from pydantic.json_schema import SkipJsonSchema

from vizro.models import Tooltip, VizroBaseModel
from vizro.models._components.form._form_utils import (
    get_dict_options_and_default,
    validate_options_dict,
    validate_value,
)
<<<<<<< HEAD
from vizro.models._models_utils import _log_call, make_actions_chain, warn_description_without_title
=======
from vizro.models._models_utils import (
    _log_call,
    make_actions_chain,
    warn_description_without_title,
)
>>>>>>> 6ababb2d
from vizro.models._tooltip import coerce_str_to_tooltip
from vizro.models.types import ActionsType, MultiValueType, OptionsType, _IdProperty


class Checklist(VizroBaseModel):
    """Categorical multi-option selector `Checklist`.

    Can be provided to [`Filter`][vizro.models.Filter] or
    [`Parameter`][vizro.models.Parameter].

    Args:
        type (Literal["checklist"]): Defaults to `"checklist"`.
        options (OptionsType): See [`OptionsType`][vizro.models.types.OptionsType]. Defaults to `[]`.
        value (Optional[MultiValueType]): See [`MultiValueType`][vizro.models.types.MultiValueType]. Defaults to `None`.
        title (str): Title to be displayed. Defaults to `""`.
        show_select_all (Optional[bool]): Whether to display the 'Select All' option that allows users to select or
            deselect all available options with a single click. Defaults to `True`.
        description (Optional[Tooltip]): Optional markdown string that adds an icon next to the title.
            Hovering over the icon shows a tooltip with the provided description. Defaults to `None`.
        actions (ActionsType): See [`ActionsType`][vizro.models.types.ActionsType].
        extra (Optional[dict[str, Any]]): Extra keyword arguments that are passed to `dbc.Checklist` and overwrite any
            defaults chosen by the Vizro team. This may have unexpected behavior.
            Visit the [dbc documentation](https://www.dash-bootstrap-components.com/docs/components/input/)
            to see all available arguments. [Not part of the official Vizro schema](../explanation/schema.md) and the
            underlying component may change in the future. Defaults to `{}`.
    """

    type: Literal["checklist"] = "checklist"
    options: OptionsType = []
    value: Annotated[
        Optional[MultiValueType], AfterValidator(validate_value), Field(default=None, validate_default=True)
    ]
    title: str = Field(default="", description="Title to be displayed")
    # TODO: ideally description would have json_schema_input_type=Union[str, Tooltip] attached to the BeforeValidator,
    #  but this requires pydantic >= 2.9.
    show_select_all: bool = Field(
        default=True,
        description="Whether to display the 'Select All' option that allows users to select or deselect all available "
        "options with a single click.",
    )
    description: Annotated[
        Optional[Tooltip],
        BeforeValidator(coerce_str_to_tooltip),
        AfterValidator(warn_description_without_title),
        Field(
            default=None,
            description="""Optional markdown string that adds an icon next to the title.
            Hovering over the icon shows a tooltip with the provided description. Defaults to `None`.""",
        ),
    ]
<<<<<<< HEAD
    actions: list[ActionType] = []
=======
    actions: ActionsType = []
>>>>>>> 6ababb2d
    extra: SkipJsonSchema[
        Annotated[
            dict[str, Any],
            Field(
                default={},
                description="""Extra keyword arguments that are passed to `dbc.Checklist` and overwrite any
            defaults chosen by the Vizro team. This may have unexpected behavior.
            Visit the [dbc documentation](https://www.dash-bootstrap-components.com/docs/components/input/)
            to see all available arguments. [Not part of the official Vizro schema](../explanation/schema.md) and the
            underlying component may change in the future. Defaults to `{}`.""",
            ),
        ]
    ]

    _dynamic: bool = PrivateAttr(False)
    _in_container: bool = PrivateAttr(False)

    # Reused validators
    _validate_options = model_validator(mode="before")(validate_options_dict)
    _make_actions_chain = model_validator(mode="after")(make_actions_chain)

    @property
    def _action_triggers(self) -> dict[str, _IdProperty]:
        return {"__default__": f"{self.id}.value"}

    @model_validator(mode="after")
    def _make_actions_chain(self):
        return make_actions_chain(self)

    @property
    def _action_triggers(self) -> dict[str, _IdProperty]:
        return {"__default__": f"{self.id}.value"}

    @property
    def _action_outputs(self) -> dict[str, _IdProperty]:
        return {
            "__default__": f"{self.id}.value",
            **({"title": f"{self.id}_title.children"} if self.title else {}),
            **({"description": f"{self.description.id}-text.children"} if self.description else {}),
        }

    @property
    def _action_inputs(self) -> dict[str, _IdProperty]:
        return {"__default__": f"{self.id}.value"}

    def __call__(self, options):
        dict_options, default_value = get_dict_options_and_default(options=options, multi=True)
        value = self.value if self.value is not None else default_value
        description = self.description.build().children if self.description else [None]

        if self.show_select_all:
            # Add the clientside callback only if show_select_all is True
            self._update_checklist_select_all()
            select_all_checkbox = dbc.Checkbox(
                id=f"{self.id}_select_all",
                value=len(value) == len(dict_options),  # type: ignore[arg-type]
                label="Select All",
                persistence=True,
                persistence_type="session",
            )
        else:
            select_all_checkbox = None

        defaults = {
            "id": self.id,
            "options": dict_options,
            "value": value,
            "inline": self._in_container,
            "persistence": True,
            "persistence_type": "session",
        }

        return html.Fieldset(
            children=[
                html.Legend(
                    children=[html.Span(id=f"{self.id}_title", children=self.title), *description],
                    className="form-label",
                )
                if self.title
                else None,
                html.Div(
                    children=[
                        select_all_checkbox,
                        dbc.Checklist(**(defaults | self.extra)),
                    ],
                    className="checklist-inline" if self._in_container else None,
                ),
                dcc.Store(id=f"{self.id}_guard_actions_chain", data=True) if self._dynamic else None,
            ],
        )

    def _build_dynamic_placeholder(self):
        if self.value is None:
            _, default_value = get_dict_options_and_default(options=self.options, multi=True)
            self.value = default_value  # type: ignore[assignment]

        return self.__call__(self.options)

    @_log_call
    def build(self):
        return self._build_dynamic_placeholder() if self._dynamic else self.__call__(self.options)

    def _update_checklist_select_all(self):
        """Define the clientside callbacks in the page build phase responsible for handling the select_all."""
        clientside_callback(
            ClientsideFunction(namespace="checklist", function_name="update_checklist_select_all"),
            output=[
                Output(f"{self.id}_select_all", "value"),
                Output(self.id, "value", allow_duplicate=True),
            ],
            inputs=[
                Input(f"{self.id}_select_all", "value"),
                Input(self.id, "value"),
                State(self.id, "options"),
                State(f"{self.id}_select_all", "id"),
            ],
            prevent_initial_call="initial_duplicate",
        )<|MERGE_RESOLUTION|>--- conflicted
+++ resolved
@@ -1,7 +1,7 @@
 from typing import Annotated, Any, Literal, Optional
 
 import dash_bootstrap_components as dbc
-from dash import ClientsideFunction, Input, Output, State, clientside_callback, dcc, html
+from dash import ClientsideFunction, Input, Output, State, clientside_callback, html
 from pydantic import AfterValidator, BeforeValidator, Field, PrivateAttr, model_validator
 from pydantic.json_schema import SkipJsonSchema
 
@@ -11,15 +11,11 @@
     validate_options_dict,
     validate_value,
 )
-<<<<<<< HEAD
-from vizro.models._models_utils import _log_call, make_actions_chain, warn_description_without_title
-=======
 from vizro.models._models_utils import (
     _log_call,
     make_actions_chain,
     warn_description_without_title,
 )
->>>>>>> 6ababb2d
 from vizro.models._tooltip import coerce_str_to_tooltip
 from vizro.models.types import ActionsType, MultiValueType, OptionsType, _IdProperty
 
@@ -70,11 +66,7 @@
             Hovering over the icon shows a tooltip with the provided description. Defaults to `None`.""",
         ),
     ]
-<<<<<<< HEAD
-    actions: list[ActionType] = []
-=======
     actions: ActionsType = []
->>>>>>> 6ababb2d
     extra: SkipJsonSchema[
         Annotated[
             dict[str, Any],
@@ -94,11 +86,6 @@
 
     # Reused validators
     _validate_options = model_validator(mode="before")(validate_options_dict)
-    _make_actions_chain = model_validator(mode="after")(make_actions_chain)
-
-    @property
-    def _action_triggers(self) -> dict[str, _IdProperty]:
-        return {"__default__": f"{self.id}.value"}
 
     @model_validator(mode="after")
     def _make_actions_chain(self):
@@ -162,7 +149,6 @@
                     ],
                     className="checklist-inline" if self._in_container else None,
                 ),
-                dcc.Store(id=f"{self.id}_guard_actions_chain", data=True) if self._dynamic else None,
             ],
         )
 
