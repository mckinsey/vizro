--- conflicted
+++ resolved
@@ -12,15 +12,11 @@
     validate_range_value,
     validate_step,
 )
-<<<<<<< HEAD
-from vizro.models._models_utils import _log_call, make_actions_chain, warn_description_without_title
-=======
 from vizro.models._models_utils import (
     _log_call,
     make_actions_chain,
     warn_description_without_title,
 )
->>>>>>> 6ababb2d
 from vizro.models._tooltip import coerce_str_to_tooltip
 from vizro.models.types import ActionsType, _IdProperty
 
@@ -85,11 +81,7 @@
             Hovering over the icon shows a tooltip with the provided description. Defaults to `None`.""",
         ),
     ]
-<<<<<<< HEAD
-    actions: list[ActionType] = []
-=======
     actions: ActionsType = []
->>>>>>> 6ababb2d
     extra: SkipJsonSchema[
         Annotated[
             dict[str, Any],
@@ -106,13 +98,9 @@
 
     _dynamic: bool = PrivateAttr(False)
 
-<<<<<<< HEAD
-    _make_actions_chain = model_validator(mode="after")(make_actions_chain)
-=======
     @model_validator(mode="after")
     def _make_actions_chain(self):
         return make_actions_chain(self)
->>>>>>> 6ababb2d
 
     @property
     def _action_triggers(self) -> dict[str, _IdProperty]:
@@ -209,7 +197,6 @@
                     className="slider-label-input",
                 ),
                 dcc.RangeSlider(**(defaults | self.extra)),
-                dcc.Store(id=f"{self.id}_guard_actions_chain", data=True) if self._dynamic else None,
             ]
         )
 
