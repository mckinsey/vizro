--- conflicted
+++ resolved
@@ -68,7 +68,6 @@
             State(f"{self.id}_callback_data", "data"),
         ]
 
-<<<<<<< HEAD
         clientside_callback(
             """
             function update_slider_values(start, end, slider, input_store, self_data) {
@@ -98,15 +97,6 @@
             output=output,
             inputs=inputs,
         )
-=======
-        @callback(output=output, inputs=input)
-        def update_slider_values_callback(start, end, slider, input_store):
-            trigger_id = callback_context.triggered_id
-
-            return self._update_slider_values(
-                start_txt=start, end_txt=end, slider=slider, input_store=input_store, value=value, trigger_id=trigger_id
-            )
->>>>>>> 303e6e45
 
         return html.Div(
             [
@@ -168,21 +158,4 @@
             ],
             className="selector_container",
             id=f"{self.id}_outer",
-        )
-
-    def _update_slider_values(self, trigger_id, start_txt, end_txt, slider, input_store, value):  # noqa: PLR0913
-        if trigger_id == f"{self.id}_start_value" or trigger_id == f"{self.id}_end_value":
-            start_text_value, end_text_value = start_txt, end_txt
-        elif trigger_id == self.id:
-            start_text_value, end_text_value = slider
-        else:
-            start_text_value, end_text_value = input_store if input_store is not None else value
-
-        start_value = min(start_text_value, end_text_value)
-        end_value = max(start_text_value, end_text_value)
-
-        start_value = max(self.min, start_value)
-        end_value = min(self.max, end_value)
-        slider_value = [start_value, end_value]
-
-        return start_value, end_value, slider_value, (start_value, end_value)+        )