from typing import Any, Dict, List, Literal, Optional, Union

from dash import ClientsideFunction, Input, Output, State, clientside_callback, dcc, html

try:
    from pydantic.v1 import Field, PrivateAttr, validator
except ImportError:  # pragma: no cov
    from pydantic import Field, PrivateAttr, validator

from vizro.models import Action, VizroBaseModel
from vizro.models._action._actions_chain import _action_validator_factory
from vizro.models._components.form._form_utils import (
    set_default_marks,
    validate_max,
    validate_slider_value,
    validate_step,
)
from vizro.models._models_utils import _log_call


class RangeSlider(VizroBaseModel):
    """Numeric multi-selector `RangeSlider`.

    Can be provided to [`Filter`][vizro.models.Filter] or
    [`Parameter`][vizro.models.Parameter]. Based on the underlying
    [`dcc.RangeSlider`](https://dash.plotly.com/dash-core-components/rangeslider).

    Args:
        type (Literal["range_slider"]): Defaults to `"range_slider"`.
        min (Optional[float]): Start value for slider. Defaults to `None`.
        max (Optional[float]): End value for slider. Defaults to `None`.
        step (Optional[float]): Step-size for marks on slider. Defaults to `None`.
        marks (Optional[Dict[int, Union[str, dict]]]): Marks to be displayed on slider. Defaults to `{}`.
        value (Optional[List[float]]): Default start and end value for slider. Must be 2 items. Defaults to `None`.
        title (str): Title to be displayed. Defaults to `""`.
        actions (List[Action]): See [`Action`][vizro.models.Action]. Defaults to `[]`.
    """

    type: Literal["range_slider"] = "range_slider"
    min: Optional[float] = Field(None, description="Start value for slider.")
    max: Optional[float] = Field(None, description="End value for slider.")
    step: Optional[float] = Field(None, description="Step-size for marks on slider.")
    marks: Optional[Dict[int, Union[str, Dict[str, Any]]]] = Field({}, description="Marks to be displayed on slider.")
    value: Optional[List[float]] = Field(
        None, description="Default start and end value for slider", min_items=2, max_items=2
    )
    title: str = Field("", description="Title to be displayed.")
    actions: List[Action] = []

    # Component properties for actions and interactions
    _input_property: str = PrivateAttr("value")

    # Re-used validators
    _validate_max = validator("max", allow_reuse=True)(validate_max)
    _validate_value = validator("value", allow_reuse=True)(validate_slider_value)
    _validate_step = validator("step", allow_reuse=True)(validate_step)
    _set_default_marks = validator("marks", allow_reuse=True, always=True)(set_default_marks)
    _set_actions = _action_validator_factory("value")

    @_log_call
    def build(self):
        init_value = self.value or [self.min, self.max]  # type: ignore[list-item]

        output = [
            Output(f"{self.id}_start_value", "value"),
            Output(f"{self.id}_end_value", "value"),
            Output(self.id, "value"),
            Output(f"{self.id}_input_store", "data"),
        ]
        inputs = [
            Input(f"{self.id}_start_value", "value"),
            Input(f"{self.id}_end_value", "value"),
            Input(self.id, "value"),
            State(f"{self.id}_input_store", "data"),
            State(f"{self.id}_callback_data", "data"),
        ]

        clientside_callback(
            ClientsideFunction(namespace="clientside", function_name="update_range_slider_values"),
            output=output,
            inputs=inputs,
        )

        return html.Div(
            [
<<<<<<< HEAD
                dcc.Store(f"{self.id}_callback_data", data={"id": self.id, "min": self.min, "max": self.max}),
                html.P(self.title) if self.title else None,
=======
                dcc.Store(
                    f"{self.id}_callback_data",
                    data={
                        "id": self.id,
                        "min": self.min,
                        "max": self.max,
                    },
                ),
                html.Label(self.title, htmlFor=self.id) if self.title else None,
>>>>>>> 81fb80dc
                html.Div(
                    [
                        dcc.RangeSlider(
                            id=self.id,
                            min=self.min,
                            max=self.max,
                            step=self.step,
                            marks=self.marks,
                            value=init_value,
                            persistence=True,
                            persistence_type="session",
                            className="range_slider_control" if self.step else "range_slider_control_no_space",
                        ),
                        html.Div(
                            [
                                dcc.Input(
                                    id=f"{self.id}_start_value",
                                    type="number",
                                    placeholder="start",
                                    min=self.min,
                                    max=self.max,
                                    step=self.step,
                                    value=init_value[0],
                                    size="24px",
                                    persistence=True,
                                    persistence_type="session",
                                    className="slider_input_field_left"
                                    if self.step
                                    else "slider_input_field_no_space_left",
                                ),
                                dcc.Input(
                                    id=f"{self.id}_end_value",
                                    type="number",
                                    placeholder="end",
                                    min=self.min,
                                    max=self.max,
                                    step=self.step,
                                    value=init_value[1],
                                    persistence=True,
                                    persistence_type="session",
                                    className="slider_input_field_right"
                                    if self.step
                                    else "slider_input_field_no_space_right",
                                ),
                                dcc.Store(id=f"{self.id}_input_store", storage_type="session", data=init_value),
                            ],
                            className="slider_input_container",
                        ),
                    ],
                    className="range_slider_inner_container",
                ),
            ],
            className="selector_container",
            id=f"{self.id}_outer",
        )<|MERGE_RESOLUTION|>--- conflicted
+++ resolved
@@ -83,20 +83,8 @@
 
         return html.Div(
             [
-<<<<<<< HEAD
                 dcc.Store(f"{self.id}_callback_data", data={"id": self.id, "min": self.min, "max": self.max}),
-                html.P(self.title) if self.title else None,
-=======
-                dcc.Store(
-                    f"{self.id}_callback_data",
-                    data={
-                        "id": self.id,
-                        "min": self.min,
-                        "max": self.max,
-                    },
-                ),
                 html.Label(self.title, htmlFor=self.id) if self.title else None,
->>>>>>> 81fb80dc
                 html.Div(
                     [
                         dcc.RangeSlider(
