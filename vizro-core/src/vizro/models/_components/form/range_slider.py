--- conflicted
+++ resolved
@@ -88,23 +88,8 @@
                 dcc.Store(f"{self.id}_callback_data", data={"id": self.id, "min": self.min, "max": self.max}),
                 html.Label(self.title, htmlFor=self.id) if self.title else None,
                 html.Div(
-<<<<<<< HEAD
-                    [
-                        dcc.RangeSlider(
-                            id=self.id,
-                            min=self.min,
-                            max=self.max,
-                            step=self.step,
-                            marks=self.marks,
-                            value=init_value,
-                            persistence=True,
-                            persistence_type="session",
-                            className="range_slider_control" if self.step else "range_slider_control_no_space",
-                        ),
-=======
                     children=[
                         dbc.Label(children=self.title, html_for=self.id) if self.title else None,
->>>>>>> 66d8a95e
                         html.Div(
                             [
                                 dcc.Input(
@@ -143,11 +128,5 @@
                     ],
                     className="range_slider_inner_container",
                 ),
-<<<<<<< HEAD
-            ],
-            className="selector_container",
-            id=f"{self.id}_outer",
-=======
             ]
->>>>>>> 66d8a95e
         )