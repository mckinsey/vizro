--- conflicted
+++ resolved
@@ -3,25 +3,17 @@
 
 import dash_bootstrap_components as dbc
 import dash_mantine_components as dmc
-<<<<<<< HEAD
-from dash import dcc, html
-=======
 from dash import html
->>>>>>> 6ababb2d
 from pydantic import AfterValidator, BeforeValidator, Field, PrivateAttr, model_validator
 from pydantic.json_schema import SkipJsonSchema
 
 from vizro.models import Tooltip, VizroBaseModel
 from vizro.models._components.form._form_utils import validate_date_picker_range, validate_max, validate_range_value
-<<<<<<< HEAD
-from vizro.models._models_utils import _log_call, make_actions_chain, warn_description_without_title
-=======
 from vizro.models._models_utils import (
     _log_call,
     make_actions_chain,
     warn_description_without_title,
 )
->>>>>>> 6ababb2d
 from vizro.models._tooltip import coerce_str_to_tooltip
 from vizro.models.types import ActionsType, _IdProperty
 
@@ -79,11 +71,7 @@
             Hovering over the icon shows a tooltip with the provided description. Defaults to `None`.""",
         ),
     ]
-<<<<<<< HEAD
-    actions: list[ActionType] = []
-=======
     actions: ActionsType = []
->>>>>>> 6ababb2d
     extra: SkipJsonSchema[
         Annotated[
             dict[str, Any],
@@ -100,13 +88,9 @@
 
     _dynamic: bool = PrivateAttr(False)
 
-<<<<<<< HEAD
-    _make_actions_chain = model_validator(mode="after")(make_actions_chain)
-=======
     @model_validator(mode="after")
     def _make_actions_chain(self):
         return make_actions_chain(self)
->>>>>>> 6ababb2d
 
     @property
     def _action_triggers(self) -> dict[str, _IdProperty]:
@@ -153,7 +137,6 @@
                 if self.title
                 else None,
                 dmc.DatePickerInput(**(defaults | self.extra)),
-                dcc.Store(id=f"{self.id}_guard_actions_chain", data=True) if self._dynamic else None,
             ],
         )
 
