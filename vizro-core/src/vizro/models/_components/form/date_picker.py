--- conflicted
+++ resolved
@@ -11,17 +11,16 @@
 from vizro.models import VizroBaseModel
 from vizro.models._action._actions_chain import _action_validator_factory
 from vizro.models._components.form._form_utils import validate_date_picker_range, validate_max, validate_range_value
-<<<<<<< HEAD
 from vizro.models.types import ActionsType
-=======
 from vizro.models._models_utils import _log_call
->>>>>>> dcc505b0
 
 
 class DatePicker(VizroBaseModel):
     """Temporal single/range option selector `DatePicker`.
 
     Can be provided to [`Filter`][vizro.models.Filter] or [`Parameter`][vizro.models.Parameter].
+    Based on the underlying [`dmc.DatePicker`](https://www.dash-mantine-components.com/components/datepicker) or
+    [`dmc.DateRangePicker`](https://www.dash-mantine-components.com/components/datepicker#daterangepicker).
 
     Args:
         type (Literal["date_picker"]): Defaults to `"date_picker"`.
@@ -30,17 +29,12 @@
         value (Optional[Union[list[date], date]]): Default date/dates for date picker. Defaults to `None`.
         title (str): Title to be displayed. Defaults to `""`.
         range (bool): Boolean flag for displaying range picker. Defaults to `True`.
-<<<<<<< HEAD
         actions (list[ActionsType]): See [`ActionsType`][vizro.models.types.ActionsType]. Defaults to `[]`.
-=======
-        actions (list[Action]): See [`Action`][vizro.models.Action]. Defaults to `[]`.
         extra (Optional[dict[str, Any]]): Extra keyword arguments that are passed to `dmc.DatePickerInput` and overwrite
             any defaults chosen by the Vizro team. This may have unexpected behavior.
             Visit the [dmc documentation](https://www.dash-mantine-components.com/components/datepicker)
             to see all available arguments. [Not part of the official Vizro schema](../explanation/schema.md) and the
             underlying component may change in the future. Defaults to `{}`.
->>>>>>> dcc505b0
-
     """
 
     type: Literal["date_picker"] = "date_picker"
@@ -51,7 +45,7 @@
     value: Annotated[
         Optional[Union[list[date], date]],
         # TODO[MS]: check here and similar if the early exit clause in below validator or similar is
-        #  necessary given we don't validate on default
+        # necessary given we don't validate on default
         AfterValidator(validate_range_value),
         Field(default=None, description="Default date/dates for date picker."),
     ]
