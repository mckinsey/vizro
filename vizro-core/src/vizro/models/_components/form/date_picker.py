<<<<<<< HEAD
import datetime
=======
from typing import Literal, Optional, Union

import dash_mantine_components as dmc
from dash import html

try:
    from pydantic.v1 import Field, PrivateAttr, validator
except ImportError:  # pragma: no cov
    from pydantic import Field, PrivateAttr, validator


>>>>>>> ccb65f30
from datetime import date
from typing import Annotated, Literal, Optional, Union

import dash_bootstrap_components as dbc
import dash_mantine_components as dmc
from dash import ClientsideFunction, Input, Output, State, clientside_callback, dcc, html
from pydantic import AfterValidator, Field, PrivateAttr
from pydantic.functional_serializers import PlainSerializer

from vizro.models import Action, VizroBaseModel
from vizro.models._action._actions_chain import _action_validator_factory
from vizro.models._components.form._form_utils import validate_date_picker_range, validate_max, validate_range_value


class DatePicker(VizroBaseModel):
    """Temporal single/range option selector `DatePicker`.

    Can be provided to [`Filter`][vizro.models.Filter] or [`Parameter`][vizro.models.Parameter].
    Based on the underlying [`dmc.DatePicker`](https://www.dash-mantine-components.com/components/datepicker) or
    [`dmc.DateRangePicker`](https://www.dash-mantine-components.com/components/datepicker#daterangepicker).

    Args:
        type (Literal["date_picker"]): Defaults to `"date_picker"`.
        min (Optional[date]): Start date for date picker. Defaults to `None`.
        max (Optional[date]): End date for date picker. Defaults to `None`.
        value (Optional[Union[list[date], date]]): Default date/dates for date picker. Defaults to `None`.
        title (str): Title to be displayed. Defaults to `""`.
        range (bool): Boolean flag for displaying range picker. Defaults to `True`.
        actions (list[Action]): See [`Action`][vizro.models.Action]. Defaults to `[]`.

    """

    type: Literal["date_picker"] = "date_picker"
    min: Optional[date] = Field(None, description="Start date for date picker.")
    max: Annotated[Optional[date], AfterValidator(validate_max), Field(None, description="End date for date picker.")]
    value: Annotated[
        Optional[Union[list[date], date]],
        AfterValidator(validate_range_value),
        Field(None, description="Default date/dates for date picker."),
    ]
    title: str = Field("", description="Title to be displayed.")
    range: Annotated[
        bool,
        AfterValidator(validate_date_picker_range),
        Field(True, description="Boolean flag for displaying range picker.", validate_default=True),
    ]
    actions: Annotated[
        list[Action],
        AfterValidator(_action_validator_factory("value")),
        PlainSerializer(lambda x: x[0].actions),
        Field(default=[]),
    ]

    _input_property: str = PrivateAttr("value")

    def build(self):
        init_value = self.value or ([self.min, self.max] if self.range else self.min)  # type: ignore[list-item]

        date_picker = dmc.DatePickerInput(
            id=self.id,
            minDate=self.min,
            value=init_value,
            maxDate=self.max,
            persistence=True,
            persistence_type="session",
            type="range" if self.range else "default",
            allowSingleDateInRange=True,
            # Required for styling to remove gaps between cells
            withCellSpacing=False,
        )

        return html.Div(
            children=[
                dbc.Label(children=self.title, html_for=self.id) if self.title else None,
                date_picker,
            ],
        )<|MERGE_RESOLUTION|>--- conflicted
+++ resolved
@@ -1,24 +1,9 @@
-<<<<<<< HEAD
-import datetime
-=======
-from typing import Literal, Optional, Union
-
-import dash_mantine_components as dmc
-from dash import html
-
-try:
-    from pydantic.v1 import Field, PrivateAttr, validator
-except ImportError:  # pragma: no cov
-    from pydantic import Field, PrivateAttr, validator
-
-
->>>>>>> ccb65f30
 from datetime import date
 from typing import Annotated, Literal, Optional, Union
 
 import dash_bootstrap_components as dbc
 import dash_mantine_components as dmc
-from dash import ClientsideFunction, Input, Output, State, clientside_callback, dcc, html
+from dash import html
 from pydantic import AfterValidator, Field, PrivateAttr
 from pydantic.functional_serializers import PlainSerializer
 
