--- conflicted
+++ resolved
@@ -27,11 +27,7 @@
     # TODO: before making public consider naming this field (or giving an alias) label instead of title
     title: str = Field(default="", description="Title to be displayed")
     description: Annotated[
-<<<<<<< HEAD
-        Optional[make_discriminated_union(Tooltip)],
-=======
-        Tooltip | None,
->>>>>>> 36203c20
+        make_discriminated_union(Tooltip) | None,
         BeforeValidator(coerce_str_to_tooltip),
         AfterValidator(warn_description_without_title),
         Field(
