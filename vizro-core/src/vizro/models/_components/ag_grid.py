import logging
from typing import Dict, List, Literal

import pandas as pd
from dash import State, dcc, html

try:
    from pydantic.v1 import Field, PrivateAttr, validator
except ImportError:  # pragma: no cov
    from pydantic import Field, PrivateAttr, validator
from dash import ClientsideFunction, Input, Output, clientside_callback

import vizro.tables as vt
from vizro.actions._actions_utils import CallbackTriggerDict, _get_component_actions, _get_parent_vizro_model
from vizro.managers import data_manager
from vizro.models import Action, VizroBaseModel
from vizro.models._action._actions_chain import _action_validator_factory
from vizro.models._components._components_utils import _callable_mode_validator_factory, _process_callable_data_frame
from vizro.models._models_utils import _log_call
from vizro.models.types import CapturedCallable

logger = logging.getLogger(__name__)


class AgGrid(VizroBaseModel):
    """Wrapper for `dash-ag-grid.AgGrid` to visualize grids in dashboard.

    Args:
        type (Literal["ag_grid"]): Defaults to `"ag_grid"`.
        figure (CapturedCallable): AgGrid like object to be displayed. For more information see:
            [`dash-ag-grid.AgGrid`](https://dash.plotly.com/dash-ag-grid).
        title (str): Title of the table. Defaults to `""`.
        actions (List[Action]): See [`Action`][vizro.models.Action]. Defaults to `[]`.

    """

    type: Literal["ag_grid"] = "ag_grid"
    figure: CapturedCallable = Field(..., import_path=vt, description="AgGrid to be visualized on dashboard")
    title: str = Field("", description="Title of the AgGrid")
    actions: List[Action] = []

    _input_component_id: str = PrivateAttr()

    # Component properties for actions and interactions
    _output_component_property: str = PrivateAttr("children")

    # Validators
    set_actions = _action_validator_factory("cellClicked")
    _validate_callable_mode = _callable_mode_validator_factory("ag_grid")
    _validate_callable = validator("figure", allow_reuse=True, always=True)(_process_callable_data_frame)

    # Convenience wrapper/syntactic sugar.
    def __call__(self, **kwargs):
        kwargs.setdefault("data_frame", data_manager._get_component_data(self.id))
        figure = self.figure(**kwargs)
        figure.id = self._input_component_id
        return figure

    # Convenience wrapper/syntactic sugar.
    def __getitem__(self, arg_name: str):
        # See table implementation for more details.
        if arg_name == "type":
            return self.type
        return self.figure[arg_name]

    # Interaction methods
    @property
    def _filter_interaction_input(self):
        """Required properties when using pre-defined `filter_interaction`."""
        return {
            "cellClicked": State(component_id=self._input_component_id, component_property="cellClicked"),
            "modelID": State(component_id=self.id, component_property="id"),  # required, to determine triggered model
        }

    def _filter_interaction(
        self, data_frame: pd.DataFrame, target: str, ctd_filter_interaction: Dict[str, CallbackTriggerDict]
    ) -> pd.DataFrame:
        """Function to be carried out for pre-defined `filter_interaction`."""
        # data_frame is the DF of the target, ie the data to be filtered, hence we cannot get the DF from this model
        ctd_cellClicked = ctd_filter_interaction["cellClicked"]
        if not ctd_cellClicked["value"]:
            return data_frame

        # ctd_active_cell["id"] represents the underlying table id, so we need to fetch its parent Vizro Table actions.
        source_table_actions = _get_component_actions(_get_parent_vizro_model(ctd_cellClicked["id"]))

        for action in source_table_actions:
            # TODO-AV2: Handle if "action.function != "filter_interaction" until inputs refactoring
            if "targets" not in action.function._arguments or target not in action.function["targets"]:
                continue
            column = ctd_cellClicked["value"]["colId"]
            clicked_data = ctd_cellClicked["value"]["value"]
            data_frame = data_frame[data_frame[column].isin([clicked_data])]

        return data_frame

    @_log_call
    def pre_build(self):
        self._input_component_id = self.figure._arguments.get("id", f"__input_{self.id}")

    def build(self):
<<<<<<< HEAD
        # The pagination setting (and potentially others) only work when the initially built AgGrid has the same
        # setting as the object that is built on-page-load (with update_figures action) and rendered finally.
        dash_ag_grid_conf = self.figure._arguments.copy()
        dash_ag_grid_conf["data_frame"] = pd.DataFrame()
        grid = self.figure._function(**dash_ag_grid_conf)
        grid.id = self._input_component_id

=======
>>>>>>> c043276d
        clientside_callback(
            ClientsideFunction(namespace="clientside", function_name="update_ag_grid_theme"),
            Output(self._input_component_id, "className"),
            Input("theme_selector", "checked"),
        )

        return dcc.Loading(
            [
                html.H3(self.title, className="table-title") if self.title else None,
                # The pagination setting (and potentially others) of the initially built AgGrid (in the build method
                # here) must have the same setting as the object that is built by the on-page-load mechanism using
                # with the user settings and rendered finally. Otherwise the grid is not rendered correctly.
                # Hence be careful when editing the line below.
                html.Div(self.__call__(data_frame=pd.DataFrame()), id=self.id, className="table-container"),
            ],
            id=f"{self.id}_outer",
            color="grey",
            parent_className="loading-container",
        )<|MERGE_RESOLUTION|>--- conflicted
+++ resolved
@@ -99,16 +99,6 @@
         self._input_component_id = self.figure._arguments.get("id", f"__input_{self.id}")
 
     def build(self):
-<<<<<<< HEAD
-        # The pagination setting (and potentially others) only work when the initially built AgGrid has the same
-        # setting as the object that is built on-page-load (with update_figures action) and rendered finally.
-        dash_ag_grid_conf = self.figure._arguments.copy()
-        dash_ag_grid_conf["data_frame"] = pd.DataFrame()
-        grid = self.figure._function(**dash_ag_grid_conf)
-        grid.id = self._input_component_id
-
-=======
->>>>>>> c043276d
         clientside_callback(
             ClientsideFunction(namespace="clientside", function_name="update_ag_grid_theme"),
             Output(self._input_component_id, "className"),
