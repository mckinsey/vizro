--- conflicted
+++ resolved
@@ -2,13 +2,8 @@
 
 from typing import TYPE_CHECKING, Literal
 
-<<<<<<< HEAD
-import dash_mantine_components as dmc
-from dash import html
+import dash_bootstrap_components as dbc
 from pydantic import conlist, validator
-=======
-import dash_bootstrap_components as dbc
->>>>>>> 3e226700
 
 # try:
 #     from pydantic.v1 import validator
