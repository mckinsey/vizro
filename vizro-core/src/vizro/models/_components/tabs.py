--- conflicted
+++ resolved
@@ -40,11 +40,7 @@
     tabs: conlist(Annotated[Container, AfterValidator(validate_tab_has_title)], min_length=1)  # type: ignore[valid-type]
     title: str = Field(default="", description="Title displayed above Tabs.")
     description: Annotated[
-<<<<<<< HEAD
-        Optional[make_discriminated_union(Tooltip)],
-=======
-        Tooltip | None,
->>>>>>> 36203c20
+        make_discriminated_union(Tooltip) | None,
         BeforeValidator(coerce_str_to_tooltip),
         AfterValidator(warn_description_without_title),
         Field(
