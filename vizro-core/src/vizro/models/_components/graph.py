--- conflicted
+++ resolved
@@ -76,12 +76,8 @@
         return self.figure[arg_name]
 
     # Interaction methods
-<<<<<<< HEAD
-    def _get_figure_interaction_input(self) -> Dict[str, State]:
-=======
     @property
     def _figure_interaction_input(self):
->>>>>>> 930700a6
         """Required properties when using pre-defined `filter_interaction`."""
         return {
             "clickData": State(component_id=self.id, component_property="clickData"),
