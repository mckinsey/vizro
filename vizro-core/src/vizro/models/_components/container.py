--- conflicted
+++ resolved
@@ -85,11 +85,7 @@
     # TODO: ideally description would have json_schema_input_type=str | Tooltip attached to the BeforeValidator,
     #  but this requires pydantic >= 2.9.
     description: Annotated[
-<<<<<<< HEAD
-        Optional[make_discriminated_union(Tooltip)],
-=======
-        Tooltip | None,
->>>>>>> 36203c20
+        make_discriminated_union(Tooltip) | None,
         BeforeValidator(coerce_str_to_tooltip),
         AfterValidator(warn_description_without_title),
         Field(
