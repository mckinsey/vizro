--- conflicted
+++ resolved
@@ -25,16 +25,14 @@
             has to be provided.
         title (str): Title to be displayed.
         layout (Optional[Layout]): Layout to place components in. Defaults to `None`.
-<<<<<<< HEAD
+        variant (Literal["plain", "filled", "outlined"]): Predefined styles to choose from. Options are `plain`,
+            `filled` or `outlined`. Defaults to `plain`.
         extra (Optional[dict[str, Any]]): Extra keyword arguments that are passed to `dbc.Container` and overwrite any
             defaults chosen by the Vizro team. This may have unexpected behavior if the defaults change.
             Visit the [dbc documentation](https://dash-bootstrap-components.opensource.faculty.ai/docs/components/layout/)
             to see all available arguments. [Not part of the official Vizro schema](../explanation/schema.md) and may
             not be supported in the future. Defaults to `{}`.
-=======
-        variant (Literal["plain", "filled", "outlined"]): Predefined styles to choose from. Options are `plain`,
-            `filled` or `outlined`. Defaults to `plain`.
->>>>>>> 0d66cd74
+
 
     """
 
@@ -46,7 +44,11 @@
     )
     title: str = Field(description="Title to be displayed.")
     layout: Annotated[Optional[Layout], AfterValidator(set_layout), Field(default=None, validate_default=True)]
-<<<<<<< HEAD
+    variant: Literal["plain", "filled", "outlined"] = Field(
+        default="plain",
+        description="Predefined styles to choose from. Options are `plain`, `filled` or `outlined`."
+        "Defaults to `plain`.",
+    )
     extra: SkipJsonSchema[
         Annotated[
             dict[str, Any],
@@ -60,13 +62,6 @@
             ),
         ]
     ]
-=======
-    variant: Literal["plain", "filled", "outlined"] = Field(
-        default="plain",
-        description="Predefined styles to choose from. Options are `plain`, `filled` or `outlined`."
-        "Defaults to `plain`.",
-    )
->>>>>>> 0d66cd74
 
     @_log_call
     def build(self):
@@ -76,15 +71,17 @@
         # See: https://getbootstrap.com/docs/4.0/utilities
         variants = {"plain": "", "filled": "bg-container p-3", "outlined": "border p-3"}
 
-        return dbc.Container(
-            id=self.id,
-            children=[
+        defaults = {
+            "id": self.id,
+            "children": [
                 html.H3(children=self.title, className="container-title", id=f"{self.id}_title"),
                 self._build_inner_layout(),
             ],
-            fluid=True,
-            className=variants[self.variant],
-        )
+            "fluid": True,
+            "class_name": variants[self.variant],
+        }
+
+        return dbc.Container(**(defaults | self.extra))
 
     def _build_inner_layout(self):
         """Builds inner layout and assigns components to grid position."""
@@ -105,17 +102,4 @@
         for component_idx, component in enumerate(self.components):
             components_container[f"{self.layout.id}_{component_idx}"].children = component.build()
 
-<<<<<<< HEAD
-        defaults = {
-            "id": self.id,
-            "children": [
-                html.H3(children=self.title, className="container-title", id=f"{self.id}_title"),
-                components_container,
-            ],
-            "fluid": True,
-        }
-
-        return dbc.Container(**(defaults | self.extra))
-=======
-        return components_container
->>>>>>> 0d66cd74
+        return components_container