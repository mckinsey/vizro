from __future__ import annotations

from typing import Annotated, Any, Literal, Optional

import dash_bootstrap_components as dbc
from dash import ClientsideFunction, Input, Output, State, clientside_callback, html
from pydantic import AfterValidator, BeforeValidator, Field, conlist
from pydantic.json_schema import SkipJsonSchema
from pydantic_core.core_schema import ValidationInfo

from vizro.models import Tooltip, VizroBaseModel
from vizro.models._grid import set_layout
from vizro.models._models_utils import _build_inner_layout, _log_call, check_captured_callable_model
<<<<<<< HEAD
from vizro.models.types import ComponentType, ControlType, LayoutType
=======
from vizro.models._tooltip import coerce_str_to_tooltip
from vizro.models.types import ComponentType, LayoutType
>>>>>>> f47b3d9b


# TODO: this could be done with default_factory once we bump to pydantic>=2.10.0.
def set_variant(variant: Optional[Literal["plain", "filled", "outlined"]], info: ValidationInfo):
    if variant is not None:
        return variant
    return "plain" if info.data["collapsed"] is None else "outlined"


class Container(VizroBaseModel):
    """Container to group together a set of components on a page.

    Args:
        type (Literal["container"]): Defaults to `"container"`.
        components (list[ComponentType]): See [ComponentType][vizro.models.types.ComponentType]. At least one component
            has to be provided.
        title (str): Title of the `Container`. Defaults to `""`.
        layout (Optional[LayoutType]): Layout to place components in. Defaults to `None`.
        collapsed (Optional[bool]): Boolean flag that determines whether the container is collapsed on initial load.
            Set to `True` for a collapsed state, `False` for an expanded state. Defaults to `None`, meaning the
            container is not collapsible.
        variant (Optional[Literal["plain", "filled", "outlined"]]): Predefined styles to choose from. Options are
            `plain`, `filled` or `outlined`. Defaults to `plain` (or `outlined` for collapsible container).
        description (Optional[Tooltip]): Optional markdown string that adds an icon next to the title.
            Hovering over the icon shows a tooltip with the provided description. Defaults to `None`.
        extra (Optional[dict[str, Any]]): Extra keyword arguments that are passed to `dbc.Container` and overwrite any
            defaults chosen by the Vizro team. This may have unexpected behavior.
            Visit the [dbc documentation](https://dash-bootstrap-components.opensource.faculty.ai/docs/components/layout/)
            to see all available arguments. [Not part of the official Vizro schema](../explanation/schema.md) and the
            underlying component may change in the future. Defaults to `{}`.


    """

    type: Literal["container"] = "container"
    # TODO[mypy], see: https://github.com/pydantic/pydantic/issues/156 for components field
    components: conlist(  # type: ignore[valid-type]
        Annotated[ComponentType, BeforeValidator(check_captured_callable_model)],
        min_length=1,
    )
    title: str = Field(default="", description="Title of the `Container`")
    layout: Annotated[Optional[LayoutType], AfterValidator(set_layout), Field(default=None, validate_default=True)]
    collapsed: Optional[bool] = Field(
        default=None,
        description="Boolean flag that determines whether the container is collapsed on initial load. "
        "Set to `True` for a collapsed state, `False` for an expanded state. "
        "Defaults to `None`, meaning the container is not collapsible.",
    )
    variant: Annotated[
        Optional[Literal["plain", "filled", "outlined"]],
        AfterValidator(set_variant),
        Field(
            default=None,
            description="Predefined styles to choose from. Options are `plain`, `filled` or `outlined`."
            "Defaults to `plain` (or `outlined` for collapsible container).",
            validate_default=True,
        ),
    ]
    # TODO: ideally description would have json_schema_input_type=Union[str, Tooltip] attached to the BeforeValidator,
    #  but this requires pydantic >= 2.9.
    description: Annotated[
        Optional[Tooltip],
        BeforeValidator(coerce_str_to_tooltip),
        Field(
            default=None,
            description="""Optional markdown string that adds an icon next to the title.
            Hovering over the icon shows a tooltip with the provided description. Defaults to `None`.""",
        ),
    ]

    extra: SkipJsonSchema[
        Annotated[
            dict[str, Any],
            Field(
                default={},
                description="""Extra keyword arguments that are passed to `dbc.Container` and overwrite any
            defaults chosen by the Vizro team. This may have unexpected behavior.
            Visit the [dbc documentation](https://dash-bootstrap-components.opensource.faculty.ai/docs/components/layout/)
            to see all available arguments. [Not part of the official Vizro schema](../explanation/schema.md) and the
            underlying component may change in the future. Defaults to `{}`.""",
            ),
        ]
    ]
    controls: list[ControlType] = []

    @_log_call
    def build(self):
        # TODO: TBD on how to encode 'elevated', as box-shadows are not visible on a dark theme
        # It needs to be properly designed and tested out (margins have to be added etc.).
        # Below corresponds to bootstrap utility classnames, while 'bg-container' is introduced by us.
        # See: https://getbootstrap.com/docs/4.0/utilities
        # Title is not displayed if Container is inside Tabs using CSS combinators (only applies to outer container)
        # Other options we might want to consider in the future to hide the title:
        # 1) Argument inside Container.build that flags if used inside Tabs, then sets hidden attribute for the heading
        # or just doesn't supply the element at all
        # 2) Logic inside Tabs.build that sets hidden=True for the heading or uses del to remove the heading via
        # providing an ID to the heading and accessing it in the component tree
        # 3) New field in Container like short_title to allow tab label to be set independently
        if self.collapsed is not None:
            clientside_callback(
                ClientsideFunction(namespace="container", function_name="collapse_container"),
                output=[
                    Output(f"{self.id}_collapse", "is_open"),
                    Output(f"{self.id}_icon", "style"),
                    Output(f"{self.id}_tooltip", "children"),
                ],
                inputs=[Input(f"{self.id}_title", "n_clicks"), State(f"{self.id}_collapse", "is_open")],
                prevent_initial_call=True,
            )

        variants = {"plain": "", "filled": "bg-container p-3", "outlined": "border p-3"}

        defaults = {
            "id": self.id,
            "children": [
                self._build_container_title(),
                self._build_control_panel(),
                self._build_container(),
            ],
            "fluid": True,
            "class_name": variants[self.variant],  # type: ignore[index]
        }

        return dbc.Container(**(defaults | self.extra))

    def _build_container(self):
        """Returns a collapsible container based on the `collapsed` state.

        If `collapsed` is `None`, returns a non-collapsible container.
        Otherwise, returns a collapsible container with visibility controlled by the `collapsed` flag.
        """
        if self.collapsed is None:
            return _build_inner_layout(self.layout, self.components)

        return dbc.Collapse(
            id=f"{self.id}_collapse",
            children=_build_inner_layout(self.layout, self.components),
            is_open=not self.collapsed,
            className="collapsible-container",
            key=self.id,
        )

    def _build_container_title(self):
        """Builds and returns the container title, including an optional icon and tooltip if collapsed."""
        description = self.description.build().children if self.description else [None]

        title_content = [html.Div([self.title, *description], className="inner-container-title")]
        if self.collapsed is not None:
            # collapse_container is not run when page is initially loaded, so we set the content correctly conditional
            # on self.collapsed upfront. This prevents the up/down arrow rotating on in initial load.
            title_content.extend(
                [
                    html.Span(
                        "keyboard_arrow_down" if self.collapsed else "keyboard_arrow_up",
                        className="material-symbols-outlined",
                        id=f"{self.id}_icon",
                    ),
                    dbc.Tooltip(
                        id=f"{self.id}_tooltip",
                        children="Show Content" if self.collapsed else "Hide Content",
                        target=f"{self.id}_icon",
                    ),
                ]
            )

        return html.H3(
            children=title_content,
            className="container-title-collapse" if self.collapsed is not None else "container-title",
            id=f"{self.id}_title",
        )

    def _build_control_panel(self):
        controls_content = [control.build() for control in self.controls] if self.controls else []
        return (
            html.Div(
                id=f"{self.id}-control-panel",
                children=controls_content,
                hidden=not controls_content,
                className="container-controls-panel",
            )
            if self.controls
            else html.Div(hidden=True)
        )<|MERGE_RESOLUTION|>--- conflicted
+++ resolved
@@ -11,12 +11,9 @@
 from vizro.models import Tooltip, VizroBaseModel
 from vizro.models._grid import set_layout
 from vizro.models._models_utils import _build_inner_layout, _log_call, check_captured_callable_model
-<<<<<<< HEAD
 from vizro.models.types import ComponentType, ControlType, LayoutType
-=======
 from vizro.models._tooltip import coerce_str_to_tooltip
-from vizro.models.types import ComponentType, LayoutType
->>>>>>> f47b3d9b
+
 
 
 # TODO: this could be done with default_factory once we bump to pydantic>=2.10.0.
