from __future__ import annotations

from typing import TYPE_CHECKING, List, Literal

from dash import html

try:
    from pydantic.v1 import validator
except ImportError:  # pragma: no cov
    from pydantic import validator

from vizro.models import VizroBaseModel
from vizro.models._components.form import Checklist, Dropdown, RadioItems, RangeSlider, Slider
from vizro.models._layout import set_layout
from vizro.models._models_utils import _log_call, _validate_min_length
from vizro.models.types import _FormComponentType

if TYPE_CHECKING:
    from vizro.models import Layout


class Form(VizroBaseModel):
    """Container for all form components to be provided to [`Page`][vizro.models.Page].

    Args:
        type (Literal["form"]): Defaults to `"form"`.
        components (List[FormComponentType]): List of components used in the form.
        layout (Layout): Defaults to `None`.
    """

    type: Literal["form"] = "form"
    components: List[_FormComponentType]
    layout: Layout = None  # type: ignore[assignment]

    # Re-used validators
    _validate_components = validator("components", allow_reuse=True, always=True)(_validate_min_length)
    _validate_layout = validator("layout", allow_reuse=True, always=True)(set_layout)

    @_log_call
    def pre_build(self):
        for component in self.components:
            if isinstance(component, (Slider, RangeSlider)):
                if component.min is None or component.max is None:
                    raise TypeError(f"{component.type} requires the arguments 'min' and 'max' when used within Form.")

            if isinstance(component, (Checklist, Dropdown, RadioItems)) and not component.options:
                raise TypeError(f"{component.type} requires the argument 'options' when used within Form.")

    @_log_call
    def build(self):
<<<<<<< HEAD
        component_container = [
            html.Div(
                component.build(),
                style={
                    "gridColumn": f"{grid_coord.col_start}/{grid_coord.col_end}",
                    "gridRow": f"{grid_coord.row_start}/{grid_coord.row_end}",
                },
            )
            for component, grid_coord in zip(self.components, self.layout.component_grid_lines)
        ]
        return self._make_form_layout(component_container)

    def _make_form_layout(self, component_container):
        return html.Div(
            component_container,
            style={
                "gridRowGap": self.layout.row_gap,
                "gridColumnGap": self.layout.col_gap,
                "gridTemplateColumns": f"repeat({len(self.layout.grid[0])}, minmax({self.layout.col_min_width}, 1fr))",
                "gridTemplateRows": f"repeat({len(self.layout.grid)}, minmax({self.layout.row_min_height}, 1fr))",
            },
            className="component_container_grid",
            id=self.id,
        )


if __name__ == "__main__":
    from vizro.models import Layout

    Form.update_forward_refs(Layout=Layout)

    print(  # noqa: T201
        repr(
            Form(
                layout=Layout(grid=[[i] for i in range(7)], row_min_height="200px"),
                components=[
                    Checklist(options=["Option 1", "Option 2", "Option 3"]),
                    Dropdown(options=["Option 1", "Option 2", "Option 3"]),
                    RadioItems(options=["Option 1", "Option 2", "Option 3"]),
                    Slider(min=0, max=5, step=1),
                    RangeSlider(min=0, max=5, step=1),
                    Button(id="form"),
                ],
            )
        )
    )
=======
        components_container = self.layout.build()
        for component_idx, component in enumerate(self.components):
            components_container[f"{self.layout.id}_{component_idx}"].children = component.build()
        return html.Div(components_container, id=self.id)
>>>>>>> 8dd49273
<|MERGE_RESOLUTION|>--- conflicted
+++ resolved
@@ -48,56 +48,7 @@
 
     @_log_call
     def build(self):
-<<<<<<< HEAD
-        component_container = [
-            html.Div(
-                component.build(),
-                style={
-                    "gridColumn": f"{grid_coord.col_start}/{grid_coord.col_end}",
-                    "gridRow": f"{grid_coord.row_start}/{grid_coord.row_end}",
-                },
-            )
-            for component, grid_coord in zip(self.components, self.layout.component_grid_lines)
-        ]
-        return self._make_form_layout(component_container)
-
-    def _make_form_layout(self, component_container):
-        return html.Div(
-            component_container,
-            style={
-                "gridRowGap": self.layout.row_gap,
-                "gridColumnGap": self.layout.col_gap,
-                "gridTemplateColumns": f"repeat({len(self.layout.grid[0])}, minmax({self.layout.col_min_width}, 1fr))",
-                "gridTemplateRows": f"repeat({len(self.layout.grid)}, minmax({self.layout.row_min_height}, 1fr))",
-            },
-            className="component_container_grid",
-            id=self.id,
-        )
-
-
-if __name__ == "__main__":
-    from vizro.models import Layout
-
-    Form.update_forward_refs(Layout=Layout)
-
-    print(  # noqa: T201
-        repr(
-            Form(
-                layout=Layout(grid=[[i] for i in range(7)], row_min_height="200px"),
-                components=[
-                    Checklist(options=["Option 1", "Option 2", "Option 3"]),
-                    Dropdown(options=["Option 1", "Option 2", "Option 3"]),
-                    RadioItems(options=["Option 1", "Option 2", "Option 3"]),
-                    Slider(min=0, max=5, step=1),
-                    RangeSlider(min=0, max=5, step=1),
-                    Button(id="form"),
-                ],
-            )
-        )
-    )
-=======
         components_container = self.layout.build()
         for component_idx, component in enumerate(self.components):
             components_container[f"{self.layout.id}_{component_idx}"].children = component.build()
-        return html.Div(components_container, id=self.id)
->>>>>>> 8dd49273
+        return html.Div(components_container, id=self.id)