--- conflicted
+++ resolved
@@ -215,16 +215,12 @@
             children=header_elements,
             className="header",
         )
-<<<<<<< HEAD
         left_side_panel = html.Div(
             children=left_side_elements,
             className="left_side",
         )
 
         left_side = html.Div(children=[nav_bar_div, left_side_panel], style={"display": "flex", "flexDirection": "row"})
-=======
-        left_side = html.Div(children=left_side_elements, className="left_side") if any(left_side_elements) else None
->>>>>>> 6a142554
         right_side_elements = [header, component_container]
         right_side = html.Div(
             children=right_side_elements,
