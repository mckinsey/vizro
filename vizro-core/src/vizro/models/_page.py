--- conflicted
+++ resolved
@@ -2,11 +2,7 @@
 
 from collections.abc import Iterable
 from itertools import chain
-<<<<<<< HEAD
-from typing import Annotated, Literal, Optional, cast
-=======
-from typing import Annotated, cast
->>>>>>> 36203c20
+from typing import Annotated, Literal, cast
 
 from dash import ClientsideFunction, Input, Output, State, clientside_callback, dcc, html
 from pydantic import (
@@ -80,11 +76,7 @@
     # TODO: ideally description would have json_schema_input_type=str | Tooltip attached to the BeforeValidator,
     #  but this requires pydantic >= 2.9.
     description: Annotated[
-<<<<<<< HEAD
-        Optional[make_discriminated_union(Tooltip)],
-=======
-        Tooltip | None,
->>>>>>> 36203c20
+        make_discriminated_union(Tooltip) | None,
         BeforeValidator(coerce_str_to_tooltip),
         AfterValidator(warn_description_without_title),
         Field(
