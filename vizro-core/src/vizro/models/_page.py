--- conflicted
+++ resolved
@@ -31,11 +31,7 @@
     make_actions_chain,
     warn_description_without_title,
 )
-<<<<<<< HEAD
-from vizro.models.types import ActionType, _IdProperty
-=======
 from vizro.models.types import ActionsType, _IdProperty
->>>>>>> 6ababb2d
 
 from ._action._action import _BaseAction
 from ._tooltip import coerce_str_to_tooltip
@@ -99,17 +95,11 @@
     path: Annotated[
         str, AfterValidator(set_path), Field(default="", description="Path to navigate to page.", validate_default=True)
     ]
-<<<<<<< HEAD
-    actions: list[ActionType] = []
-
-    _make_actions_chain = model_validator(mode="after")(make_actions_chain)
-=======
     actions: ActionsType = []
 
     @model_validator(mode="after")
     def _make_actions_chain(self):
         return make_actions_chain(self)
->>>>>>> 6ababb2d
 
     @property
     def _action_triggers(self) -> dict[str, _IdProperty]:
@@ -205,8 +195,6 @@
             # Similarly, we read the URL query parameters in the clientside callback with the window.location.pathname,
             # instead of using dcc.Location as a callback Input. Do it to align the behavior with the outputs and to
             # simplify the function inputs handling.
-            # TODO NOW: fix this and the new on page load order to make sure everything works correctly. Currently
-            # opening a page with show_in_url=True and a set URL parameter doesn't.
             clientside_callback(
                 ClientsideFunction(namespace="page", function_name="sync_url_query_params_and_controls"),
                 Output(f"{ON_PAGE_LOAD_ACTION_PREFIX}_trigger_{self.id}", "data"),
@@ -226,25 +214,6 @@
         components_container = _build_inner_layout(self.layout, self.components)
         components_container.id = "page-components"
 
-<<<<<<< HEAD
-        # Components that are required to make action chains function correctly:
-        #   - {action.id}_guarded_trigger for the first action in a chain so that guard_action_chain can prevent
-        #     undesired triggering (workaround for Dash prevent_initial_call=True behavior)
-        #   - {action.id}_finished for completion of an action callback to trigger the next action in the chain
-        #   - action._dash_components for particular actions (e.g. dcc.Download for export_data) - hopefully will be
-        #     removed in future
-        # These components are recreated on every page rather than going at the global dashboard level so that we do
-        # not accidentally trigger callbacks (workaround for Dash prevent_initial_call=True behavior).
-        action_components = []
-
-        # TODO NOW: should this just go through this page's actions or across whole dashboard? Probably doesn't
-        #  matter much apart from if we want to do cross-page actions.
-        for action in cast(Iterable[_BaseAction], model_manager._get_models(_BaseAction)):
-            if action._first_in_chain:
-                action_components.append(dcc.Store(id=f"{action.id}_guarded_trigger"))
-            action_components.append(dcc.Store(id=f"{action.id}_finished"))
-            action_components.extend(action._dash_components)
-=======
         # These components are recreated on every page rather than going at the global dashboard level so that we do
         # not accidentally trigger callbacks (workaround for Dash prevent_initial_call=True behavior).
         action_components = list(
@@ -253,7 +222,6 @@
                 for action in cast(Iterable[_BaseAction], model_manager._get_models(_BaseAction, root_model=self))
             )
         )
->>>>>>> 6ababb2d
 
         # Keep these components in components_container, moving them outside make them not work properly.
         components_container.children.extend(
