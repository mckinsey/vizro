--- conflicted
+++ resolved
@@ -82,13 +82,7 @@
         ),
     ]
     controls: list[ControlType] = []
-<<<<<<< HEAD
     path: Annotated[str, Field(default="", description="Path to navigate to page.")]
-    actions: list[ActionsChain] = []
-=======
-    path: Annotated[
-        str, AfterValidator(set_path), Field(default="", description="Path to navigate to page.", validate_default=True)
-    ]
     actions: ActionsType = []
 
     @model_validator(mode="after")
@@ -98,7 +92,6 @@
     @property
     def _action_triggers(self) -> dict[str, _IdProperty]:
         return {"__default__": f"{ON_PAGE_LOAD_ACTION_PREFIX}_trigger_{self.id}.data"}
->>>>>>> 6ababb2d
 
     # This should ideally be a field validator, but we need access to the model_fields_set
     @model_validator(mode="after")
