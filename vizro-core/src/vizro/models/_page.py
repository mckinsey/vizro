from __future__ import annotations

from collections.abc import Iterable
from itertools import chain
<<<<<<< HEAD
from typing import Annotated, Any, Optional, cast
=======
from typing import Annotated, Optional, cast
>>>>>>> 31019970

from dash import ClientsideFunction, Input, Output, State, clientside_callback, dcc, html
from pydantic import (
    AfterValidator,
    BeforeValidator,
    Field,
    conlist,
    model_validator,
)
from typing_extensions import TypedDict

from vizro._constants import ON_PAGE_LOAD_ACTION_PREFIX
from vizro.actions._on_page_load import _on_page_load
from vizro.managers import model_manager
from vizro.managers._model_manager import FIGURE_MODELS
from vizro.models import Filter, Parameter, Tooltip, VizroBaseModel
from vizro.models._grid import set_layout
from vizro.models._models_utils import (
    _build_inner_layout,
    _log_call,
    check_captured_callable_model,
    make_actions_chain,
    warn_description_without_title,
)
from vizro.models.types import ActionsType, _IdProperty

from ._action._action import _BaseAction
from ._tooltip import coerce_str_to_tooltip
from .types import ComponentType, ControlType, FigureType, LayoutType

# This is just used for type checking. Ideally it would inherit from some dash.development.base_component.Component
# (e.g. html.Div) as well as TypedDict, but that's not possible, and Dash does not have typing support anyway. When
# this type is used, the object is actually still a dash.development.base_component.Component, but this makes it easier
# to see what contract the component fulfills by making the expected keys explicit.
_PageBuildType = TypedDict("_PageBuildType", {"control-panel": html.Div, "page-components": html.Div})


# Based on how Github generates anchor links - see:
# https://stackoverflow.com/questions/72536973/how-are-github-markdown-anchor-links-constructed.
def clean_path(path: str, allowed_characters: str) -> str:
    path = path.strip().lower().replace(" ", "-")
    path = "".join(character for character in path if character.isalnum() or character in allowed_characters)
    return path if path.startswith("/") else "/" + path


class Page(VizroBaseModel):
    """A page in [`Dashboard`][vizro.models.Dashboard] with its own URL path and place in the `Navigation`.

    Args:
        components (list[ComponentType]): See [ComponentType][vizro.models.types.ComponentType]. At least one component
            has to be provided.
        title (str): Title of the `Page`.
        layout (Optional[LayoutType]): Layout to place components in. Defaults to `None`.
        description (Optional[Tooltip]): Optional markdown string that adds an icon next to the title.
            Hovering over the icon shows a tooltip with the provided description. This also sets the page's meta
            tags. Defaults to `None`.
        controls (list[ControlType]): See [ControlType][vizro.models.types.ControlType]. Defaults to `[]`.
        path (str): Path to navigate to page. Defaults to `""`.
        actions (ActionsType): See [`ActionsType`][vizro.models.types.ActionsType].
    """

    # TODO[mypy], see: https://github.com/pydantic/pydantic/issues/156 for components field
    components: conlist(Annotated[ComponentType, BeforeValidator(check_captured_callable_model)], min_length=1)  # type: ignore[valid-type]
    title: str = Field(description="Title of the `Page`")
    layout: Annotated[Optional[LayoutType], AfterValidator(set_layout), Field(default=None, validate_default=True)]
    # TODO: ideally description would have json_schema_input_type=Union[str, Tooltip] attached to the BeforeValidator,
    #  but this requires pydantic >= 2.9.
    description: Annotated[
        Optional[Tooltip],
        BeforeValidator(coerce_str_to_tooltip),
        AfterValidator(warn_description_without_title),
        Field(
            default=None,
            description="""Optional markdown string that adds an icon next to the title.
            Hovering over the icon shows a tooltip with the provided description. This also sets the page's meta
            tags. Defaults to `None`.""",
        ),
    ]
    controls: list[ControlType] = []
<<<<<<< HEAD
    path: Annotated[
        str, AfterValidator(set_path), Field(default="", description="Path to navigate to page.", validate_default=True)
    ]
=======
    path: Annotated[str, Field(default="", description="Path to navigate to page.")]
>>>>>>> 31019970
    actions: ActionsType = []

    @model_validator(mode="after")
    def _make_actions_chain(self):
        return make_actions_chain(self)

    @property
    def _action_triggers(self) -> dict[str, _IdProperty]:
        return {"__default__": f"{ON_PAGE_LOAD_ACTION_PREFIX}_trigger_{self.id}.data"}

<<<<<<< HEAD
    @model_validator(mode="before")
    @classmethod
    def set_id(cls, values):
        if "title" not in values:
            return values

        values.setdefault("id", values["title"])
        return values

    def model_post_init(self, context: Any) -> None:
        """Adds the model instance to the model manager."""
        try:
            super().model_post_init(context)
        except DuplicateIDError as exc:
            raise ValueError(
                f"Page with id={self.id} already exists. Page id is automatically set to the same "
                f"as the page title. If you have multiple pages with the same title then you must assign a unique id."
            ) from exc

    # This is a modification of the original `model_serializer` decorator that allows for the `context` to be passed
    # It allows skipping the `id` serialization if it is the same as the `title`
    @model_serializer(mode="wrap")  # type: ignore[type-var]
    def _serialize_id(self, handler: SerializerFunctionWrapHandler, info: FieldSerializationInfo):
        result = handler(self)
        if info.context is not None and info.context.get("add_name", False):
            result["__vizro_model__"] = self.__class__.__name__
        if self.title == self.id:
            result.pop("id", None)
            return result
        return result
=======
    # This should ideally be a field validator, but we need access to the model_fields_set
    @model_validator(mode="after")
    def validate_path(self):
        if self.path:
            new_path = clean_path(self.path, "-_/")
        elif "id" in self.model_fields_set:
            new_path = clean_path(self.id, "-_")
        else:
            new_path = clean_path(self.title, "-_")

        # Check for duplicate path - will move to pre_build in next PR
        for page in cast(Iterable[Page], model_manager._get_models(Page)):
            # Need to check for id equality to avoid checking the same page against itself
            if not self.id == page.id and new_path == page.path:
                raise ValueError(f"Path {new_path} cannot be used by more than one page.")

        # We should do self.path = new_path but this leads to a recursion error. The below is a workaround
        # until the pydantic bug is fixed. See https://github.com/pydantic/pydantic/issues/6597.
        self.__dict__["path"] = new_path

        return self
>>>>>>> 31019970

    @property
    def _action_outputs(self) -> dict[str, _IdProperty]:
        return {
            "title": f"{self.id}_title.children",
            **({"description": f"{self.description.id}-text.children"} if self.description else {}),
        }

    @_log_call
    def pre_build(self):
        # TODO-AV2 A 4: work out the best place to put this logic. It could feasibly go in _on_page_load instead.
        #  Probably it's better where it is now since it avoid navigating up the model hierarchy
        #  (action -> page -> figures) and instead just looks down (page -> figures).
        #  Should there be validation inside _on_page_load to check that targets exist and are
        #  on the page and target-able components (i.e. are dynamic and hence have _action_outputs)?
        #  It's not needed urgently since we always calculate the targets ourselves so we know they are valid.
        #  Similar comments apply to filter and parameter. Note that export_data has this logic built into the action
        #  itself since the user specifies the target. In future we'll probably have a helper function like
        #  get_all_targets_on_page() that's used in many actions. So maybe it makes sense to put it in the action for
        #  on_page_load/filter/parameter too.
        figure_targets = [
            model.id for model in cast(Iterable[FigureType], model_manager._get_models(FIGURE_MODELS, root_model=self))
        ]
        filter_targets = [
            filter.id
            for filter in cast(Iterable[Filter], model_manager._get_models(Filter, root_model=self))
            if filter._dynamic
        ]
        targets = figure_targets + filter_targets

        if targets:
            self.actions = [_on_page_load(id=f"{ON_PAGE_LOAD_ACTION_PREFIX}_{self.id}", targets=targets)]

        # Define a clientside callback that syncs the URL query parameters with controls that have show_in_url=True.
        url_controls = [
            control
            for control in cast(
                Iterable[ControlType],
                [*model_manager._get_models(Parameter, self), *model_manager._get_models(Filter, self)],
            )
            if control.show_in_url
        ]

        if url_controls:
            selector_values_inputs = [Input(control.selector.id, "value") for control in url_controls]
            # Note the id is the control's id rather than the underlying selector's. This means a user doesn't
            # need to specify vm.Filter(selector=vm.Dropdown(id=...)) when they set show_in_url = True.
            control_ids_states = [State(control.id, "id") for control in url_controls]
            # `control_selector_ids_states` holds metadata needed for setting selector values
            # and their selector guard component via a clientside callback (`dash_clientside.set_props`).
            # SetProps is used to avoid sending selector values as callback outputs, which can cause unpredictable
            # triggering of the guard-actions-chain callback.
            control_selector_ids_states = [State(control.selector.id, "id") for control in url_controls]

            # The URL is updated in the clientside callback with the `history.replaceState`, instead of using a
            # dcc.Location as a callback Output. Do it because the dcc.Location uses `history.pushState` under the hood
            # which causes destroying the history. With `history.replaceState`, we partially maintain the history.
            # Similarly, we read the URL query parameters in the clientside callback with the window.location.pathname,
            # instead of using dcc.Location as a callback Input. Do it to align the behavior with the outputs and to
            # simplify the function inputs handling.
            clientside_callback(
                ClientsideFunction(namespace="page", function_name="sync_url_query_params_and_controls"),
                Output(f"{ON_PAGE_LOAD_ACTION_PREFIX}_trigger_{self.id}", "data"),
                Input(f"{ON_PAGE_LOAD_ACTION_PREFIX}_trigger_{self.id}", "data"),
                *selector_values_inputs,
                *control_ids_states,
                *control_selector_ids_states,
            )

    @_log_call
    def build(self) -> _PageBuildType:
        # Build control panel
        controls_content = [control.build() for control in self.controls]
        control_panel = html.Div(id="control-panel", children=controls_content, hidden=not controls_content)

        # Build layout with components
        components_container = _build_inner_layout(self.layout, self.components)
        components_container.id = "page-components"

        # These components are recreated on every page rather than going at the global dashboard level so that we do
        # not accidentally trigger callbacks (workaround for Dash prevent_initial_call=True behavior).
        action_components = list(
            chain.from_iterable(
                action._dash_components
                for action in cast(Iterable[_BaseAction], model_manager._get_models(_BaseAction, root_model=self))
            )
        )

        # Keep these components in components_container, moving them outside make them not work properly.
        components_container.children.extend(
            [
                *action_components,
                dcc.Store(id=f"{ON_PAGE_LOAD_ACTION_PREFIX}_trigger_{self.id}"),
                dcc.Download(id="vizro_download"),
                dcc.Location(id="vizro_url", refresh="callback-nav"),
            ]
        )

        return html.Div([control_panel, components_container])<|MERGE_RESOLUTION|>--- conflicted
+++ resolved
@@ -2,11 +2,7 @@
 
 from collections.abc import Iterable
 from itertools import chain
-<<<<<<< HEAD
-from typing import Annotated, Any, Optional, cast
-=======
 from typing import Annotated, Optional, cast
->>>>>>> 31019970
 
 from dash import ClientsideFunction, Input, Output, State, clientside_callback, dcc, html
 from pydantic import (
@@ -86,13 +82,7 @@
         ),
     ]
     controls: list[ControlType] = []
-<<<<<<< HEAD
-    path: Annotated[
-        str, AfterValidator(set_path), Field(default="", description="Path to navigate to page.", validate_default=True)
-    ]
-=======
     path: Annotated[str, Field(default="", description="Path to navigate to page.")]
->>>>>>> 31019970
     actions: ActionsType = []
 
     @model_validator(mode="after")
@@ -103,38 +93,6 @@
     def _action_triggers(self) -> dict[str, _IdProperty]:
         return {"__default__": f"{ON_PAGE_LOAD_ACTION_PREFIX}_trigger_{self.id}.data"}
 
-<<<<<<< HEAD
-    @model_validator(mode="before")
-    @classmethod
-    def set_id(cls, values):
-        if "title" not in values:
-            return values
-
-        values.setdefault("id", values["title"])
-        return values
-
-    def model_post_init(self, context: Any) -> None:
-        """Adds the model instance to the model manager."""
-        try:
-            super().model_post_init(context)
-        except DuplicateIDError as exc:
-            raise ValueError(
-                f"Page with id={self.id} already exists. Page id is automatically set to the same "
-                f"as the page title. If you have multiple pages with the same title then you must assign a unique id."
-            ) from exc
-
-    # This is a modification of the original `model_serializer` decorator that allows for the `context` to be passed
-    # It allows skipping the `id` serialization if it is the same as the `title`
-    @model_serializer(mode="wrap")  # type: ignore[type-var]
-    def _serialize_id(self, handler: SerializerFunctionWrapHandler, info: FieldSerializationInfo):
-        result = handler(self)
-        if info.context is not None and info.context.get("add_name", False):
-            result["__vizro_model__"] = self.__class__.__name__
-        if self.title == self.id:
-            result.pop("id", None)
-            return result
-        return result
-=======
     # This should ideally be a field validator, but we need access to the model_fields_set
     @model_validator(mode="after")
     def validate_path(self):
@@ -156,7 +114,6 @@
         self.__dict__["path"] = new_path
 
         return self
->>>>>>> 31019970
 
     @property
     def _action_outputs(self) -> dict[str, _IdProperty]:
