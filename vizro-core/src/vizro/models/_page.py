--- conflicted
+++ resolved
@@ -7,14 +7,9 @@
 
 from vizro._constants import ON_PAGE_LOAD_ACTION_PREFIX
 from vizro.actions import _on_page_load
-<<<<<<< HEAD
 from vizro.managers import model_manager
 from vizro.managers._model_manager import DuplicateIDError, ModelID
 from vizro.models import Action, Graph, Layout, VizroBaseModel
-=======
-from vizro.managers._model_manager import DuplicateIDError
-from vizro.models import Action, Layout, VizroBaseModel
->>>>>>> 39bbe65b
 from vizro.models._action._actions_chain import ActionsChain, Trigger
 from vizro.models._models_utils import _log_call, get_unique_grid_component_ids
 
@@ -175,14 +170,6 @@
         return html.Div([control_panel, components_container])
 
     def _update_graph_theme(self):
-<<<<<<< HEAD
-        outputs = [
-            Output(model_manager[component].id, "figure", allow_duplicate=True)
-            for component in self._get_page_model_ids_with_figure()
-            if isinstance(model_manager[component], Graph)
-        ]
-        if outputs:
-=======
         # The obvious way to do this would be to alter pio.templates.default, but this changes global state and so is
         # not good.
         # Putting graphs as inputs here would be a nice way to trigger the theme change automatically so that we don't
@@ -198,8 +185,6 @@
 
         themed_components = [component for component in self.components if hasattr(component, "_update_theme")]
         if themed_components:
->>>>>>> 39bbe65b
-
             @callback(
                 [Output(component.id, "figure", allow_duplicate=True) for component in themed_components],
                 Input("theme_selector", "on"),
