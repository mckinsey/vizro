from __future__ import annotations

from typing import List, Optional

import dash_bootstrap_components as dbc
import dash_daq as daq
from dash import Input, Output, Patch, callback, dcc, html
from pydantic import Field, root_validator, validator

import vizro._themes as themes
from vizro._constants import ON_PAGE_LOAD_ACTION_PREFIX
from vizro.actions import _on_page_load
from vizro.managers import model_manager
from vizro.managers._model_manager import DuplicateIDError
from vizro.models import Action, Dashboard, Graph, Layout, VizroBaseModel
from vizro.models._action._actions_chain import ActionsChain, Trigger
from vizro.models._models_utils import _log_call, get_unique_grid_component_ids

from .types import ComponentType, ControlType


class Page(VizroBaseModel):
    """A page in [`Dashboard`][vizro.models.Dashboard] with its own URL path and place in the `Navigation`.

    Args:
        components (List[ComponentType]): See [ComponentType][vizro.models.types.ComponentType]. At least one component
            has to be provided.
        title (str): Title to be displayed.
        layout (Optional[Layout]): Layout to place components in. Defaults to `None`.
        controls (List[ControlType]): See [ControlType][vizro.models.types.ControlType]. Defaults to `[]`.
        path (Optional[str]): Path to navigate to page. Defaults to `None`.

    Raises:
        ValueError: If number of page and grid components is not the same
    """

    components: List[ComponentType]
    title: str = Field(..., description="Title to be displayed.")
    layout: Optional[Layout]
    controls: List[ControlType] = []
    path: Optional[str] = Field(None, description="Path to navigate to page.")

    # TODO: Remove default on page load action if possible
    actions: List[ActionsChain] = []

    @root_validator(pre=True)
    def set_id(cls, values):
        if "title" not in values:
            return values

        values.setdefault("id", values["title"])
        return values

    @validator("components", always=True)
    def set_components(cls, components):
        if not components:
            raise ValueError("Ensure this value has at least 1 item.")
        return components

    @validator("layout", always=True)
    def set_layout(cls, layout, values) -> Layout:
        if "components" not in values:
            return layout

        if layout is None:
            grid = [[i] for i in range(len(values["components"]))]
            return Layout(grid=grid)

        unique_grid_idx = get_unique_grid_component_ids(layout.grid)
        if len(unique_grid_idx) != len(values["components"]):
            raise ValueError("Number of page and grid components need to be the same.")
        return layout

    @validator("path", always=True)
    def set_path(cls, path, values) -> str:
        # Based on how Github generates anchor links - see:
        # https://stackoverflow.com/questions/72536973/how-are-github-markdown-anchor-links-constructed.
        def clean_path(path, allowed_characters):
            path = path.strip().lower().replace(" ", "-")
            path = "".join(character for character in path if character.isalnum() or character in allowed_characters)
            return "/" + path

        # Allow "/" in path if provided by user, otherwise turn page id into suitable URL path (not allowing "/")
        if path:
            return clean_path(path, "-_/")
        return clean_path(values["id"], "-_")

    def __init__(self, **data):
        """Adds the model instance to the model manager."""
        try:
            super().__init__(**data)
        except DuplicateIDError as exc:
            raise ValueError(
                f"Page with id={self.id} already exists. Page id is automatically set to the same "
                f"as the page title. If you have multiple pages with the same title then you must assign a unique id."
            ) from exc

    @_log_call
    def pre_build(self):
        # TODO: Remove default on page load action if possible
        if any(isinstance(component, Graph) for component in self.components):
            self.actions = [
                ActionsChain(
                    id=f"{ON_PAGE_LOAD_ACTION_PREFIX}_{self.id}",
                    trigger=Trigger(
                        component_id=f"{ON_PAGE_LOAD_ACTION_PREFIX}_trigger_{self.id}",
                        component_property="data",
                    ),
                    actions=[
                        Action(
                            id=f"{ON_PAGE_LOAD_ACTION_PREFIX}_action_{self.id}", function=_on_page_load(page_id=self.id)
                        )
                    ],
                )
            ]

    @_log_call
    def build(self):
        self._update_graph_theme()
        controls_content = [control.build() for control in self.controls]
        components_content = [
            html.Div(
                component.build(),
                style={
                    "gridColumn": f"{grid_coord.col_start}/{grid_coord.col_end}",
                    "gridRow": f"{grid_coord.row_start}/{grid_coord.row_end}",
                },
            )
            for component, grid_coord in zip(
                self.components, self.layout.component_grid_lines  # type: ignore[union-attr]
            )
        ]
        return self._make_page_layout(controls_content, components_content)

    def _update_graph_theme(self):
        outputs = [
            Output(component.id, "figure", allow_duplicate=True)
            for component in self.components
            if isinstance(component, Graph)
        ]
        if outputs:

            @callback(
                outputs,
                Input("theme_selector", "on"),
                prevent_initial_call="initial_duplicate",
            )
            def update_graph_theme(theme_selector_on: bool):
                patched_figure = Patch()
                patched_figure["layout"]["template"] = themes.dark if theme_selector_on else themes.light
                return [patched_figure] * len(outputs)

    @staticmethod
    def _create_theme_switch():
        _, dashboard = next(model_manager._items_with_type(Dashboard))
        theme_switch = daq.BooleanSwitch(
            id="theme_selector", on=True if dashboard.theme == "vizro_dark" else False, persistence=True
        )
        return theme_switch

    @staticmethod
    def _create_control_panel(controls_content):
        keyline = html.Div(className="keyline")
        control_panel = html.Div(
            children=[*controls_content, keyline],
            className="control_panel",
        )
        return control_panel if controls_content else None

    def _create_nav_panel(self):
        from vizro.models._navigation.accordion import Accordion

        _, dashboard = next(model_manager._items_with_type(Dashboard))
        if dashboard.navigation:

            return dashboard.navigation.build(page_id=self.id)

        return Accordion().build()

    def _create_component_container(self, components_content):
        component_container = html.Div(
            children=html.Div(
                components_content,
                style={
                    "gridRowGap": self.layout.row_gap,  # type: ignore[union-attr]
                    "gridColumnGap": self.layout.col_gap,  # type: ignore[union-attr]
                    "gridTemplateColumns": f"repeat({len(self.layout.grid[0])},"  # type: ignore[union-attr]
                    f"minmax({self.layout.col_min_width}, 1fr))",
                    "gridTemplateRows": f"repeat({len(self.layout.grid)},"  # type: ignore[union-attr]
                    f"minmax({self.layout.row_min_height}, 1fr))",
                },
                className="component_container_grid",
            ),
            className="component_container",
        )
        return component_container

    @staticmethod
    def _arrange_containers(page_title, theme_switch, nav_panel, control_panel, component_container):
        """Defines div container arrangement on page.

        To change arrangement, one has to change the order in the header, left_side and/or right_side_elements.
        """
<<<<<<< HEAD
        if len(nav_panel) == 2:
            nav_bar_div, nav_panel_div = nav_panel
        else:
            nav_bar_div, nav_panel_div = None, nav_panel
        header_elements = [page_title, theme_switch]
        left_side_elements = [nav_panel_div, control_panel]
=======
        _, dashboard = next(model_manager._items_with_type(Dashboard))
        dashboard_title = (
            html.Div(
                children=[html.H2(dashboard.title), html.Div(className="keyline")], className="dashboard_title_outer"
            )
            if dashboard.title
            else None
        )

        header_elements = [page_title, theme_switch]
        left_side_elements = [dashboard_title, nav_panel, control_panel]
>>>>>>> bcbc56a3
        header = html.Div(
            children=header_elements,
            className="header",
        )
        left_side_panel = html.Div(
            children=left_side_elements,
            className="left_side",
        )

        left_side = html.Div(
            children=[nav_bar_div, left_side_panel],
            style={"display": "flex", "flexDirection": "row"}
        )
        right_side_elements = [header, component_container]
        right_side = html.Div(
            children=right_side_elements,
            className="right_side",
        )
        return left_side, right_side

    def _make_page_layout(self, controls_content, components_content):
        # Create dashboard containers/elements
        page_title = html.H2(children=self.title)
        theme_switch = self._create_theme_switch()
        nav_panel = self._create_nav_panel()
        control_panel = self._create_control_panel(controls_content)
        component_container = self._create_component_container(components_content)

        # Arrange dashboard containers
        left_side, right_side = self._arrange_containers(
            page_title=page_title,
            theme_switch=theme_switch,
            nav_panel=nav_panel,
            control_panel=control_panel,
            component_container=component_container,
        )

        return dbc.Container(
            id=self.id,
            children=[dcc.Store(id=f"{ON_PAGE_LOAD_ACTION_PREFIX}_trigger_{self.id}"), left_side, right_side],
            className="page_container",
        )<|MERGE_RESOLUTION|>--- conflicted
+++ resolved
@@ -201,14 +201,11 @@
 
         To change arrangement, one has to change the order in the header, left_side and/or right_side_elements.
         """
-<<<<<<< HEAD
         if len(nav_panel) == 2:
             nav_bar_div, nav_panel_div = nav_panel
         else:
             nav_bar_div, nav_panel_div = None, nav_panel
-        header_elements = [page_title, theme_switch]
-        left_side_elements = [nav_panel_div, control_panel]
-=======
+
         _, dashboard = next(model_manager._items_with_type(Dashboard))
         dashboard_title = (
             html.Div(
@@ -219,8 +216,8 @@
         )
 
         header_elements = [page_title, theme_switch]
-        left_side_elements = [dashboard_title, nav_panel, control_panel]
->>>>>>> bcbc56a3
+        left_side_elements = [dashboard_title, nav_panel_div, control_panel]
+
         header = html.Div(
             children=header_elements,
             className="header",
