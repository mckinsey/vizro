--- conflicted
+++ resolved
@@ -153,28 +153,7 @@
                 patched_figure["layout"]["template"] = themes.dark if theme_selector_on else themes.light
                 return [patched_figure] * len(outputs)
 
-<<<<<<< HEAD
-    @staticmethod
-    def _create_theme_switch():
-        _, dashboard = next(model_manager._items_with_type(Dashboard))
-        theme_switch = daq.BooleanSwitch(
-            id="theme_selector", on=True if dashboard.theme == "vizro_dark" else False, persistence=True
-        )
-        return theme_switch
 
-    @staticmethod
-    def _create_control_panel(controls_content):
-        control_panel = html.Div(
-            children=[*controls_content, html.Hr()], className="control_panel", id="control_panel_outer"
-        )
-        return control_panel if controls_content else None
-
-    def _create_navigation(self):
-        _, dashboard = next(model_manager._items_with_type(Dashboard))
-        return cast(Navigation, dashboard.navigation).build(active_page_id=self.id)
-
-=======
->>>>>>> 5eabefa0
     def _create_component_container(self, components_content):
         component_container = html.Div(
             children=[
@@ -195,64 +174,4 @@
             className="component_container",
             id="component_container_outer",
         )
-<<<<<<< HEAD
-        return component_container
-
-    @staticmethod
-    def _arrange_containers(page_title, theme_switch, navigation, control_panel, component_container):
-        """Defines div container arrangement on page.
-
-        To change arrangement, one has to change the order in the header, left_side and/or right_side_elements.
-        """
-        nav_bar, nav_panel = navigation["nav_bar_outer"], navigation["nav_panel_outer"]
-
-        _, dashboard = next(model_manager._items_with_type(Dashboard))
-        dashboard_title = (
-            html.Div(
-                children=[html.H2(dashboard.title), html.Hr()], className="dashboard_title", id="dashboard_title_outer"
-            )
-            if dashboard.title
-            else html.Div(className="hidden")
-        )
-
-        header_elements = [page_title, theme_switch]
-        nav_control_elements = [dashboard_title, nav_panel, control_panel]
-
-        nav_control_panel = (
-            html.Div(nav_control_elements, className="nav_control_panel")
-            if any(nav_control_elements)
-            else html.Div(className="hidden")
-        )
-
-        header = html.Div(children=header_elements, className="header", id="header_outer")
-        left_side = html.Div(children=[nav_bar, nav_control_panel], className="left_side", id="left_side_outer")
-
-        right_side_elements = [header, component_container]
-        right_side = html.Div(children=right_side_elements, className="right_side", id="right_side_outer")
-        return left_side, right_side
-
-    def _make_page_layout(self, controls_content, components_content):
-        # Create dashboard containers/elements
-        page_title = html.H2(children=self.title)
-        theme_switch = self._create_theme_switch()
-        navigation = self._create_navigation()
-        control_panel = self._create_control_panel(controls_content)
-        component_container = self._create_component_container(components_content)
-
-        # Arrange dashboard containers
-        left_side, right_side = self._arrange_containers(
-            page_title=page_title,
-            theme_switch=theme_switch,
-            navigation=navigation,
-            control_panel=control_panel,
-            component_container=component_container,
-        )
-
-        return dbc.Container(
-            id=self.id,
-            children=[dcc.Store(id=f"{ON_PAGE_LOAD_ACTION_PREFIX}_trigger_{self.id}"), left_side, right_side],
-            className="page_container",
-        )
-=======
-        return component_container
->>>>>>> 5eabefa0
+        return component_container