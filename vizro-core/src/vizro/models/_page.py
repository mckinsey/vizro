from __future__ import annotations

from collections.abc import Iterable
from typing import Annotated, Any, Optional, TypedDict, cast

from dash import dcc, html
from pydantic import (
    AfterValidator,
    BeforeValidator,
    Field,
    FieldSerializationInfo,
    SerializerFunctionWrapHandler,
    ValidationInfo,
    conlist,
    model_serializer,
    model_validator,
)

from vizro._constants import ON_PAGE_LOAD_ACTION_PREFIX
from vizro.actions._on_page_load import _on_page_load
from vizro.managers import model_manager
from vizro.managers._model_manager import FIGURE_MODELS, DuplicateIDError
<<<<<<< HEAD
from vizro.models import Filter, Layout, VizroBaseModel
=======
from vizro.models import Action, Filter, VizroBaseModel
>>>>>>> 42843401
from vizro.models._action._actions_chain import ActionsChain, Trigger
from vizro.models._grid import set_layout
from vizro.models._models_utils import _build_inner_layout, _log_call, check_captured_callable_model

<<<<<<< HEAD
from .types import ComponentType, ControlType, FigureType
=======
from .types import ComponentType, ControlType, LayoutType
>>>>>>> 42843401

# This is just used for type checking. Ideally it would inherit from some dash.development.base_component.Component
# (e.g. html.Div) as well as TypedDict, but that's not possible, and Dash does not have typing support anyway. When
# this type is used, the object is actually still a dash.development.base_component.Component, but this makes it easier
# to see what contract the component fulfills by making the expected keys explicit.
_PageBuildType = TypedDict("_PageBuildType", {"control-panel": html.Div, "page-components": html.Div})


def set_path(path: str, info: ValidationInfo) -> str:
    # Based on how Github generates anchor links - see:
    # https://stackoverflow.com/questions/72536973/how-are-github-markdown-anchor-links-constructed.
    def clean_path(path: str, allowed_characters: str) -> str:
        path = path.strip().lower().replace(" ", "-")
        path = "".join(character for character in path if character.isalnum() or character in allowed_characters)
        return path if path.startswith("/") else "/" + path

    # Allow "/" in path if provided by user, otherwise turn page id into suitable URL path (not allowing "/")
    if path:
        return clean_path(path, "-_/")
    return clean_path(info.data["id"], "-_")


class Page(VizroBaseModel):
    """A page in [`Dashboard`][vizro.models.Dashboard] with its own URL path and place in the `Navigation`.

    Args:
        components (list[ComponentType]): See [ComponentType][vizro.models.types.ComponentType]. At least one component
            has to be provided.
        title (str): Title of the `Page`.
        description (str): Description for meta tags.
        layout (Optional[LayoutType]): Layout to place components in. Defaults to `None`.
        controls (list[ControlType]): See [ControlType][vizro.models.types.ControlType]. Defaults to `[]`.
        path (str): Path to navigate to page. Defaults to `""`.

    """

    # TODO[mypy], see: https://github.com/pydantic/pydantic/issues/156 for components field
    components: conlist(Annotated[ComponentType, BeforeValidator(check_captured_callable_model)], min_length=1)  # type: ignore[valid-type]
    title: str = Field(description="Title of the `Page`")
    description: str = Field(default="", description="Description for meta tags.")
    layout: Annotated[Optional[LayoutType], AfterValidator(set_layout), Field(default=None, validate_default=True)]
    controls: list[ControlType] = []
    path: Annotated[
        str, AfterValidator(set_path), Field(default="", description="Path to navigate to page.", validate_default=True)
    ]
    actions: list[ActionsChain] = []

    @model_validator(mode="before")
    @classmethod
    def set_id(cls, values):
        if "title" not in values:
            return values

        values.setdefault("id", values["title"])
        return values

    def model_post_init(self, context: Any) -> None:
        """Adds the model instance to the model manager."""
        try:
            super().model_post_init(context)
        except DuplicateIDError as exc:
            raise ValueError(
                f"Page with id={self.id} already exists. Page id is automatically set to the same "
                f"as the page title. If you have multiple pages with the same title then you must assign a unique id."
            ) from exc

    # This is a modification of the original `model_serializer` decorator that allows for the `context` to be passed
    # It allows skipping the `id` serialization if it is the same as the `title`
    @model_serializer(mode="wrap")  # type: ignore[type-var]
    def _serialize_id(self, handler: SerializerFunctionWrapHandler, info: FieldSerializationInfo):
        result = handler(self)
        if info.context is not None and info.context.get("add_name", False):
            result["__vizro_model__"] = self.__class__.__name__
        if self.title == self.id:
            result.pop("id", None)
            return result
        return result

    @_log_call
    def pre_build(self):
        # TODO-AV D 2: work out the best place to put this logic. It could feasibly go in _on_page_load instead.
        #  Probably it's better where it is now since it avoid navigating up the model hierarchy
        #  (action -> page -> figures) and instead just looks down (page -> figures).
        #  Should there be validation inside _on_page_load to check that targets exist and are
        #  on the page and target-able components (i.e. are dynamic and hence have _output_component_property)?
        #  It's not needed urgently since we always calculate the targets ourselves so we know they are valid.
        #  Similar comments apply to filter and parameter. Note that export_data has this logic built into the action
        #  itself since the user specifies the target. In future we'll probably have a helper function like
        #  get_all_targets_on_page() that's used in many actions. So maybe it makes sense to put it in the action for
        #  on_page_load/filter/parameter too.
        figure_targets = [
            model.id for model in cast(Iterable[FigureType], model_manager._get_models(FIGURE_MODELS, page=self))
        ]
        filter_targets = [
            filter.id
            for filter in cast(Iterable[Filter], model_manager._get_models(Filter, page=self))
            if filter._dynamic
        ]
        targets = figure_targets + filter_targets

        if targets:
            # TODO-AV2 A 3: can we simplify this to not use ActionsChain, just like we do for filters and parameters?
            # See https://github.com/mckinsey/vizro/pull/363#discussion_r2021020062.
            self.actions = [
                ActionsChain(
                    id=f"{ON_PAGE_LOAD_ACTION_PREFIX}_{self.id}",
                    trigger=Trigger(
                        component_id=f"{ON_PAGE_LOAD_ACTION_PREFIX}_trigger_{self.id}", component_property="data"
                    ),
                    actions=[
                        _on_page_load(
                            id=f"{ON_PAGE_LOAD_ACTION_PREFIX}_action_{self.id}",
                            targets=targets,
                        )
                    ],
                )
            ]

    @_log_call
    def build(self) -> _PageBuildType:
        # Build control panel
        controls_content = [control.build() for control in self.controls]
        control_panel = html.Div(id="control-panel", children=controls_content, hidden=not controls_content)

        # Build layout with components
        components_container = _build_inner_layout(self.layout, self.components)
        components_container.children.append(dcc.Store(id=f"{ON_PAGE_LOAD_ACTION_PREFIX}_trigger_{self.id}"))
        components_container.id = "page-components"
        return html.Div([control_panel, components_container])<|MERGE_RESOLUTION|>--- conflicted
+++ resolved
@@ -20,20 +20,13 @@
 from vizro.actions._on_page_load import _on_page_load
 from vizro.managers import model_manager
 from vizro.managers._model_manager import FIGURE_MODELS, DuplicateIDError
-<<<<<<< HEAD
+from vizro.models import Action, Filter, VizroBaseModel
 from vizro.models import Filter, Layout, VizroBaseModel
-=======
-from vizro.models import Action, Filter, VizroBaseModel
->>>>>>> 42843401
 from vizro.models._action._actions_chain import ActionsChain, Trigger
 from vizro.models._grid import set_layout
 from vizro.models._models_utils import _build_inner_layout, _log_call, check_captured_callable_model
 
-<<<<<<< HEAD
 from .types import ComponentType, ControlType, FigureType
-=======
-from .types import ComponentType, ControlType, LayoutType
->>>>>>> 42843401
 
 # This is just used for type checking. Ideally it would inherit from some dash.development.base_component.Component
 # (e.g. html.Div) as well as TypedDict, but that's not possible, and Dash does not have typing support anyway. When
