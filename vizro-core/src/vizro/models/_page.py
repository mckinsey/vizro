--- conflicted
+++ resolved
@@ -138,7 +138,7 @@
         # The obvious way to do this would be to alter pio.templates.default, but this changes global state and so is
         # not good.
         # Putting graphs as inputs here would be a nice way to trigger the theme change automatically so that we don't
-<<<<<<< HEAD
+
         # need the call to _update_theme inside Graph.__call__ also, but this results in an extra callback and the graph
         # flickering.
         # The code is written to be generic and extensible so that it runs _update_theme on any component with such a
@@ -158,26 +158,6 @@
             )
             def update_graph_theme(theme_selector: bool):
                 return [component._update_theme(Patch(), theme_selector) for component in themed_components]
-=======
-        # need the update_layout call in Graph.__call__, but this results in an extra callback and the graph
-        # flickering.
-        # TODO: consider making this clientside callback and then possibly we can remove the update_layout in
-        #  Graph.__call__ without any flickering.
-        # TODO: consider putting the Graph-specific logic here in the Graph model itself (whether clientside or
-        #  serverside) to keep the code here abstract.
-        outputs = [
-            Output(component.id, "figure", allow_duplicate=True)
-            for component in self.components
-            if isinstance(component, Graph)
-        ]
-        if outputs:
-
-            @callback(outputs, Input("theme_selector", "on"), prevent_initial_call="initial_duplicate")
-            def update_graph_theme(theme_selector_on: bool):
-                patched_figure = Patch()
-                patched_figure["layout"]["template"] = themes.dark if theme_selector_on else themes.light
-                return [patched_figure] * len(outputs)
->>>>>>> 0a739286
 
     def _create_component_container(self, components_content):
         component_container = html.Div(
