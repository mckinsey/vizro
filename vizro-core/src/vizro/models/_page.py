--- conflicted
+++ resolved
@@ -107,14 +107,8 @@
             ]
 
     @_log_call
-<<<<<<< HEAD
     def build(self, **kwargs) -> _PageBuildType:
-        self._update_graph_theme()
         controls_content = [control.build(**kwargs) for control in self.controls]
-=======
-    def build(self) -> _PageBuildType:
-        controls_content = [control.build() for control in self.controls]
->>>>>>> 4507eb84
         control_panel = html.Div(id="control-panel", children=controls_content, hidden=not controls_content)
 
         components_container = self.layout.build()
