from __future__ import annotations

from typing import List, Optional, cast

import dash_bootstrap_components as dbc
import dash_daq as daq
from dash import Input, Output, Patch, callback, dcc, html
from pydantic import Field, root_validator, validator

import vizro._themes as themes
from vizro._constants import ON_PAGE_LOAD_ACTION_PREFIX
from vizro.actions import _on_page_load
from vizro.managers import model_manager
from vizro.managers._model_manager import DuplicateIDError
from vizro.models import Action, Dashboard, Graph, Layout, Navigation, VizroBaseModel
from vizro.models._action._actions_chain import ActionsChain, Trigger
from vizro.models._models_utils import _log_call, get_unique_grid_component_ids

from .types import ComponentType, ControlType


class Page(VizroBaseModel):
    """A page in [`Dashboard`][vizro.models.Dashboard] with its own URL path and place in the `Navigation`.

    Args:
        components (List[ComponentType]): See [ComponentType][vizro.models.types.ComponentType]. At least one component
            has to be provided.
        title (str): Title to be displayed.
        layout (Optional[Layout]): Layout to place components in. Defaults to `None`.
        controls (List[ControlType]): See [ControlType][vizro.models.types.ControlType]. Defaults to `[]`.
        path (Optional[str]): Path to navigate to page. Defaults to `None`.

    Raises:
        ValueError: If number of page and grid components is not the same
    """

    components: List[ComponentType]
    title: str = Field(..., description="Title to be displayed.")
    layout: Optional[Layout]
    controls: List[ControlType] = []
    path: Optional[str] = Field(None, description="Path to navigate to page.")

    # TODO: Remove default on page load action if possible
    actions: List[ActionsChain] = []

    @root_validator(pre=True)
    def set_id(cls, values):
        if "title" not in values:
            return values

        values.setdefault("id", values["title"])
        return values

    @validator("components", always=True)
    def set_components(cls, components):
        if not components:
            raise ValueError("Ensure this value has at least 1 item.")
        return components

    @validator("layout", always=True)
    def set_layout(cls, layout, values) -> Layout:
        if "components" not in values:
            return layout

        if layout is None:
            grid = [[i] for i in range(len(values["components"]))]
            return Layout(grid=grid)

        unique_grid_idx = get_unique_grid_component_ids(layout.grid)
        if len(unique_grid_idx) != len(values["components"]):
            raise ValueError("Number of page and grid components need to be the same.")
        return layout

    @validator("path", always=True)
    def set_path(cls, path, values) -> str:
        # Based on how Github generates anchor links - see:
        # https://stackoverflow.com/questions/72536973/how-are-github-markdown-anchor-links-constructed.
        def clean_path(path, allowed_characters):
            path = path.strip().lower().replace(" ", "-")
            path = "".join(character for character in path if character.isalnum() or character in allowed_characters)
            return "/" + path

        # Allow "/" in path if provided by user, otherwise turn page id into suitable URL path (not allowing "/")
        if path:
            return clean_path(path, "-_/")
        return clean_path(values["id"], "-_")

    def __init__(self, **data):
        """Adds the model instance to the model manager."""
        try:
            super().__init__(**data)
        except DuplicateIDError as exc:
            raise ValueError(
                f"Page with id={self.id} already exists. Page id is automatically set to the same "
                f"as the page title. If you have multiple pages with the same title then you must assign a unique id."
            ) from exc

    def _get_page_actions_chains(self) -> List[ActionsChain]:
        """Gets all ActionsChains present on the page."""
        page_actions_chains = []

        for model_id in model_manager._get_model_children(model_id=self.id):
            if hasattr(model_manager[model_id], "actions"):
               page_actions_chains.extend(model_manager[model_id].actions)

        for control in self.controls:
            if hasattr(control, "selector") and control.selector:
                page_actions_chains.extend(control.selector.actions)

        return page_actions_chains

    def _get_page_model_ids_with_figure(self) -> List[str]:
        """Gets all components that have a registered dataframe on the page."""
        return [
            model_id
            for model_id in model_manager._get_model_children(model_id=self.id)
            if hasattr(model_manager[model_id], "figure")
        ]

    @_log_call
    def pre_build(self):
        # TODO: Remove default on page load action if possible
<<<<<<< HEAD
        targets = [component for component in self._get_page_model_ids_with_figure()]
        if targets:
=======
        if any(hasattr(component, "figure") for component in self.components):
>>>>>>> bc9129e4
            self.actions = [
                ActionsChain(
                    id=f"{ON_PAGE_LOAD_ACTION_PREFIX}_{self.id}",
                    trigger=Trigger(
                        component_id=f"{ON_PAGE_LOAD_ACTION_PREFIX}_trigger_{self.id}",
                        component_property="data",
                    ),
                    actions=[
                        Action(
                            id=f"{ON_PAGE_LOAD_ACTION_PREFIX}_action_{self.id}",
                            function=_on_page_load(
                                page_id=self.id,
                                targets=targets
                            )
                        )
                    ],
                )
            ]

    @_log_call
    def build(self):
        self._update_graph_theme()
        controls_content = [control.build() for control in self.controls]
        components_content = [
            html.Div(
                component.build(),
                style={
                    "gridColumn": f"{grid_coord.col_start}/{grid_coord.col_end}",
                    "gridRow": f"{grid_coord.row_start}/{grid_coord.row_end}",
                },
            )
            for component, grid_coord in zip(
                self.components, self.layout.component_grid_lines  # type: ignore[union-attr]
            )
        ]
        return self._make_page_layout(controls_content, components_content)

    def _update_graph_theme(self):
        outputs = [
            Output(model_manager[component].id, "figure", allow_duplicate=True)
            for component in self._get_page_model_ids_with_figure()
            if isinstance(model_manager[component], Graph)
        ]
        if outputs:
            @callback(
                outputs,
                Input("theme_selector", "on"),
                prevent_initial_call="initial_duplicate",
            )
            def update_graph_theme(theme_selector_on: bool):
                patched_figure = Patch()
                patched_figure["layout"]["template"] = themes.dark if theme_selector_on else themes.light
                return [patched_figure] * len(outputs)

    @staticmethod
    def _create_theme_switch():
        _, dashboard = next(model_manager._items_with_type(Dashboard))
        theme_switch = daq.BooleanSwitch(
            id="theme_selector", on=True if dashboard.theme == "vizro_dark" else False, persistence=True
        )
        return theme_switch

    @staticmethod
    def _create_control_panel(controls_content):
        control_panel = html.Div(
            children=[*controls_content, html.Hr()], className="control_panel", id="control_panel_outer"
        )
        return control_panel if controls_content else None

    def _create_nav_panel(self):
        _, dashboard = next(model_manager._items_with_type(Dashboard))
        return cast(Navigation, dashboard.navigation).build(active_page_id=self.id)

    def _create_component_container(self, components_content):
        component_container = html.Div(
            children=html.Div(
                components_content,
                style={
                    "gridRowGap": self.layout.row_gap,  # type: ignore[union-attr]
                    "gridColumnGap": self.layout.col_gap,  # type: ignore[union-attr]
                    "gridTemplateColumns": f"repeat({len(self.layout.grid[0])},"  # type: ignore[union-attr]
                    f"minmax({self.layout.col_min_width}, 1fr))",
                    "gridTemplateRows": f"repeat({len(self.layout.grid)},"  # type: ignore[union-attr]
                    f"minmax({self.layout.row_min_height}, 1fr))",
                },
                className="component_container_grid",
            ),
            className="component_container",
            id="component_container_outer",
        )
        return component_container

    @staticmethod
    def _arrange_containers(page_title, theme_switch, nav_panel, control_panel, component_container):
        """Defines div container arrangement on page.

        To change arrangement, one has to change the order in the header, left_side and/or right_side_elements.
        """
        _, dashboard = next(model_manager._items_with_type(Dashboard))
        dashboard_title = (
            html.Div(
                children=[html.H2(dashboard.title), html.Hr()], className="dashboard_title", id="dashboard_title_outer"
            )
            if dashboard.title
            else None
        )

        header_elements = [page_title, theme_switch]
        left_side_elements = [dashboard_title, nav_panel, control_panel]
        header = html.Div(children=header_elements, className="header", id="header_outer")
        left_side = (
            html.Div(children=left_side_elements, className="left_side", id="left_side_outer")
            if any(left_side_elements)
            else None
        )
        right_side_elements = [header, component_container]
        right_side = html.Div(children=right_side_elements, className="right_side", id="right_side_outer")
        return left_side, right_side

    def _make_page_layout(self, controls_content, components_content):
        # Create dashboard containers/elements
        page_title = html.H2(children=self.title)
        theme_switch = self._create_theme_switch()
        nav_panel = self._create_nav_panel()
        control_panel = self._create_control_panel(controls_content)
        component_container = self._create_component_container(components_content)

        # Arrange dashboard containers
        left_side, right_side = self._arrange_containers(
            page_title=page_title,
            theme_switch=theme_switch,
            nav_panel=nav_panel,
            control_panel=control_panel,
            component_container=component_container,
        )

        return dbc.Container(
            id=self.id,
            children=[dcc.Store(id=f"{ON_PAGE_LOAD_ACTION_PREFIX}_trigger_{self.id}"), left_side, right_side],
            className="page_container",
        )<|MERGE_RESOLUTION|>--- conflicted
+++ resolved
@@ -11,7 +11,7 @@
 from vizro._constants import ON_PAGE_LOAD_ACTION_PREFIX
 from vizro.actions import _on_page_load
 from vizro.managers import model_manager
-from vizro.managers._model_manager import DuplicateIDError
+from vizro.managers._model_manager import DuplicateIDError, ModelID
 from vizro.models import Action, Dashboard, Graph, Layout, Navigation, VizroBaseModel
 from vizro.models._action._actions_chain import ActionsChain, Trigger
 from vizro.models._models_utils import _log_call, get_unique_grid_component_ids
@@ -99,9 +99,10 @@
         """Gets all ActionsChains present on the page."""
         page_actions_chains = []
 
-        for model_id in model_manager._get_model_children(model_id=self.id):
-            if hasattr(model_manager[model_id], "actions"):
-               page_actions_chains.extend(model_manager[model_id].actions)
+        for model_id in model_manager._get_model_children(model_id=ModelID(str(self.id))):
+            model = model_manager[model_id]
+            if hasattr(model, "actions"):
+                page_actions_chains.extend(model.actions)
 
         for control in self.controls:
             if hasattr(control, "selector") and control.selector:
@@ -109,23 +110,19 @@
 
         return page_actions_chains
 
-    def _get_page_model_ids_with_figure(self) -> List[str]:
+    def _get_page_model_ids_with_figure(self) -> List[ModelID]:
         """Gets all components that have a registered dataframe on the page."""
         return [
             model_id
-            for model_id in model_manager._get_model_children(model_id=self.id)
+            for model_id in model_manager._get_model_children(model_id=ModelID(str(self.id)))
             if hasattr(model_manager[model_id], "figure")
         ]
 
     @_log_call
     def pre_build(self):
         # TODO: Remove default on page load action if possible
-<<<<<<< HEAD
-        targets = [component for component in self._get_page_model_ids_with_figure()]
+        targets = list(self._get_page_model_ids_with_figure())
         if targets:
-=======
-        if any(hasattr(component, "figure") for component in self.components):
->>>>>>> bc9129e4
             self.actions = [
                 ActionsChain(
                     id=f"{ON_PAGE_LOAD_ACTION_PREFIX}_{self.id}",
@@ -136,10 +133,7 @@
                     actions=[
                         Action(
                             id=f"{ON_PAGE_LOAD_ACTION_PREFIX}_action_{self.id}",
-                            function=_on_page_load(
-                                page_id=self.id,
-                                targets=targets
-                            )
+                            function=_on_page_load(targets=targets),
                         )
                     ],
                 )
@@ -170,6 +164,7 @@
             if isinstance(model_manager[component], Graph)
         ]
         if outputs:
+
             @callback(
                 outputs,
                 Input("theme_selector", "on"),
