--- conflicted
+++ resolved
@@ -17,7 +17,6 @@
     cast,
 )
 
-<<<<<<< HEAD
 from dash import (
     ClientsideFunction,
     Input,
@@ -27,9 +26,6 @@
     clientside_callback,
     dcc,
 )
-=======
-from dash import ClientsideFunction, Input, Output, State, callback, clientside_callback, dcc
->>>>>>> ce2bfeda
 from dash.development.base_component import Component
 from pydantic import Field, PrivateAttr, TypeAdapter, field_validator
 from pydantic.json_schema import SkipJsonSchema
@@ -146,13 +142,9 @@
         # the filter_interaction model itself, hence needing to lookup action._parent_model_id.
         # Maybe want to revisit this as part of TODO-AV2 A 1.
         return [
-<<<<<<< HEAD
             cast(
                 FigureWithFilterInteractionType, model_manager[action._parent_model_id]
             )._filter_interaction_input
-=======
-            cast(FigureWithFilterInteractionType, model_manager[action._parent_model_id])._filter_interaction_input
->>>>>>> ce2bfeda
             for action in model_manager._get_models(filter_interaction, page)
         ]
 
@@ -306,13 +298,9 @@
         # By this point self._validated_outputs is guaranteed to be OutputsType i.e. list[str] or dict[str, str].
         # A single str value will have been coerced to list already.
         if isinstance(self._validated_outputs, list):
-<<<<<<< HEAD
             callback_outputs = [
                 _transform_output(output) for output in self._validated_outputs
             ]
-=======
-            callback_outputs = [_transform_output(output) for output in self._validated_outputs]
->>>>>>> ce2bfeda
 
             # Need to use a single Output in the @callback decorator rather than a single element list for the case
             # of a single output. This means the action function can return a single value (e.g. "text") rather than a
@@ -321,14 +309,10 @@
                 [callback_outputs] = callback_outputs
             return callback_outputs
 
-<<<<<<< HEAD
         return {
             output_name: _transform_output(output)
             for output_name, output in self._validated_outputs.items()
         }
-=======
-        return {output_name: _transform_output(output) for output_name, output in self._validated_outputs.items()}
->>>>>>> ce2bfeda
 
     def _action_callback_function(
         self,
@@ -420,13 +404,9 @@
             # prevent_initial_call feels cleaner since it means the dcc.Stores do not need to be split between page-
             # and dashboard- level.
             clientside_callback(
-<<<<<<< HEAD
                 ClientsideFunction(
                     namespace="action", function_name="guard_action_chain"
                 ),
-=======
-                ClientsideFunction(namespace="action", function_name="guard_action_chain"),
->>>>>>> ce2bfeda
                 Output(f"{self.id}_guarded_trigger", "data"),
                 Input(*self._trigger.split(".")),
                 State(component_guard_id, "data", allow_optional=True),
@@ -436,14 +416,10 @@
         else:
             trigger = Input(*self._trigger.split("."))
 
-<<<<<<< HEAD
         callback_inputs = {
             "external": external_callback_inputs,
             "internal": {"trigger": trigger},
         }
-=======
-        callback_inputs = {"external": external_callback_inputs, "internal": {"trigger": trigger}}
->>>>>>> ce2bfeda
         callback_outputs: dict[str, Union[list[Output], dict[str, Output]]] = {
             "internal": {"action_finished": Output(f"{self.id}_finished", "data")},
         }
@@ -470,18 +446,8 @@
                 pformat(callback_outputs.get("external"), width=200),
             )
 
-<<<<<<< HEAD
         @callback(
-            output=callback_outputs,
-            inputs=callback_inputs,
-            prevent_initial_call=True,
-            running=[
-                (
-                    Output("global-progress-indicator", "className"),
-                    "material-symbols-outlined progress_indicator active",
-                    "material-symbols-outlined progress_indicator",
-                )
-            ],
+            output=callback_outputs, inputs=callback_inputs, prevent_initial_call=True
         )
         def action_callback(
             external: Union[list[Any], dict[str, Any]], internal: dict[str, Any]
@@ -494,13 +460,6 @@
                     "internal": {"action_finished": time.time()},
                     "external": return_value,
                 }
-=======
-        @callback(output=callback_outputs, inputs=callback_inputs, prevent_initial_call=True)
-        def action_callback(external: Union[list[Any], dict[str, Any]], internal: dict[str, Any]) -> dict[str, Any]:
-            return_value = self._action_callback_function(inputs=external, outputs=callback_outputs.get("external"))
-            if "external" in callback_outputs:
-                return {"internal": {"action_finished": time.time()}, "external": return_value}
->>>>>>> ce2bfeda
             return {"internal": {"action_finished": time.time()}}
 
 
