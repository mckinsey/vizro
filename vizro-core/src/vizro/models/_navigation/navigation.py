from __future__ import annotations

from typing import Annotated, Optional, Union

<<<<<<< HEAD
from pydantic import Field, validator

=======
import dash
from pydantic import PrivateAttr, validator

from vizro._constants import MODULE_PAGE_404
from vizro.managers import model_manager
>>>>>>> 6a142554
from vizro.models import VizroBaseModel
from vizro.models._models_utils import _log_call
from vizro.models._navigation._navigation_utils import _validate_pages
from vizro.models._navigation.accordion import Accordion
from vizro.models._navigation.nav_bar import NavBar
from vizro.models.types import NavigationPagesType

<<<<<<< HEAD
NavigationSelectorType = Annotated[Union[Accordion, NavBar], Field(discriminator="type", description="...")]
=======
if TYPE_CHECKING:
    from vizro.models._navigation._accordion import Accordion


# Validator for re-use in other models to validate pages
def _validate_pages(pages):
    from vizro.models import Page

    if pages is not None and not pages:
        raise ValueError("Ensure this value has at least 1 item.")

    if pages:
        registered_pages = [page[0] for page in model_manager._items_with_type(Page)]

        if isinstance(pages, dict):
            missing_pages = [
                page
                for page in registered_pages
                if page not in {page for nav_pages in pages.values() for page in nav_pages}
            ]
            unknown_pages = [page for nav_pages in pages.values() for page in nav_pages if page not in registered_pages]
        else:
            missing_pages = [page for page in registered_pages if page not in pages]
            unknown_pages = [page for page in pages if page not in registered_pages]

        if missing_pages:
            warnings.warn(
                f"Not all registered pages used in Navigation 'pages'. Missing pages {missing_pages}!", UserWarning
            )

        if unknown_pages:
            raise ValueError(
                f"Unknown page ID or page title provided to Navigation 'pages'. " f"Unknown pages: {unknown_pages}"
            )

    if pages is None:
        return [page for page in dash.page_registry.keys() if page != MODULE_PAGE_404]

    return pages
>>>>>>> 6a142554


class Navigation(VizroBaseModel):
    """Navigation in [`Dashboard`][vizro.models.Dashboard] to structure [`Pages`][vizro.models.Page].

    Args:
        pages (Optional[NavigationPagesType]): See [NavigationPagesType][vizro.models.types.NavigationPagesType].
            Defaults to `None`.
        selector (Optional[NavigationSelectorType])
    """

    pages: Optional[NavigationPagesType] = None
    selector: Optional[NavigationSelectorType] = None

    # validators
    _validate_pages = validator("pages", allow_reuse=True, always=True)(_validate_pages)

    @_log_call
    def pre_build(self):
        self._set_selector()

    def _set_selector(self):
        if self.selector is None:
            self.selector = Accordion(pages=self.pages)

    @_log_call
    def build(self, page_id):
        if isinstance(self.selector, NavBar):
            return self.selector.build(page_id=page_id)
        if isinstance(self.selector, Accordion):
            return None, self.selector.build(page_id=page_id)<|MERGE_RESOLUTION|>--- conflicted
+++ resolved
@@ -2,16 +2,13 @@
 
 from typing import Annotated, Optional, Union
 
-<<<<<<< HEAD
 from pydantic import Field, validator
 
-=======
 import dash
 from pydantic import PrivateAttr, validator
 
 from vizro._constants import MODULE_PAGE_404
 from vizro.managers import model_manager
->>>>>>> 6a142554
 from vizro.models import VizroBaseModel
 from vizro.models._models_utils import _log_call
 from vizro.models._navigation._navigation_utils import _validate_pages
@@ -19,9 +16,7 @@
 from vizro.models._navigation.nav_bar import NavBar
 from vizro.models.types import NavigationPagesType
 
-<<<<<<< HEAD
 NavigationSelectorType = Annotated[Union[Accordion, NavBar], Field(discriminator="type", description="...")]
-=======
 if TYPE_CHECKING:
     from vizro.models._navigation._accordion import Accordion
 
@@ -61,7 +56,6 @@
         return [page for page in dash.page_registry.keys() if page != MODULE_PAGE_404]
 
     return pages
->>>>>>> 6a142554
 
 
 class Navigation(VizroBaseModel):
