from __future__ import annotations

<<<<<<< HEAD
from typing import Annotated, Literal, Optional, cast
=======
from typing import Annotated, cast
>>>>>>> 36203c20

import dash_bootstrap_components as dbc
from dash import html
from pydantic import Field

from vizro.models import VizroBaseModel
from vizro.models._models_utils import _log_call
from vizro.models._navigation._navigation_utils import _NavBuildType, _validate_pages
from vizro.models._navigation.accordion import Accordion
from vizro.models.types import NavPagesType, NavSelectorType


class Navigation(VizroBaseModel):
    """Navigation to arrange hierarchy of [`Pages`][vizro.models.Page].

    Abstract: Usage documentation
        [How to customize the navigation](../user-guides/navigation.md)

    Args:
        pages (NavPagesType): See [`NavPagesType`][vizro.models.types.NavPagesType]. Defaults to `[]`.
        nav_selector (NavSelectorType | None): See [`NavSelectorType`][vizro.models.types.NavSelectorType].
            Defaults to `None`.

    """

<<<<<<< HEAD
    type: Literal["navigation"] = "navigation"
    pages: Annotated[
        NavPagesType,
        Field(default=[]),
    ]
    nav_selector: Optional[NavSelectorType] = None
=======
    pages: Annotated[NavPagesType, AfterValidator(_validate_pages), Field(default=[])]
    nav_selector: NavSelectorType | None = None
>>>>>>> 36203c20

    @_log_call
    def pre_build(self):
        # TODO[MS]: Check validate pages properly
        self.pages = _validate_pages(self.pages)
        self.nav_selector = self.nav_selector or Accordion.from_pre_build(
            {"pages": self.pages},
            parent_model=self,
            field_name="nav_selector",
        )

    @_log_call
    def build(self, *, active_page_id=None) -> _NavBuildType:
        nav_selector = cast(NavSelectorType, self.nav_selector).build(active_page_id=active_page_id)

        if "nav-bar" not in nav_selector:
            # e.g. nav_selector is Accordion and nav_selector.build returns single html.Div with id="nav-panel".
            # This will make it match the case e.g. nav_selector is NavBar and nav_selector.build returns html.Div
            # containing children with id="nav-bar" and id="nav-panel"
            nav_selector = html.Div(children=[dbc.Navbar(id="nav-bar", className="d-none invisible"), nav_selector])

        return nav_selector<|MERGE_RESOLUTION|>--- conflicted
+++ resolved
@@ -1,10 +1,6 @@
 from __future__ import annotations
 
-<<<<<<< HEAD
-from typing import Annotated, Literal, Optional, cast
-=======
-from typing import Annotated, cast
->>>>>>> 36203c20
+from typing import Annotated, Literal, cast
 
 import dash_bootstrap_components as dbc
 from dash import html
@@ -30,17 +26,12 @@
 
     """
 
-<<<<<<< HEAD
     type: Literal["navigation"] = "navigation"
     pages: Annotated[
         NavPagesType,
         Field(default=[]),
     ]
     nav_selector: Optional[NavSelectorType] = None
-=======
-    pages: Annotated[NavPagesType, AfterValidator(_validate_pages), Field(default=[])]
-    nav_selector: NavSelectorType | None = None
->>>>>>> 36203c20
 
     @_log_call
     def pre_build(self):
