from __future__ import annotations

from collections.abc import Mapping
from typing import Dict, List, Literal

import dash_bootstrap_components as dbc
from dash import html

try:
    from pydantic.v1 import Field, validator
except ImportError:  # pragma: no cov
    from pydantic import Field, validator

import dash_bootstrap_components as dbc

from vizro.models import VizroBaseModel
from vizro.models._models_utils import _log_call
from vizro.models._navigation._navigation_utils import _NavBuildType, _validate_pages
from vizro.models._navigation.nav_link import NavLink


class NavBar(VizroBaseModel):
    """Navigation bar to be used as a nav_selector for `Navigation`.

    Args:
        type (Literal["nav_bar"]): Defaults to `"nav_bar"`.
        pages (Dict[str, List[str]]): Mapping from name of a pages group to a list of page IDs. Defaults to `{}`.
        items (List[NavLink]): See [`NavLink`][vizro.models.NavLink]. Defaults to `[]`.

    """

    type: Literal["nav_bar"] = "nav_bar"
    pages: Dict[str, List[str]] = Field({}, description="Mapping from name of a pages group to a list of page IDs.")
    items: List[NavLink] = []

    # validators
    _validate_pages = validator("pages", allow_reuse=True)(_validate_pages)

    @validator("pages", pre=True)
    def coerce_pages_type(cls, pages):
        if isinstance(pages, Mapping):
            return pages
        return {page: [page] for page in pages}

    @_log_call
    def pre_build(self):
        self.items = self.items or [
            NavLink(label=group_title, pages=pages) for group_title, pages in self.pages.items()
        ]

        for position, item in enumerate(self.items, 1):
            # The filter icons are named filter_1, filter_2, etc. up to filter_9. If there are more than 9 items, then
            # the 10th and all subsequent items are named filter_9+.
            item.icon = item.icon or f"filter_{position}" if position <= 9 else "filter_9+"  # noqa: PLR2004

        # Since models instantiated in pre_build do not themselves have pre_build called on them, we call it manually
        # here.
        for item in self.items:
            item.pre_build()

        return self.items

    @_log_call
    def build(self, *, active_page_id=None) -> _NavBuildType:
        # We always show all the nav_links, but only show the accordion for the active page. This works because
        # item.build only returns the nav_panel Div when the item is active.
        # In future maybe we should do this by showing all navigation panels and then setting hidden=True for all but
        # one using a clientside callback?
        # Wrapping built_items into html.Div here is not for rendering purposes but so that we can look up the
        # components by id easily instead of needing to iterate through a nested list.
        built_items = html.Div([item.build(active_page_id=active_page_id) for item in self.items])
        nav_links = [built_items[item.id] for item in self.items]
        if "nav-panel" in built_items:
            nav_panel = built_items["nav-panel"]
        else:
            # Active page is not in navigation at all, so hide navigation panel.
            nav_panel = dbc.Nav(id="nav-panel", className="d-none invisible")

<<<<<<< HEAD
        return html.Div([dbc.Nav(nav_links, id="nav-bar", className="flex-column"), nav_panel])
=======
        return html.Div([dbc.Navbar(nav_links, id="nav-bar"), nav_panel])
>>>>>>> 45a4aba1
<|MERGE_RESOLUTION|>--- conflicted
+++ resolved
@@ -76,8 +76,4 @@
             # Active page is not in navigation at all, so hide navigation panel.
             nav_panel = dbc.Nav(id="nav-panel", className="d-none invisible")
 
-<<<<<<< HEAD
-        return html.Div([dbc.Nav(nav_links, id="nav-bar", className="flex-column"), nav_panel])
-=======
-        return html.Div([dbc.Navbar(nav_links, id="nav-bar"), nav_panel])
->>>>>>> 45a4aba1
+        return html.Div([dbc.Navbar(nav_links, id="nav-bar", className="flex-column"), nav_panel])