from __future__ import annotations

from collections.abc import Mapping
from typing import Dict, List, Literal

import dash_bootstrap_components as dbc
from dash import html

try:
    from pydantic.v1 import Field, validator
except ImportError:  # pragma: no cov
    from pydantic import Field, validator

<<<<<<< HEAD
=======
import dash_bootstrap_components as dbc
>>>>>>> 6cf6aa3d

from vizro.models import VizroBaseModel
from vizro.models._models_utils import _log_call
from vizro.models._navigation._navigation_utils import _NavBuildType, _validate_pages
from vizro.models._navigation.nav_link import NavLink


class NavBar(VizroBaseModel):
    """Navigation bar to be used as a nav_selector for `Navigation`.

    Args:
        type (Literal["nav_bar"]): Defaults to `"nav_bar"`.
        pages (Dict[str, List[str]]): Mapping from name of a pages group to a list of page IDs. Defaults to `{}`.
        items (List[NavLink]): See [`NavLink`][vizro.models.NavLink]. Defaults to `[]`.

    """

    type: Literal["nav_bar"] = "nav_bar"
    pages: Dict[str, List[str]] = Field({}, description="Mapping from name of a pages group to a list of page IDs.")
    items: List[NavLink] = []

    # validators
    _validate_pages = validator("pages", allow_reuse=True)(_validate_pages)

    @validator("pages", pre=True)
    def coerce_pages_type(cls, pages):
        if isinstance(pages, Mapping):
            return pages
        return {page: [page] for page in pages}

    @_log_call
    def pre_build(self):
        self.items = self.items or [
            NavLink(label=group_title, pages=pages) for group_title, pages in self.pages.items()
        ]

        for position, item in enumerate(self.items, 1):
            # The filter icons are named filter_1, filter_2, etc. up to filter_9. If there are more than 9 items, then
            # the 10th and all subsequent items are named filter_9+.
            item.icon = item.icon or f"filter_{position}" if position <= 9 else "filter_9+"  # noqa: PLR2004

        # Since models instantiated in pre_build do not themselves have pre_build called on them, we call it manually
        # here.
        for item in self.items:
            item.pre_build()

        return self.items

    @_log_call
    def build(self, *, active_page_id=None) -> _NavBuildType:
        # We always show all the nav_links, but only show the accordion for the active page. This works because
        # item.build only returns the nav_panel Div when the item is active.
        # In future maybe we should do this by showing all navigation panels and then setting hidden=True for all but
        # one using a clientside callback?
        # Wrapping built_items into html.Div here is not for rendering purposes but so that we can look up the
        # components by id easily instead of needing to iterate through a nested list.
        built_items = html.Div([item.build(active_page_id=active_page_id) for item in self.items])
        nav_links = [built_items[item.id] for item in self.items]
        if "nav-panel" in built_items:
            nav_panel = built_items["nav-panel"]
        else:
            # Active page is not in navigation at all, so hide navigation panel.
            nav_panel = dbc.Nav(id="nav-panel", className="d-none invisible")

<<<<<<< HEAD
        return html.Div([dbc.Navbar(nav_links, id="nav-bar", className="flex-column"), nav_panel])
=======
        return html.Div([dbc.Navbar(nav_links, id="nav-bar"), nav_panel])
>>>>>>> 6cf6aa3d
<|MERGE_RESOLUTION|>--- conflicted
+++ resolved
@@ -11,10 +11,7 @@
 except ImportError:  # pragma: no cov
     from pydantic import Field, validator
 
-<<<<<<< HEAD
-=======
 import dash_bootstrap_components as dbc
->>>>>>> 6cf6aa3d
 
 from vizro.models import VizroBaseModel
 from vizro.models._models_utils import _log_call
@@ -79,8 +76,4 @@
             # Active page is not in navigation at all, so hide navigation panel.
             nav_panel = dbc.Nav(id="nav-panel", className="d-none invisible")
 
-<<<<<<< HEAD
-        return html.Div([dbc.Navbar(nav_links, id="nav-bar", className="flex-column"), nav_panel])
-=======
-        return html.Div([dbc.Navbar(nav_links, id="nav-bar"), nav_panel])
->>>>>>> 6cf6aa3d
+        return html.Div([dbc.Navbar(nav_links, id="nav-bar"), nav_panel])