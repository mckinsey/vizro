--- conflicted
+++ resolved
@@ -50,10 +50,7 @@
         "nav-panel": html.Div,
         "control-panel": html.Div,
         "page-components": html.Div,
-<<<<<<< HEAD
-=======
         "logo": html.Div,
->>>>>>> 69016c8a
     },
 )
 
@@ -161,13 +158,8 @@
         # Different across pages
         page_content: _PageBuildType = page.build()
         control_panel = page_content["control-panel"]
-<<<<<<< HEAD
         page_components = page_content["page-components"]
-        return html.Div([dashboard_title, settings, page_title, nav_bar, nav_panel, control_panel, page_components])
-=======
-        components = page_content["page-components"]
-        return html.Div([dashboard_title, settings, page_title, nav_bar, nav_panel, control_panel, components, logo])
->>>>>>> 69016c8a
+        return html.Div([dashboard_title, settings, page_title, nav_bar, nav_panel, control_panel, page_components, logo])
 
     def _arrange_page_divs(self, page_divs: _PageDivsType):
         logo_title = [page_divs["logo"], page_divs["dashboard-title"]]
