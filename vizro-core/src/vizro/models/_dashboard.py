from __future__ import annotations

import logging
from functools import partial
from pathlib import Path
from typing import TYPE_CHECKING, List, Literal, TypedDict

import dash
import dash_bootstrap_components as dbc
<<<<<<< HEAD
import dash_daq as daq
from dash import ClientsideFunction, Input, Output, clientside_callback, get_asset_url, get_relative_path, html
=======
import dash_mantine_components as dmc
from dash import ClientsideFunction, Input, Output, clientside_callback, get_relative_path, html
>>>>>>> b0d27901

try:
    from pydantic.v1 import Field, validator
except ImportError:  # pragma: no cov
    from pydantic import Field, validator

from dash.development.base_component import Component

import vizro
from vizro._constants import MODULE_PAGE_404, STATIC_URL_PREFIX
from vizro.actions._action_loop._action_loop import ActionLoop
from vizro.models import Navigation, VizroBaseModel
from vizro.models._models_utils import _log_call
from vizro.models._navigation._navigation_utils import _NavBuildType

if TYPE_CHECKING:
    from vizro.models import Page
    from vizro.models._page import _PageBuildType

logger = logging.getLogger(__name__)


def _all_hidden(components: List[Component]):
    """Returns True if all components are either None and/or have hidden=True."""
    return all(component is None or getattr(component, "hidden", False) for component in components)


# This is just used for type checking. Ideally it would inherit from some dash.development.base_component.Component
# (e.g. html.Div) as well as TypedDict, but that's not possible, and Dash does not have typing support anyway. When
# this type is used, the object is actually still a dash.development.base_component.Component, but this makes it easier
# to see what contract the component fulfills by making the expected keys explicit.
_PageDivsType = TypedDict(
    "_PageDivsType",
    {
        "dashboard-title": html.Div,
        "settings": html.Div,
        "page-title": html.H2,
        "nav-bar": html.Div,
        "nav-panel": html.Div,
        "control-panel": html.Div,
        "components": html.Div,
        "logo": html.Div,
    },
)


class Dashboard(VizroBaseModel):
    """Vizro Dashboard to be used within [`Vizro`][vizro._vizro.Vizro.build].

    Args:
        pages (List[Page]): See [`Page`][vizro.models.Page].
        theme (Literal["vizro_dark", "vizro_light"]): Layout theme to be applied across dashboard.
            Defaults to `vizro_dark`.
        navigation (Navigation): See [`Navigation`][vizro.models.Navigation]. Defaults to `None`.
        title (str): Dashboard title to appear on every page on top left-side. Defaults to `""`.
    """

    pages: List[Page]
    theme: Literal["vizro_dark", "vizro_light"] = Field(
        "vizro_dark", description="Layout theme to be applied across dashboard. Defaults to `vizro_dark`"
    )
    navigation: Navigation = None  # type: ignore[assignment]
    title: str = Field("", description="Dashboard title to appear on every page on top left-side.")

    @validator("pages", always=True)
    def validate_pages(cls, pages):
        if not pages:
            raise ValueError("Ensure this value has at least 1 item.")
        return pages

    @validator("navigation", always=True)
    def set_navigation_pages(cls, navigation, values):
        if "pages" not in values:
            return navigation

        navigation = navigation or Navigation()
        navigation.pages = navigation.pages or [page.id for page in values["pages"]]
        return navigation

    @_log_call
    def pre_build(self):
        meta_image = self._infer_image("app") or self._infer_image("logo")

        # Setting order here ensures that the pages in dash.page_registry preserves the order of the List[Page].
        # For now the homepage (path /) corresponds to self.pages[0].
        # Note redirect_from=["/"] doesn't work and so the / route must be defined separately.
        for order, page in enumerate(self.pages):
            dash.register_page(
                module=page.id,
                name=page.title,
                description=page.description,
                image=meta_image,
                title=f"{self.title}: {page.title}" if self.title else page.title,
                path=page.path if order else "/",
                order=order,
                layout=partial(self._make_page_layout, page),
            )
        dash.register_page(module=MODULE_PAGE_404, layout=self._make_page_404_layout())

    @_log_call
    def build(self):
        for page in self.pages:
            page.build()  # TODO: ideally remove, but necessary to register slider callbacks

        clientside_callback(
            ClientsideFunction(namespace="clientside", function_name="update_dashboard_theme"),
            Output("dashboard_container_outer", "className"),
            Input("theme_selector", "checked"),
        )

        return html.Div(
            id="dashboard_container_outer",
            children=[
                html.Div(vizro.__version__, id="vizro_version", hidden=True),
                ActionLoop._create_app_callbacks(),
                dash.page_container,
            ],
            className=self.theme,
        )

    def _get_page_divs(self, page: Page) -> _PageDivsType:
        # Identical across pages
        dashboard_title = (
            html.H2(self.title, id="dashboard-title") if self.title else html.H2(hidden=True, id="dashboard-title")
        )
        settings = html.Div(
            dmc.Switch(
                id="theme_selector",
                checked=self.theme == "vizro_light",
                persistence=True,
                persistence_type="session",
                className="toggle-switch",
            ),
            id="settings",
        )
        logo_img = self._infer_image(filename="logo")
        path_to_logo = get_asset_url(logo_img) if logo_img else None
        logo = html.Img(src=path_to_logo, id="logo", hidden=not path_to_logo)

        # Shared across pages but slightly differ in content. These could possibly be done by a clientside
        # callback instead.
        page_title = html.H2(page.title, id="page-title")
        navigation: _NavBuildType = self.navigation.build(active_page_id=page.id)
        nav_bar = navigation["nav-bar"]
        nav_panel = navigation["nav-panel"]

        # Different across pages
        page_content: _PageBuildType = page.build()
        control_panel = page_content["control-panel"]
        components = page_content["components"]
        return html.Div([dashboard_title, settings, page_title, nav_bar, nav_panel, control_panel, components, logo])

    def _arrange_page_divs(self, page_divs: _PageDivsType):
<<<<<<< HEAD
        logo_title = [page_divs["logo"], page_divs["dashboard-title"]]
        page_header_divs = [html.Div(logo_title, id="logo-and-title", hidden=_all_hidden(logo_title))]
=======
        page_header_divs = [page_divs["dashboard-title"]]
>>>>>>> b0d27901
        left_sidebar_divs = [page_divs["nav-bar"]]
        left_main_divs = [
            page_divs["nav-panel"],
            page_divs["control-panel"],
        ]
        right_header_divs = [page_divs["page-title"]]

        # Apply different container position logic based on condition
<<<<<<< HEAD
        right_header_divs.append(page_divs["settings"]) if _all_hidden(page_header_divs) else page_header_divs.append(
            page_divs["settings"]
        )
=======
        if self.title:
            page_header_divs.append(page_divs["settings"])
        else:
            right_header_divs.append(page_divs["settings"])
>>>>>>> b0d27901

        left_sidebar = html.Div(left_sidebar_divs, id="left-sidebar", hidden=_all_hidden(left_sidebar_divs))
        left_main = html.Div(left_main_divs, id="left-main", hidden=_all_hidden(left_main_divs))
        left_side = html.Div([left_sidebar, left_main], id="left-side")

        right_header = html.Div(right_header_divs, id="right-header")
        right_main = page_divs["components"]
        right_side = html.Div([right_header, right_main], id="right-side")

        page_header = html.Div(page_header_divs, id="page-header", hidden=_all_hidden(page_header_divs))
        page_main = html.Div([left_side, right_side], id="page-main")
        return html.Div([page_header, page_main], id="page-container")

    def _make_page_layout(self, page: Page):
        page_divs = self._get_page_divs(page=page)
        return self._arrange_page_divs(page_divs=page_divs)

    @staticmethod
    def _make_page_404_layout():
        return html.Div(
            [
                html.Img(src=get_relative_path(f"/{STATIC_URL_PREFIX}/images/errors/error_404.svg")),
                html.Div(
                    [
                        html.Div(
                            [
                                html.H3("This page could not be found.", className="heading-3-600"),
                                html.P("Make sure the URL you entered is correct."),
                            ],
                            className="error_text_container",
                        ),
                        dbc.Button("Take me home", href=get_relative_path("/"), className="button_primary"),
                    ],
                    className="error_content_container",
                ),
            ],
            className="page_error_container",
        )

    def _infer_image(self, filename: str):
        valid_extensions = [".apng", ".avif", ".gif", ".jpeg", ".jpg", ".png", ".svg", ".webp"]
        assets_folder = Path(dash.get_app().config.assets_folder)
        if assets_folder.is_dir():
            for path in Path(assets_folder).rglob(f"{filename}.*"):
                if path.suffix in valid_extensions:
                    return str(path.relative_to(assets_folder))<|MERGE_RESOLUTION|>--- conflicted
+++ resolved
@@ -7,13 +7,8 @@
 
 import dash
 import dash_bootstrap_components as dbc
-<<<<<<< HEAD
-import dash_daq as daq
+import dash_mantine_components as dmc
 from dash import ClientsideFunction, Input, Output, clientside_callback, get_asset_url, get_relative_path, html
-=======
-import dash_mantine_components as dmc
-from dash import ClientsideFunction, Input, Output, clientside_callback, get_relative_path, html
->>>>>>> b0d27901
 
 try:
     from pydantic.v1 import Field, validator
@@ -167,12 +162,8 @@
         return html.Div([dashboard_title, settings, page_title, nav_bar, nav_panel, control_panel, components, logo])
 
     def _arrange_page_divs(self, page_divs: _PageDivsType):
-<<<<<<< HEAD
         logo_title = [page_divs["logo"], page_divs["dashboard-title"]]
         page_header_divs = [html.Div(logo_title, id="logo-and-title", hidden=_all_hidden(logo_title))]
-=======
-        page_header_divs = [page_divs["dashboard-title"]]
->>>>>>> b0d27901
         left_sidebar_divs = [page_divs["nav-bar"]]
         left_main_divs = [
             page_divs["nav-panel"],
@@ -181,17 +172,11 @@
         right_header_divs = [page_divs["page-title"]]
 
         # Apply different container position logic based on condition
-<<<<<<< HEAD
-        right_header_divs.append(page_divs["settings"]) if _all_hidden(page_header_divs) else page_header_divs.append(
-            page_divs["settings"]
-        )
-=======
-        if self.title:
+        if _all_hidden(page_header_divs):
+            right_header_divs.append(page_divs["settings"])
+        else:
             page_header_divs.append(page_divs["settings"])
-        else:
-            right_header_divs.append(page_divs["settings"])
->>>>>>> b0d27901
-
+           
         left_sidebar = html.Div(left_sidebar_divs, id="left-sidebar", hidden=_all_hidden(left_sidebar_divs))
         left_main = html.Div(left_main_divs, id="left-main", hidden=_all_hidden(left_main_divs))
         left_side = html.Div([left_sidebar, left_main], id="left-side")
