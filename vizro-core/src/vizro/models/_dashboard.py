from __future__ import annotations

import base64
import logging
from functools import partial
from pathlib import Path
from typing import TYPE_CHECKING, Annotated, Literal, Optional, TypedDict, cast

import dash
import dash_bootstrap_components as dbc
import dash_mantine_components as dmc
import plotly.io as pio
from dash import (
    ClientsideFunction,
    Input,
    Output,
    State,
    clientside_callback,
    dcc,
    get_asset_url,
    get_relative_path,
    html,
)
<<<<<<< HEAD
=======

import vizro
from vizro._themes.template_dashboard_overrides import dashboard_overrides

try:
    from pydantic.v1 import Field, validator
except ImportError:  # pragma: no cov
    from pydantic import Field, validator

>>>>>>> 0bad37a7
from dash.development.base_component import Component
from pydantic import AfterValidator, Field, ValidationInfo

import vizro
from vizro._constants import MODULE_PAGE_404, VIZRO_ASSETS_PATH
from vizro._themes._templates.template_dashboard_overrides import dashboard_overrides
from vizro.actions._action_loop._action_loop import ActionLoop
from vizro.models import Navigation, VizroBaseModel
from vizro.models._models_utils import _log_call
from vizro.models._navigation._navigation_utils import _NavBuildType

if TYPE_CHECKING:
    from vizro.models import Page
    from vizro.models._page import _PageBuildType

logger = logging.getLogger(__name__)


def _all_hidden(components: list[Component]):
    """Returns True if all `components` are either None and/or have hidden=True and/or className contains `d-none`."""
    return all(
        component is None
        or getattr(component, "hidden", False)
        or "d-none" in getattr(component, "className", "d-inline")
        for component in components
    )


# This is just used for type checking. Ideally it would inherit from some dash.development.base_component.Component
# (e.g. html.Div) as well as TypedDict, but that's not possible, and Dash does not have typing support anyway. When
# this type is used, the object is actually still a dash.development.base_component.Component, but this makes it easier
# to see what contract the component fulfills by making the expected keys explicit.
_PageDivsType = TypedDict(
    "_PageDivsType",
    {
        "dashboard-title": html.Div,
        "settings": html.Div,
        "page-title": html.H2,
        "nav-bar": dbc.Navbar,
        "nav-panel": dbc.Nav,
        "logo": html.Div,
        "logo-dark": html.Div,
        "logo-light": html.Div,
        "control-panel": html.Div,
        "page-components": html.Div,
    },
)


def set_navigation_pages(navigation: Optional[Navigation], info: ValidationInfo) -> Optional[Navigation]:
    if "pages" not in info.data:
        return navigation

    navigation = navigation or Navigation()
    navigation.pages = navigation.pages or [page.id for page in info.data["pages"]]
    return navigation


class Dashboard(VizroBaseModel):
    """Vizro Dashboard to be used within [`Vizro`][vizro._vizro.Vizro.build].

    Args:
        pages (list[Page]): See [`Page`][vizro.models.Page].
        theme (Literal["vizro_dark", "vizro_light"]): Layout theme to be applied across dashboard.
            Defaults to `vizro_dark`.
        navigation (Navigation): See [`Navigation`][vizro.models.Navigation]. Defaults to `None`.
        title (str): Dashboard title to appear on every page on top left-side. Defaults to `""`.

    """

    pages: list[Page]
    theme: Literal["vizro_dark", "vizro_light"] = Field(
        default="vizro_dark", description="Layout theme to be applied across dashboard. Defaults to `vizro_dark`."
    )
    navigation: Annotated[
        Optional[Navigation], AfterValidator(set_navigation_pages), Field(default=None, validate_default=True)
    ]
    title: str = Field("", description="Dashboard title to appear on every page on top left-side.")

    @_log_call
    def pre_build(self):
        self._validate_logos()

        # Setting order here ensures that the pages in dash.page_registry preserves the order of the list[Page].
        # For now the homepage (path /) corresponds to self.pages[0].
        # Note redirect_from=["/"] doesn't work and so the / route must be defined separately.
        self.pages[0].path = "/"
        meta_img = self._infer_image("app") or self._infer_image("logo") or self._infer_image("logo_dark")

        for order, page in enumerate(self.pages):
            dash.register_page(
                module=page.id,
                name=page.title,
                description=page.description,
                image=meta_img,
                title=f"{self.title}: {page.title}" if self.title else page.title,
                path=page.path,
                order=order,
                layout=partial(self._make_page_layout, page),
            )
        dash.register_page(module=MODULE_PAGE_404, layout=self._make_page_404_layout())

    @_log_call
    def build(self):
        for page in self.pages:
            page.build()  # TODO: ideally remove, but necessary to register slider callbacks

        clientside_callback(
            ClientsideFunction(namespace="dashboard", function_name="update_dashboard_theme"),
            # This currently doesn't do anything, but we need to define an Output such that the callback is triggered.
            Output("dashboard-container", "className"),
            Input("theme-selector", "value"),
        )
        left_side_div_present = any([len(self.pages) > 1, self.pages[0].controls])
        if left_side_div_present:
            clientside_callback(
                ClientsideFunction(namespace="dashboard", function_name="collapse_nav_panel"),
                [
                    Output("collapsable-left-side", "is_open"),
                    Output("collapse-icon", "style"),
                    Output("collapse-tooltip", "children"),
                ],
                Input("collapse-icon", "n_clicks"),
                State("collapsable-left-side", "is_open"),
            )

        layout = html.Div(
            id="dashboard-container",
            children=[
                html.Div(id="vizro_version", children=vizro.__version__, hidden=True),
                dcc.Store(
                    id="vizro_themes",
                    data={
                        "vizro_dark": pio.templates.merge_templates("vizro_dark", dashboard_overrides),
                        "vizro_light": pio.templates.merge_templates("vizro_light", dashboard_overrides),
                    },
                ),
                ActionLoop._create_app_callbacks(),
                dash.page_container,
            ],
        )

        # children=[layout] as a list rather than children=layout, so that app.dash.layout.children.append works to
        # easily add things to the Dash layout. In future we might have a neater function for patching components into
        # the Dash layout in which case this could change.
        return dmc.MantineProvider(
            children=[layout],
            # Use the `theme` to style all Mantine components with a Vizro theme. For more info see https://www.dash-mantine-components.com/components/mantineprovider
            theme={"primaryColor": "gray"},
        )

    def _validate_logos(self):
        logo_img = self._infer_image(filename="logo")
        logo_dark_img = self._infer_image(filename="logo_dark")
        logo_light_img = self._infer_image(filename="logo_light")

        if logo_dark_img and logo_light_img:
            if logo_img:
                raise ValueError(
                    "Cannot provide `logo` together with both `logo_dark` and `logo_light`. "
                    "Please provide either `logo`, or both `logo_dark` and `logo_light`."
                )
        elif logo_dark_img or logo_light_img:
            raise ValueError(
                "Both `logo_dark` and `logo_light` must be provided together. Please provide either both or neither."
            )

    def _get_page_divs(self, page: Page) -> _PageDivsType:
        # Identical across pages
        dashboard_title = (
            html.H2(id="dashboard-title", children=self.title)
            if self.title
            else html.H2(id="dashboard-title", hidden=True)
        )
        settings = html.Div(
            children=dbc.Switch(
                id="theme-selector",
                value=self.theme == "vizro_light",
                persistence=True,
                persistence_type="session",
            ),
            id="settings",
        )

        logo_img = self._infer_image(filename="logo")
        logo_dark_img = self._infer_image(filename="logo_dark")
        logo_light_img = self._infer_image(filename="logo_light")

        path_to_logo = get_asset_url(logo_img) if logo_img else None
        path_to_logo_dark = get_asset_url(logo_dark_img) if logo_dark_img else None
        path_to_logo_light = get_asset_url(logo_light_img) if logo_light_img else None

        logo = html.Img(id="logo", src=path_to_logo, hidden=not path_to_logo)
        logo_dark = html.Img(id="logo-dark", src=path_to_logo_dark, hidden=not path_to_logo_dark)
        logo_light = html.Img(id="logo-light", src=path_to_logo_light, hidden=not path_to_logo_light)

        # Shared across pages but slightly differ in content. These could possibly be done by a clientside
        # callback instead.
        page_title = html.H2(id="page-title", children=page.title)
        # cannot actually be None if you check pages and layout field together
        navigation: _NavBuildType = cast(Navigation, self.navigation).build(active_page_id=page.id)
        nav_bar = navigation["nav-bar"]
        nav_panel = navigation["nav-panel"]

        # Different across pages
        page_content: _PageBuildType = page.build()
        control_panel = page_content["control-panel"]
        page_components = page_content["page-components"]

        return html.Div(
            [
                dashboard_title,
                settings,
                page_title,
                nav_bar,
                nav_panel,
                logo,
                logo_dark,
                logo_light,
                control_panel,
                page_components,
            ]
        )

    def _arrange_page_divs(self, page_divs: _PageDivsType):
        logo_title = [page_divs["logo"], page_divs["logo-dark"], page_divs["logo-light"], page_divs["dashboard-title"]]
        page_header_divs = [html.Div(id="logo-and-title", children=logo_title, hidden=_all_hidden(logo_title))]
        left_sidebar_divs = [page_divs["nav-bar"]]
        left_main_divs = [page_divs["nav-panel"], page_divs["control-panel"]]
        right_header_divs = [page_divs["page-title"]]

        # Apply different container position logic based on condition
        if _all_hidden(page_header_divs):
            right_header_divs.append(page_divs["settings"])
        else:
            page_header_divs.append(page_divs["settings"])

        collapsable_icon = (
            html.Div(
                children=[
                    html.Span(
                        id="collapse-icon", children="keyboard_double_arrow_left", className="material-symbols-outlined"
                    ),
                    dbc.Tooltip(
                        id="collapse-tooltip",
                        children="Hide Menu",
                        placement="right",
                        target="collapse-icon",
                    ),
                ],
                className="collapse-icon-div",
            )
            if not _all_hidden([*left_sidebar_divs, *left_main_divs])
            else None
        )

        left_sidebar = html.Div(id="left-sidebar", children=left_sidebar_divs, hidden=_all_hidden(left_sidebar_divs))
        left_main = html.Div(id="left-main", children=left_main_divs, hidden=_all_hidden(left_main_divs))
        left_side = html.Div(id="left-side", children=[left_sidebar, left_main])

        collapsable_left_side = dbc.Collapse(
            id="collapsable-left-side", children=left_side, is_open=True, dimension="width"
        )

        right_header = html.Div(id="right-header", children=right_header_divs)
        right_main = page_divs["page-components"]
        right_side = html.Div(id="right-side", children=[right_header, right_main])

        page_header = html.Div(id="page-header", children=page_header_divs, hidden=_all_hidden(page_header_divs))
        page_main = html.Div(id="page-main", children=[collapsable_left_side, collapsable_icon, right_side])
        return html.Div(children=[page_header, page_main], className="page-container")

    def _make_page_layout(self, page: Page, **kwargs):
        # **kwargs are not used but ensure that unexpected query parameters do not raise errors. See
        # https://github.com/AnnMarieW/dash-multi-page-app-demos/#5-preventing-query-string-errors
        page_divs = self._get_page_divs(page=page)
        page_layout = self._arrange_page_divs(page_divs=page_divs)
        page_layout.id = page.id
        return page_layout

    def _make_page_404_layout(self):
        # The svg file is available through the _dash-component-suites/vizro route, as used in Dash's
        # _relative_url_path, but that feels too private to access directly. Hence read the file in directly rather
        # than referring to its path.
        error_404_svg = base64.b64encode((VIZRO_ASSETS_PATH / "images/error_404.svg").read_bytes()).decode("utf-8")
        return html.Div(
            [
                # Theme switch is added such that the 404 page has the same theme as the user-selected one.
                dbc.Switch(
                    id="theme-selector",
                    value=self.theme == "vizro_light",
                    persistence=True,
                    persistence_type="session",
                ),
                html.Img(src=f"data:image/svg+xml;base64,{error_404_svg}"),
                html.H3("This page could not be found."),
                html.P("Make sure the URL you entered is correct."),
                dbc.Button(children="Take me home", href=get_relative_path("/"), className="mt-4"),
            ],
            className="d-flex flex-column align-items-center justify-content-center min-vh-100",
        )

    @staticmethod
    def _infer_image(filename: str):
        valid_extensions = [".apng", ".avif", ".gif", ".jpeg", ".jpg", ".png", ".svg", ".webp"]
        assets_folder = Path(dash.get_app().config.assets_folder)
        if assets_folder.is_dir():
            for path in Path(assets_folder).rglob(f"{filename}.*"):
                if path.suffix in valid_extensions:
                    # Return path as posix so image source comes out correctly on Windows.
                    return path.relative_to(assets_folder).as_posix()<|MERGE_RESOLUTION|>--- conflicted
+++ resolved
@@ -21,24 +21,13 @@
     get_relative_path,
     html,
 )
-<<<<<<< HEAD
-=======
-
-import vizro
-from vizro._themes.template_dashboard_overrides import dashboard_overrides
-
-try:
-    from pydantic.v1 import Field, validator
-except ImportError:  # pragma: no cov
-    from pydantic import Field, validator
-
->>>>>>> 0bad37a7
 from dash.development.base_component import Component
 from pydantic import AfterValidator, Field, ValidationInfo
 
 import vizro
 from vizro._constants import MODULE_PAGE_404, VIZRO_ASSETS_PATH
 from vizro._themes._templates.template_dashboard_overrides import dashboard_overrides
+from vizro._themes.template_dashboard_overrides import dashboard_overrides
 from vizro.actions._action_loop._action_loop import ActionLoop
 from vizro.models import Navigation, VizroBaseModel
 from vizro.models._models_utils import _log_call
