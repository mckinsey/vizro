--- conflicted
+++ resolved
@@ -504,12 +504,7 @@
                     # Return path as posix so image source comes out correctly on Windows.
                     return path.relative_to(assets_folder).as_posix()
 
-<<<<<<< HEAD
-    @staticmethod
-    def custom_header() -> Component | list[Component]:
-        """Returns a Dash component or list of components for the dashboard header's custom content area.
-=======
-    def custom_header(self) -> Union[Component, list[Component]]:
+    def custom_header(self) -> Component | list[Component]:
         """Adds custom content that will appear to the left of the theme switch.
 
         Returns:
@@ -519,7 +514,6 @@
             ```python
             import vizro.models as vm
 
->>>>>>> e617b5ae
 
             class CustomDashboard(vm.Dashboard):
                 def custom_header(self):
