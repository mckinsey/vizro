--- conflicted
+++ resolved
@@ -57,13 +57,8 @@
 # (e.g. html.Div) as well as TypedDict, but that's not possible, and Dash does not have typing support anyway. When
 # this type is used, the object is actually still a dash.development.base_component.Component, but this makes it easier
 # to see what contract the component fulfills by making the expected keys explicit.
-<<<<<<< HEAD
-_InnerPageDivsType = TypedDict(
-    "_InnerPageDivsType",
-=======
-_PageContentType = TypedDict(
-    "_PageContentType",
->>>>>>> d3b1586a
+_InnerPageContentType = TypedDict(
+    "_InnerPageContentType",
     {
         "dashboard-title": html.Div,
         "settings": html.Div,
@@ -79,8 +74,8 @@
     },
 )
 
-_OuterPageDivsType = TypedDict(
-    "_OuterPageDivsType",
+_OuterPageContentType = TypedDict(
+    "_OuterPageContentType",
     {
         "collapsible-icon-div": html.Div,
         "collapsible-left-side": dbc.Collapse,
@@ -227,19 +222,8 @@
                 "Both `logo_dark` and `logo_light` must be provided together. Please provide either both or neither."
             )
 
-<<<<<<< HEAD
-    def _get_d_header_custom_content(self) -> Component | list[Component]:
-        """Returns a Dash component or a list of Dash components to be displayed in the dashboard header.
-
-        Override this method in your subclass to inject custom content (to the left of the theme switch).
-        """
-        return []
-
-    def _get_inner_page_divs(self, page: Page) -> _InnerPageDivsType:
+    def _get_inner_page_divs(self, page: Page) -> _InnerPageContentType:
         """Returns a dictionary of the inner containers/components for a page."""
-=======
-    def _get_page_divs(self, page: Page) -> _PageContentType:
->>>>>>> d3b1586a
         # Identical across pages
         dashboard_description = self.description.build().children if self.description else [None]
         dashboard_title = (
@@ -306,63 +290,23 @@
             ]
         )
 
-<<<<<<< HEAD
-    def _get_outer_page_divs(self, inner_page_divs: _InnerPageDivsType) -> _OuterPageDivsType:
-        """Returns a dictionary of the outer containers/components for a page."""
+    def _arrange_page_divs(self, page_divs: _InnerPageContentType):
         d_header_left_divs = [
-            inner_page_divs["logo"],
-            inner_page_divs["logo-dark"],
-            inner_page_divs["logo-light"],
-            inner_page_divs["dashboard-title"],
-        ]
-        d_header_right_divs = [inner_page_divs["d-header-custom"]]
-        left_sidebar_divs = [inner_page_divs["nav-bar"]]
-        left_main_divs = [inner_page_divs["nav-panel"], inner_page_divs["control-panel"]]
-        right_header_divs = [inner_page_divs["page-title"]]
-
-        # Apply different container position logic based on condition
-        if _all_hidden(d_header_left_divs + d_header_right_divs):
-            right_header_divs.append(inner_page_divs["theme-selector"])
-        else:
-            d_header_right_divs.append(inner_page_divs["theme-selector"])
-=======
-    def _arrange_page_divs(self, page_divs: _PageContentType):
-        header_left_content = [
             page_divs["logo"],
             page_divs["logo-dark"],
             page_divs["logo-light"],
             page_divs["dashboard-title"],
         ]
-        header_right_content = [page_divs["header-custom"]]
+        header_right_divs = [page_divs["d-header-custom"]]
         left_sidebar_divs = [page_divs["nav-bar"]]
         left_main_divs = [page_divs["nav-panel"], page_divs["control-panel"]]
-        page_header_content = [page_divs["page-title"]]
+        right_header_divs = [page_divs["page-title"]]
 
         # Apply different container position logic based on condition
-        if _all_hidden(header_left_content + header_right_content):
-            page_header_content.append(page_divs["settings"])
+        if _all_hidden(d_header_left_divs + header_right_divs):
+            right_header_divs.append(page_divs["theme-selector"])
         else:
-            header_right_content.append(page_divs["settings"])
-
-        collapsible_icon = (
-            html.Div(
-                children=[
-                    html.Span(
-                        id="collapse-icon", children="keyboard_arrow_left", className="material-symbols-outlined"
-                    ),
-                    dbc.Tooltip(
-                        id="collapse-tooltip",
-                        children="Hide Menu",
-                        placement="right",
-                        target="collapse-icon",
-                    ),
-                ],
-                className="collapse-icon-div",
-            )
-            if not _all_hidden([*left_sidebar_divs, *left_main_divs])
-            else None
-        )
->>>>>>> d3b1586a
+            header_right_divs.append(page_divs["theme-selector"])
 
         left_sidebar = html.Div(id="left-sidebar", children=left_sidebar_divs, hidden=_all_hidden(left_sidebar_divs))
         left_main = html.Div(id="left-main", children=left_main_divs, hidden=_all_hidden(left_main_divs))
@@ -387,15 +331,9 @@
             id="collapsible-left-side", children=left_side, is_open=True, dimension="width"
         )
 
-<<<<<<< HEAD
-        right_header = html.Div(id="right-header", children=right_header_divs)
-        right_main = inner_page_divs["page-components"]
+        right_header = html.Div(id="right-header", children=right_header_content)
+        right_main = page_divs["page-components"]
         right_side = html.Div(id="right-side", children=[right_header, right_main])
-=======
-        page_header = html.Div(id="page-header", children=page_header_content)
-        page_body = page_divs["page-components"]
-        right_side = html.Div(id="right-side", children=[page_header, page_body])
->>>>>>> d3b1586a
 
         header_left = html.Div(id="header-left", children=header_left_content, hidden=_all_hidden(header_left_content))
         header_right = html.Div(
@@ -410,29 +348,8 @@
             className="no-left" if _all_hidden(header_left_content) else "",
         )
 
-<<<<<<< HEAD
-        return html.Div(
-            [
-                collapsible_icon_div,
-                collapsible_left_side,
-                right_side,
-                d_header,
-            ]
-        )
-
-    def _arrange_page_divs(self, outer_page_divs: _OuterPageDivsType):
-        collapsible_left_side = outer_page_divs["collapsible-left-side"]
-        collapsible_icon_div = outer_page_divs["collapsible-icon-div"]
-        right_side = outer_page_divs["right-side"]
-        d_header = outer_page_divs["d-header"]
-
-        page_main = html.Div(id="page-main", children=[collapsible_left_side, collapsible_icon_div, right_side])
-        page_main_outer = html.Div(children=[d_header, page_main], className="page-main-outer")
-        return page_main_outer
-=======
         page_main = html.Div(id="page-main", children=[collapsible_left_side, collapsible_icon, right_side])
-        return html.Div(children=[header, page_main], className="page-container")
->>>>>>> d3b1586a
+        return html.Div(children=[d_header, page_main], className="page-container")
 
     def _make_page_layout(self, page: Page, **kwargs):
         # **kwargs are not used but ensure that unexpected query parameters do not raise errors. See
