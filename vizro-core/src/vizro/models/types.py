"""Types used in pydantic fields."""

# ruff: noqa: F821
from __future__ import annotations

import functools
import inspect
from typing import Any, Dict, List, Literal, Protocol, Union, runtime_checkable

try:
    from pydantic.v1 import Field, StrictBool
    from pydantic.v1.fields import ModelField
    from pydantic.v1.schema import SkipField
except ImportError:  # pragma: no cov
    from pydantic import Field, StrictBool
    from pydantic.fields import ModelField
    from pydantic.schema import SkipField

from typing_extensions import Annotated, TypedDict

from vizro.charts._charts_utils import _DashboardReadyFigure


# Used to describe _DashboardReadyFigure so we can keep CapturedCallable generic rather than referring to
# _DashboardReadyFigure explicitly.
@runtime_checkable
class _SupportsCapturedCallable(Protocol):
    _captured_callable: CapturedCallable


class CapturedCallable:
    """Stores a captured function call to use in a dashboard.

    Users do not need to instantiate this class directly. Instances are instead generated automatically
    through the [`capture`][vizro.models.types.capture] decorator. Some of the functionality is similar to
    `functools.partial`.

    Ready-to-use `CapturedCallable` instances are provided by Vizro. In this case refer to the [user guide on
    Charts/Graph](../user-guides/graph.md), [Table](../user-guides/table.md) or [Actions](../user-guides/actions.md)
    to see available choices.

    (Advanced) In case you would like to create your own `CapturedCallable`, please refer to the [user guide on
    custom charts](../user-guides/custom-charts.md),
    [custom tables](../user-guides/custom-tables.md) or
    [custom actions](../user-guides/custom-actions.md).
    """

    def __init__(self, function, /, *args, **kwargs):
        """Creates a new `CapturedCallable` object that will be able to re-run `function`.

        Partially binds *args and **kwargs to the function call.

        Raises
            ValueError if `function` contains positional-only or variadic positional parameters (*args).

        """
        # It is difficult to get positional-only and variadic positional arguments working at the same time as
        # variadic keyword arguments. Ideally we would do the __call__ as
        # self.__function(*bound_arguments.args, **bound_arguments.kwargs) as in the
        # Python documentation. This would handle positional-only and variadic positional arguments better but makes
        # it more difficult to handle variadic keyword arguments due to https://bugs.python.org/issue41745.
        # Hence we abandon bound_arguments.args and bound_arguments.kwargs in favor of just using
        # self.__function(**bound_arguments.arguments).
        parameters = inspect.signature(function).parameters
        invalid_params = {
            param.name
            for param in parameters.values()
            if param.kind in [inspect.Parameter.POSITIONAL_ONLY, inspect.Parameter.VAR_POSITIONAL]
        }

        if invalid_params:
            raise ValueError(
                f"Invalid parameter {', '.join(invalid_params)}. CapturedCallable does not accept functions with "
                f"positional-only or variadic positional parameters (*args)."
            )

        self.__function = function
        self.__bound_arguments = inspect.signature(function).bind_partial(*args, **kwargs).arguments
        self.__unbound_arguments = [
            param for param in parameters.values() if param.name not in self.__bound_arguments
        ]  # Maintaining the same order here is important.

        # A function can only ever have one variadic keyword parameter. {""} is just here so that var_keyword_param
        # is always unpacking a one element set.
        (var_keyword_param,) = {
            param.name for param in parameters.values() if param.kind == inspect.Parameter.VAR_KEYWORD
        } or {""}

        # Since we do __call__ as self.__function(**bound_arguments.arguments), we need to restructure the arguments
        # a bit to put the kwargs in the right place.
        # For a function with parameter **kwargs this converts self.__bound_arguments = {"kwargs": {"a": 1}} into
        # self.__bound_arguments = {"a": 1}.
        if var_keyword_param in self.__bound_arguments:
            self.__bound_arguments.update(self.__bound_arguments[var_keyword_param])
            del self.__bound_arguments[var_keyword_param]

    def __call__(self, *args, **kwargs):
        """Run the `function` with the initially bound arguments overridden by `**kwargs`.

        *args are possible here, but cannot be used to override arguments bound in `__init__` - just to
        provide additional arguments. You can still override arguments that were originally given
        as positional using their argument name.
        """
        if args and kwargs:
            # In theory we could probably lift this restriction, but currently we don't need to and we'd need
            # to give careful thought on the right way to handle cases where there's ambiguity in the
            # self.__function call as the same argument is potentially being provided through both *args and **kwargs.
            raise ValueError("CapturedCallable does not support calling with both positional and keyword arguments.")

        # In order to avoid any ambiguity in the call to self.__function, we cannot provide use the *args directly.
        # Instead they must converted to keyword arguments and so we need to match them up with the right keywords.
        # Since positional-only or variadic positional parameters are not possible (they raise ValueError in __init__)
        # the only possible type of argument *args could be address is positional-or-keyword.
        if args:
            unbound_positional_arguments = [
                param.name
                for param in self.__unbound_arguments
                if param.kind == inspect.Parameter.POSITIONAL_OR_KEYWORD
            ]
            if len(args) > len(unbound_positional_arguments):
                # TypeError to match the standard Python exception raised in this case.
                raise TypeError(
                    f"CapturedCallable takes {len(unbound_positional_arguments)} "
                    f"positional arguments but {len(args)} were given."
                )

            # No need to handle case that len(args) < len(unbound_positional_arguments),
            # since this will already raise error in the following function call.
            return self.__function(**dict(zip(unbound_positional_arguments, args)), **self.__bound_arguments)

        return self.__function(**{**self.__bound_arguments, **kwargs})

    def __getitem__(self, arg_name: str):
        """Gets the value of a bound argument."""
        return self.__bound_arguments[arg_name]

    def __delitem__(self, arg_name: str):
        """Deletes a bound argument."""
        del self.__bound_arguments[arg_name]

    @property
    def _arguments(self):
        # TODO: This is used twice: in _get_parametrized_config and in vm.Action and should be removed when those
        # references are removed.
        return self.__bound_arguments

    # TODO-actions: Find a way how to compare CapturedCallable and function
    @property
    def _function(self):
        return self.__function

    @classmethod
    def __get_validators__(cls):
        """Makes type compatible with pydantic model without needing `arbitrary_types_allowed`."""
        yield cls._parse_json

    @classmethod
    def __modify_schema__(cls, field_schema: Dict[str, Any], field: ModelField):
        """Generates schema for field of this type."""
        raise SkipField(f"{cls.__name__} {field.name} is excluded from the schema.")

    @classmethod
    def _parse_json(
        cls, callable_config: Union[_SupportsCapturedCallable, CapturedCallable, Dict[str, Any]], field: ModelField
    ) -> CapturedCallable:
        """Parses callable_config specification from JSON/YAML to a CapturedCallable.

        This uses the hydra syntax for _target_ but none of the other bits and we don't actually use hydra
        to implement it. In future, we might like to switch to using hydra's actual implementation
        which would allow nested functions (e.g. for transformers?) and to specify the path to a _target_ that lives
        outside of vizro.plotly_express. See https://hydra.cc/docs/advanced/instantiate_objects/overview/.
        """
        if isinstance(callable_config, CapturedCallable):
            # e.g. an action function that is already CapturedCallable
            return callable_config
        elif isinstance(callable_config, _SupportsCapturedCallable):
            # e.g. a _DashboardReadyFigure that has CapturedCallable in a property ._captured_callable
            return callable_config._captured_callable
        elif not isinstance(callable_config, dict):
            raise ValueError(
                "You must provide a valid CapturedCallable object. If you are using a plotly express figure, ensure "
                "that you are using `import vizro.plotly.express as px`. If you are using a table figure, make "
                "sure you are using `from vizro.tables import dash_data_table`. If you are using a custom figure or "
                "action, that your function uses the @capture decorator."
            )

        # Try to import function given in _target_ from the import_path property of the pydantic field.
        try:
            function_name = callable_config.pop("_target_")
        except KeyError as exc:
            raise ValueError(
                "CapturedCallable object must contain the key '_target_' that gives the target function."
            ) from exc

        import_path = field.field_info.extra["import_path"]
        try:
            function = getattr(import_path, function_name)
        except AttributeError as exc:
            raise ValueError(f"_target_={function_name} cannot be imported from {import_path.__name__}.") from exc

        # All the other items in figure are the keyword arguments to pass into function.
        function_kwargs = callable_config

        # It would seem natural to return cls(function, **function_kwargs) here, but the function is already decorated
        # with @capture, and so that would return a nested CapturedCallable.
        captured_callable = function(**function_kwargs)
        if isinstance(captured_callable, CapturedCallable):
            # e.g. an action function that is already CapturedCallable
            return captured_callable
        elif isinstance(captured_callable, _SupportsCapturedCallable):
            # e.g. a _DashboardReadyFigure that has CapturedCallable in a property ._captured_callable
            return captured_callable._captured_callable
        else:
            raise ValueError(f"_target_={function_name} must be wrapped in the @capture decorator.")


class capture:
    """Captures a function call to create a [`CapturedCallable`][vizro.models.types.CapturedCallable].

    This is used to add the functionality required to make graphs and actions work in a dashboard.
<<<<<<< HEAD
    Typically, it should be used as a function decorator. There are four possible modes: `"graph"`, `"table"`, `"grid"`
    and `"action"`.
=======
    Typically, it should be used as a function decorator. There are four possible modes: `"graph"`, `"table"`,
    `"ag_grid"` and `"action"`.
>>>>>>> 930700a6

    Examples
        >>> @capture("graph")
        >>> def graph_function():
        >>>     ...
        >>> @capture("table")
        >>> def table_function():
        >>>     ...
<<<<<<< HEAD
        >>> @capture("grid")
        >>> def grid_function():
=======
        >>> @capture("ag_grid")
        >>> def ag_grid_function():
>>>>>>> 930700a6
        >>>     ...
        >>> @capture("action")
        >>> def action_function():
        >>>     ...

    For further help on the use of `@capture("graph")`, you can refer to the guide on
    [custom graphs](../user-guides/custom-charts.md).
    For further help on the use of `@capture("table")`, you can refer to the guide on
    [custom tables](../user-guides/custom-tables.md).
    For further help on the use of `@capture("action")`, you can refer to the guide on
    [custom actions](../user-guides/custom-actions.md).

    """

<<<<<<< HEAD
    def __init__(self, mode: Literal["graph", "action", "table", "grid"]):
        """Decorator to capture a function call. Valid modes are "graph", "table", "action" and "grid"."""
=======
    def __init__(self, mode: Literal["graph", "action", "table", "ag_grid"]):
        """Decorator to capture a function call. Valid modes are "graph", "table", "action" and "ag_grid"."""
>>>>>>> 930700a6
        self._mode = mode

    def __call__(self, func, /):
        """Produces a CapturedCallable or _DashboardReadyFigure.

        mode="action" and mode="table" give a CapturedCallable, while mode="graph" gives a _DashboardReadyFigure that
        contains a CapturedCallable. In both cases, the CapturedCallable is based on func and the provided
        *args and **kwargs.
        """
        if self._mode == "graph":
            # The more difficult case, where we need to still have a valid plotly figure that renders in a notebook.
            # Hence we attach the CapturedCallable as a property instead of returning it directly.
            # TODO: move point of checking that data_frame argument exists earlier on.
            # TODO: also would be nice to raise errors in CapturedCallable.__init__ at point of function definition
            #  rather than point of calling if possible.
            @functools.wraps(func)
            def wrapped(*args, **kwargs) -> _DashboardReadyFigure:
                if "data_frame" not in inspect.signature(func).parameters:
                    raise ValueError(f"{func.__name__} must have data_frame argument to use capture('graph').")

                # We need to capture function upfront in order to find value of data_frame argument: since it could be
                # positional or keyword, this is much more robust than trying to get it out of arg or kwargs ourselves.
                captured_callable: CapturedCallable = CapturedCallable(func, *args, **kwargs)

                try:
                    captured_callable["data_frame"]
                except KeyError as exc:
                    raise ValueError(f"{func.__name__} must supply a value to data_frame argument.") from exc

                if isinstance(captured_callable["data_frame"], str):
                    # Enable running e.g. px.scatter("iris") from the Python API. Don't actually run the function
                    # because it won't get work as there's no data. It's vital we don't fetch data from the data manager
                    # yet either, because otherwise all lazy data will be loaded before the dashboard is started.
                    # This case is not relevant for the JSON/YAML API, which is handled separately through validation of
                    # CapturedCallable.
                    fig = _DashboardReadyFigure()
                else:
                    # Standard case for px.scatter(df: pd.DataFrame).
                    fig = func(*args, **kwargs)
                    fig.__class__ = _DashboardReadyFigure

                fig._captured_callable = captured_callable
                return fig

            return wrapped
        elif self._mode == "action":
            # The "normal" case where we just capture the function call.
            @functools.wraps(func)
            def wrapped(*args, **kwargs):
                # Note this is basically the same as partial(func, *args, **kwargs)
                return CapturedCallable(func, *args, **kwargs)

            return wrapped
        elif self._mode in ["table", "ag_grid"]:

            @functools.wraps(func)
            def wrapped(*args, **kwargs):
                if "data_frame" not in inspect.signature(func).parameters:
                    raise ValueError(f"{func.__name__} must have data_frame argument to use capture('table').")

                captured_callable: CapturedCallable = CapturedCallable(func, *args, **kwargs)

                try:
                    captured_callable["data_frame"]
                except KeyError as exc:
                    raise ValueError(f"{func.__name__} must supply a value to data_frame argument.") from exc
                return captured_callable

            return wrapped
        elif self._mode == "grid":

            @functools.wraps(func)
            def wrapped(*args, **kwargs):
                if "data_frame" not in inspect.signature(func).parameters:
                    raise ValueError(f"{func.__name__} must have data_frame argument to use capture('grid').")

                captured_callable: CapturedCallable = CapturedCallable(func, *args, **kwargs)

                try:
                    captured_callable["data_frame"]
                except KeyError as exc:
                    raise ValueError(f"{func.__name__} must supply a value to data_frame argument.") from exc
                return captured_callable

            return wrapped
        raise ValueError(
            "Valid modes of the capture decorator are @capture('graph'), @capture('action'), @capture('table') or "
<<<<<<< HEAD
            "@capture('grid')."
=======
            "@capture('ag_grid')."
>>>>>>> 930700a6
        )


# Types used for selector values and options. Note the docstrings here are rendered on the API reference.
SingleValueType = Union[StrictBool, float, str]
"""Permissible value types for single-value selectors. Values are displayed as default."""
MultiValueType = Union[List[StrictBool], List[float], List[str]]
"""Permissible value types for multi-value selectors. Values are displayed as default."""


class OptionsDictType(TypedDict):
    """Permissible sub-type for OptionsType. Needs to be in the format of {"label": XXX, "value": XXX}."""

    label: str
    value: SingleValueType


OptionsType = Union[List[StrictBool], List[float], List[str], List[OptionsDictType]]
"""Permissible options types for selectors. Options are available choices for user to select from."""

# All the below types rely on models and so must use ForwardRef (i.e. "Checklist" rather than actual Checklist class).
SelectorType = Annotated[
    Union["Checklist", "Dropdown", "RadioItems", "RangeSlider", "Slider"],
    Field(discriminator="type", description="Selectors to be used inside a control."),
]
"""Discriminated union. Type of selector to be used inside a control: [`Checklist`][vizro.models.Checklist],
[`Dropdown`][vizro.models.Dropdown], [`RadioItems`][vizro.models.RadioItems],
[`RangeSlider`][vizro.models.RangeSlider] or [`Slider`][vizro.models.Slider]."""

_FormComponentType = Annotated[
    Union[SelectorType, "Button", "UserInput"],
    Field(discriminator="type", description="Components that can be used to receive user input within a form."),
]

ControlType = Annotated[
    Union["Filter", "Parameter"],
    Field(discriminator="type", description="Control that affects components on the page."),
]
"""Discriminated union. Type of control that affects components on the page: [`Filter`][vizro.models.Filter] or
[`Parameter`][vizro.models.Parameter]."""

ComponentType = Annotated[
<<<<<<< HEAD
    Union["Button", "Card", "Container", "Graph", "Grid", "Table", "Tabs"],
=======
    Union["AgGrid", "Button", "Card", "Container", "Graph", "Table", "Tabs"],
>>>>>>> 930700a6
    Field(
        discriminator="type",
        description="Component that makes up part of the layout on the page.",
    ),
]
"""Discriminated union. Type of component that makes up part of the layout on the page:
[`Button`][vizro.models.Button], [`Card`][vizro.models.Card], [`Table`][vizro.models.Table],
<<<<<<< HEAD
[`Graph`][vizro.models.Graph] or [`Grid`][vizro.models.Grid]."""
=======
[`Graph`][vizro.models.Graph] or [`AgGrid`][vizro.models.AgGrid]."""
>>>>>>> 930700a6

NavPagesType = Union[List[str], Dict[str, List[str]]]
"List of page IDs or a mapping from name of a group to a list of page IDs (for hierarchical sub-navigation)."

NavSelectorType = Annotated[
    Union["Accordion", "NavBar"], Field(discriminator="type", description="Component for rendering navigation.")
]
"""Discriminated union. Type of component for rendering navigation:
[`Accordion`][vizro.models.Accordion] or [`NavBar`][vizro.models.NavBar]."""<|MERGE_RESOLUTION|>--- conflicted
+++ resolved
@@ -218,13 +218,8 @@
     """Captures a function call to create a [`CapturedCallable`][vizro.models.types.CapturedCallable].
 
     This is used to add the functionality required to make graphs and actions work in a dashboard.
-<<<<<<< HEAD
-    Typically, it should be used as a function decorator. There are four possible modes: `"graph"`, `"table"`, `"grid"`
-    and `"action"`.
-=======
     Typically, it should be used as a function decorator. There are four possible modes: `"graph"`, `"table"`,
     `"ag_grid"` and `"action"`.
->>>>>>> 930700a6
 
     Examples
         >>> @capture("graph")
@@ -233,13 +228,8 @@
         >>> @capture("table")
         >>> def table_function():
         >>>     ...
-<<<<<<< HEAD
-        >>> @capture("grid")
-        >>> def grid_function():
-=======
         >>> @capture("ag_grid")
         >>> def ag_grid_function():
->>>>>>> 930700a6
         >>>     ...
         >>> @capture("action")
         >>> def action_function():
@@ -254,13 +244,8 @@
 
     """
 
-<<<<<<< HEAD
-    def __init__(self, mode: Literal["graph", "action", "table", "grid"]):
-        """Decorator to capture a function call. Valid modes are "graph", "table", "action" and "grid"."""
-=======
     def __init__(self, mode: Literal["graph", "action", "table", "ag_grid"]):
         """Decorator to capture a function call. Valid modes are "graph", "table", "action" and "ag_grid"."""
->>>>>>> 930700a6
         self._mode = mode
 
     def __call__(self, func, /):
@@ -330,29 +315,9 @@
                 return captured_callable
 
             return wrapped
-        elif self._mode == "grid":
-
-            @functools.wraps(func)
-            def wrapped(*args, **kwargs):
-                if "data_frame" not in inspect.signature(func).parameters:
-                    raise ValueError(f"{func.__name__} must have data_frame argument to use capture('grid').")
-
-                captured_callable: CapturedCallable = CapturedCallable(func, *args, **kwargs)
-
-                try:
-                    captured_callable["data_frame"]
-                except KeyError as exc:
-                    raise ValueError(f"{func.__name__} must supply a value to data_frame argument.") from exc
-                return captured_callable
-
-            return wrapped
         raise ValueError(
             "Valid modes of the capture decorator are @capture('graph'), @capture('action'), @capture('table') or "
-<<<<<<< HEAD
-            "@capture('grid')."
-=======
             "@capture('ag_grid')."
->>>>>>> 930700a6
         )
 
 
@@ -395,11 +360,7 @@
 [`Parameter`][vizro.models.Parameter]."""
 
 ComponentType = Annotated[
-<<<<<<< HEAD
-    Union["Button", "Card", "Container", "Graph", "Grid", "Table", "Tabs"],
-=======
     Union["AgGrid", "Button", "Card", "Container", "Graph", "Table", "Tabs"],
->>>>>>> 930700a6
     Field(
         discriminator="type",
         description="Component that makes up part of the layout on the page.",
@@ -407,11 +368,7 @@
 ]
 """Discriminated union. Type of component that makes up part of the layout on the page:
 [`Button`][vizro.models.Button], [`Card`][vizro.models.Card], [`Table`][vizro.models.Table],
-<<<<<<< HEAD
-[`Graph`][vizro.models.Graph] or [`Grid`][vizro.models.Grid]."""
-=======
 [`Graph`][vizro.models.Graph] or [`AgGrid`][vizro.models.AgGrid]."""
->>>>>>> 930700a6
 
 NavPagesType = Union[List[str], Dict[str, List[str]]]
 "List of page IDs or a mapping from name of a group to a list of page IDs (for hierarchical sub-navigation)."
