--- conflicted
+++ resolved
@@ -320,11 +320,7 @@
 [`Parameter`][vizro.models.Parameter]."""
 
 ComponentType = Annotated[
-<<<<<<< HEAD
-    Union["Button", "Card", "Graph", "Tabs"],
-=======
-    Union["Button", "Card", "Graph", "Table"],
->>>>>>> 598823eb
+    Union["Button", "Card", "Graph", "Tabs", "Table"],
     Field(
         discriminator="type",
         description="Component that makes up part of the layout on the page.",
