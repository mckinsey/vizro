--- conflicted
+++ resolved
@@ -10,7 +10,7 @@
 from collections.abc import Callable
 from contextlib import contextmanager
 from datetime import date
-from typing import Annotated, Any, Literal, Protocol, TypeAlias, cast, runtime_checkable
+from typing import Annotated, Any, Literal, Protocol, TypeAlias, Union, cast, runtime_checkable
 
 import plotly.io as pio
 import pydantic_core as cs
@@ -30,8 +30,11 @@
 
 from vizro.charts._charts_utils import _DashboardReadyFigure
 
-
-<<<<<<< HEAD
+if sys.version_info >= (3, 10):
+    from typing import TypeAlias
+else:
+    from typing_extensions import TypeAlias
+
 
 def camel_to_snake(name: str) -> str:
     """Convert camelCase to snake_case.
@@ -49,10 +52,7 @@
     return re.sub("([a-z0-9])([A-Z])", r"\1_\2", s1).lower()
 
 
-def _get_layout_discriminator(layout: Any) -> Optional[str]:
-=======
 def _get_layout_discriminator(layout: Any) -> str | None:
->>>>>>> 36203c20
     """Helper function for callable discriminator used for LayoutType."""
     # It is not immediately possible to introduce a discriminated union as a field type without it breaking existing
     # YAML/dictionary configuration in which `type` is not specified. This function is needed to handle the legacy case.
@@ -98,7 +98,7 @@
     return getattr(action, "type", None)
 
 
-def _get_type_discriminator(model: Any, builtin_tags: Optional[list[str]] = None) -> Optional[str]:
+def _get_type_discriminator(model: Any, builtin_tags: list[str] | None = None) -> str | None:
     """Shared discriminator function for extracting the 'type' field from models or dicts.
 
     Used by both make_discriminated_union (for single-type and multi-type unions) and
@@ -131,7 +131,7 @@
 
 
 # Helper function wrapper for multi-type unions that don't need single-type coercion
-def _get_multi_type_discriminator(model: Any) -> Optional[str]:
+def _get_multi_type_discriminator(model: Any) -> str | None:
     """Wrapper for _get_type_discriminator for multi-type unions.
 
     Used for SelectorType, _FormComponentType, ControlType, ComponentType, and NavSelectorType.
@@ -493,7 +493,7 @@
 
     @staticmethod
     def _format_args(
-        args_for_repr: Optional[Union[list[Any], tuple[Any, ...]]] = None, arguments: Optional[dict[str, Any]] = None
+        args_for_repr: Union[list[Any], tuple[Any, ...]] | None = None, arguments: dict[str, Any] | None = None
     ) -> str:
         """Format arguments for string representation."""
         return ", ".join(
@@ -727,7 +727,6 @@
 
 # All the below types rely on models and so must use ForwardRef (i.e. "Checklist" rather than actual Checklist class).
 SelectorType = Annotated[
-<<<<<<< HEAD
     Union[
         Annotated["Checklist", Tag("checklist")],
         Annotated["DatePicker", Tag("date_picker")],
@@ -742,17 +741,12 @@
         discriminator=Discriminator(_get_multi_type_discriminator),
         description="Selectors to be used inside a control.",
     ),
-=======
-    "Checklist | DatePicker | Dropdown | RadioItems | RangeSlider | Slider | Switch",
-    Field(discriminator="type", description="Selectors to be used inside a control."),
->>>>>>> 36203c20
 ]
 """Discriminated union. Type of selector to be used inside a control: [`Checklist`][vizro.models.Checklist],
 [`DatePicker`][vizro.models.DatePicker], [`Dropdown`][vizro.models.Dropdown], [`RadioItems`][vizro.models.RadioItems],
 [`RangeSlider`][vizro.models.RangeSlider], [`Slider`][vizro.models.Slider] or [`Switch`][vizro.models.Switch]."""
 
 _FormComponentType = Annotated[
-<<<<<<< HEAD
     Union[
         SelectorType,
         Annotated["Button", Tag("button")],
@@ -775,21 +769,11 @@
         discriminator=Discriminator(_get_multi_type_discriminator),
         description="Control that affects components on the page.",
     ),
-=======
-    "SelectorType | Button | UserInput",
-    Field(discriminator="type", description="Components that can be used to receive user input within a form."),
-]
-
-ControlType = Annotated[
-    "Filter | Parameter",
-    Field(discriminator="type", description="Control that affects components on the page."),
->>>>>>> 36203c20
 ]
 """Discriminated union. Type of control that affects components on the page: [`Filter`][vizro.models.Filter] or
 [`Parameter`][vizro.models.Parameter]."""
 
 ComponentType = Annotated[
-<<<<<<< HEAD
     Union[
         Annotated["AgGrid", Tag("ag_grid")],
         Annotated["Button", Tag("button")],
@@ -802,9 +786,6 @@
         Annotated["Tabs", Tag("tabs")],
         SkipJsonSchema[Annotated[Any, Tag("custom_component")]],
     ],
-=======
-    "AgGrid | Button | Card | Container | Figure | Graph | Text | Table | Tabs",
->>>>>>> 36203c20
     Field(
         discriminator=Discriminator(_get_multi_type_discriminator),
         description="Component that makes up part of the layout on the page.",
@@ -822,7 +803,6 @@
 "List of page IDs or a mapping from name of a group to a list of page IDs (for hierarchical sub-navigation)."
 
 NavSelectorType = Annotated[
-<<<<<<< HEAD
     Union[
         Annotated["Accordion", Tag("accordion")],
         Annotated["NavBar", Tag("nav_bar")],
@@ -832,9 +812,6 @@
         discriminator=Discriminator(_get_multi_type_discriminator),
         description="Component for rendering navigation.",
     ),
-=======
-    "Accordion | NavBar", Field(discriminator="type", description="Component for rendering navigation.")
->>>>>>> 36203c20
 ]
 """Discriminated union. Type of component for rendering navigation:
 [`Accordion`][vizro.models.Accordion] or [`NavBar`][vizro.models.NavBar]."""
