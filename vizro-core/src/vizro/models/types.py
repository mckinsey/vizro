"""Types used in pydantic fields."""

# ruff: noqa: F821
from __future__ import annotations

import functools
import importlib
import inspect
from contextlib import contextmanager
from datetime import date
from typing import Any, Dict, List, Literal, Protocol, Union, runtime_checkable

import plotly.io as pio

try:
    from pydantic.v1 import Field, StrictBool
    from pydantic.v1.fields import ModelField
    from pydantic.v1.schema import SkipField
except ImportError:  # pragma: no cov
    from pydantic import Field, StrictBool
    from pydantic.fields import ModelField
    from pydantic.schema import SkipField


from typing_extensions import Annotated, TypedDict

from vizro.charts._charts_utils import _DashboardReadyFigure


def _clean_module_string(module_string: str) -> str:
    from vizro.models._models_utils import REPLACEMENT_STRINGS

<<<<<<< HEAD
    return next(
        (replacement.new for replacement in REPLACEMENT_STRINGS if replacement.original in module_string),
        "",
    )
=======
    for original, new in REPLACEMENT_STRINGS.items():
        if original in module_string:
            return new
    return ""
>>>>>>> d420287a


# Used to describe _DashboardReadyFigure, so we can keep CapturedCallable generic rather than referring to
# _DashboardReadyFigure explicitly.
@runtime_checkable
class _SupportsCapturedCallable(Protocol):
    _captured_callable: CapturedCallable


class CapturedCallable:
    """Stores a captured function call to use in a dashboard.

    Users do not need to instantiate this class directly. Instances are instead generated automatically
    through the [`capture`][vizro.models.types.capture] decorator. Some of the functionality is similar to
    `functools.partial`.

    Ready-to-use `CapturedCallable` instances are provided by Vizro. In this case refer to the [user guide on
    Charts/Graph](../user-guides/graph.md), [Table](../user-guides/table.md), [Actions](../user-guides/actions.md)
    or [Figures](../user-guides/figure.md) to see available choices.

    (Advanced) In case you would like to create your own `CapturedCallable`, please refer to the [user guide on
    custom charts](../user-guides/custom-charts.md),
    [custom tables](../user-guides/custom-tables.md),
    [custom actions](../user-guides/custom-actions.md),
    or [custom figures](../user-guides/custom-figures.md).
    """

    def __init__(self, function, /, *args, **kwargs):
        """Creates a new `CapturedCallable` object that will be able to re-run `function`.

        Partially binds *args and **kwargs to the function call.

        Raises
            ValueError if `function` contains positional-only or variadic positional parameters (*args).

        """
        # It is difficult to get positional-only and variadic positional arguments working at the same time as
        # variadic keyword arguments. Ideally we would do the __call__ as
        # self.__function(*bound_arguments.args, **bound_arguments.kwargs) as in the
        # Python documentation. This would handle positional-only and variadic positional arguments better but makes
        # it more difficult to handle variadic keyword arguments due to https://bugs.python.org/issue41745.
        # Hence we abandon bound_arguments.args and bound_arguments.kwargs in favor of just using
        # self.__function(**bound_arguments.arguments).
        parameters = inspect.signature(function).parameters
        invalid_params = {
            param.name
            for param in parameters.values()
            if param.kind in [inspect.Parameter.POSITIONAL_ONLY, inspect.Parameter.VAR_POSITIONAL]
        }

        if invalid_params:
            raise ValueError(
                f"Invalid parameter {', '.join(invalid_params)}. CapturedCallable does not accept functions with "
                f"positional-only or variadic positional parameters (*args)."
            )

        self.__function = function
        self.__bound_arguments = inspect.signature(function).bind_partial(*args, **kwargs).arguments
        self.__unbound_arguments = [
            param for param in parameters.values() if param.name not in self.__bound_arguments
        ]  # Maintaining the same order here is important.

        # A function can only ever have one variadic keyword parameter. {""} is just here so that var_keyword_param
        # is always unpacking a one element set.
        (var_keyword_param,) = {
            param.name for param in parameters.values() if param.kind == inspect.Parameter.VAR_KEYWORD
        } or {""}

        # Since we do __call__ as self.__function(**bound_arguments.arguments), we need to restructure the arguments
        # a bit to put the kwargs in the right place.
        # For a function with parameter **kwargs this converts self.__bound_arguments = {"kwargs": {"a": 1}} into
        # self.__bound_arguments = {"a": 1}.
        if var_keyword_param in self.__bound_arguments:
            self.__bound_arguments.update(self.__bound_arguments[var_keyword_param])
            del self.__bound_arguments[var_keyword_param]

        # Used in later validations of the captured callable.
        self._mode = None
        self._model_example = None

    def __call__(self, *args, **kwargs):
        """Run the `function` with the initially bound arguments overridden by `**kwargs`.

        *args are possible here, but cannot be used to override arguments bound in `__init__` - just to
        provide additional arguments. You can still override arguments that were originally given
        as positional using their argument name.
        """
        if args and kwargs:
            # In theory we could probably lift this restriction, but currently we don't need to and we'd need
            # to give careful thought on the right way to handle cases where there's ambiguity in the
            # self.__function call as the same argument is potentially being provided through both *args and **kwargs.
            raise ValueError("CapturedCallable does not support calling with both positional and keyword arguments.")

        # In order to avoid any ambiguity in the call to self.__function, we cannot provide use the *args directly.
        # Instead they must converted to keyword arguments and so we need to match them up with the right keywords.
        # Since positional-only or variadic positional parameters are not possible (they raise ValueError in __init__)
        # the only possible type of argument *args could be address is positional-or-keyword.
        if args:
            unbound_positional_arguments = [
                param.name
                for param in self.__unbound_arguments
                if param.kind == inspect.Parameter.POSITIONAL_OR_KEYWORD
            ]
            if len(args) > len(unbound_positional_arguments):
                # TypeError to match the standard Python exception raised in this case.
                raise TypeError(
                    f"CapturedCallable takes {len(unbound_positional_arguments)} "
                    f"positional arguments but {len(args)} were given."
                )

            # No need to handle case that len(args) < len(unbound_positional_arguments),
            # since this will already raise error in the following function call.
            return self.__function(**dict(zip(unbound_positional_arguments, args)), **self.__bound_arguments)

        return self.__function(**{**self.__bound_arguments, **kwargs})

    def __getitem__(self, arg_name: str):
        """Gets the value of a bound argument."""
        return self.__bound_arguments[arg_name]

    def __setitem__(self, arg_name: str, value):
        """Sets the value of a bound argument."""
        self.__bound_arguments[arg_name] = value

    @property
    def _arguments(self):
        # TODO: This is used twice: in _get_parametrized_config and in vm.Action and should be removed when those
        # references are removed.
        return self.__bound_arguments

    # TODO-actions: Find a way how to compare CapturedCallable and function
    @property
    def _function(self):
        return self.__function

    @classmethod
    def __modify_schema__(cls, field_schema: Dict[str, Any], field: ModelField):
        """Generates schema for field of this type."""
        raise SkipField(f"{cls.__name__} {field.name} is excluded from the schema.")

    @classmethod
    def __get_validators__(cls):
        """Makes type compatible with pydantic model without needing `arbitrary_types_allowed`."""
        # Each validator receives as an input the value returned from the previous validator.
        # captured_callable could be _SupportsCapturedCallable, CapturedCallable, dictionary from JSON/YAML or
        # invalid type at this point. Begin by parsing it from JSON/YAML if applicable:
        yield cls._parse_json
        # At this point captured_callable is _SupportsCapturedCallable, CapturedCallable or invalid type. Next extract
        # it from _SupportsCapturedCallable if applicable:
        yield cls._extract_from_attribute
        # At this point captured_callable is CapturedCallable or invalid type. Check it is in fact CapturedCallable
        # and do final checks:
        yield cls._check_type

    @classmethod
    def _parse_json(
        cls,
        captured_callable_config: Union[_SupportsCapturedCallable, CapturedCallable, Dict[str, Any]],
        field: ModelField,
    ) -> Union[CapturedCallable, _SupportsCapturedCallable]:
        """Parses captured_callable_config specification from JSON/YAML.

        If captured_callable_config is already _SupportCapturedCallable or CapturedCallable then it just passes through
        untouched.

        This uses the hydra syntax for _target_ but none of the other bits and we don't actually use hydra
        to implement it. In future, we might like to switch to using hydra's actual implementation
        which would allow nested functions (e.g. for transformers?) and to specify the path to a _target_ that lives
        outside of vizro.plotly_express. See https://hydra.cc/docs/advanced/instantiate_objects/overview/.
        """
        if not isinstance(captured_callable_config, dict):
            return captured_callable_config

        # Try to import function given in _target_ from the import_path property of the pydantic field.
        try:
            function_name = captured_callable_config.pop("_target_")
        except KeyError as exc:
            raise ValueError(
                "CapturedCallable object must contain the key '_target_' that gives the target function."
            ) from exc

        import_path = field.field_info.extra["import_path"]
        try:
            function = getattr(importlib.import_module(import_path), function_name)
        except (AttributeError, ModuleNotFoundError) as exc:
            raise ValueError(f"_target_={function_name} cannot be imported from {import_path}.") from exc

        # All the other items in figure are the keyword arguments to pass into function.
        function_kwargs = captured_callable_config

        # It would seem natural to return cls(function, **function_kwargs) here, but the function is already decorated
        # with @capture, and so that would return a nested CapturedCallable.
        return function(**function_kwargs)

    @classmethod
    def _extract_from_attribute(
        cls, captured_callable: Union[_SupportsCapturedCallable, CapturedCallable]
    ) -> CapturedCallable:
        """Extracts CapturedCallable from _SupportCapturedCallable (e.g. _DashboardReadyFigure).

        If captured_callable is already CapturedCallable then it just passes through untouched.
        """
        if not isinstance(captured_callable, _SupportsCapturedCallable):
            return captured_callable
        return captured_callable._captured_callable

    @classmethod
    def _check_type(cls, captured_callable: CapturedCallable, field: ModelField) -> CapturedCallable:
        """Checks captured_callable is right type and mode."""
        expected_mode = field.field_info.extra["mode"]
        import_path = field.field_info.extra["import_path"]

        if not isinstance(captured_callable, CapturedCallable):
            raise ValueError(
                f"Invalid CapturedCallable. Supply a function imported from {import_path} or defined with "
                f"decorator @capture('{expected_mode}')."
            )

        if (mode := captured_callable._mode) != expected_mode:
            raise ValueError(
                f"CapturedCallable was defined with @capture('{mode}') rather than @capture('{expected_mode}') and so "
                "is not compatible with the model."
            )

        return captured_callable

    def __repr__(self):
        """String representation of the CapturedCallable."""
        args = ", ".join(f"{key}={value!r}" for key, value in self._arguments.items())
        return f"{self._function.__module__}.{self._function.__name__}({args})"

    def __repr_clean__(self):
        """Alternative __repr__ method with cleaned module paths."""
        args = ", ".join(f"{key}={value!r}" for key, value in self._arguments.items())
        original_module_path = f"{self._function.__module__}"
        return f"{_clean_module_string(original_module_path)}{self._function.__name__}({args})"


@contextmanager
def _pio_templates_default():
    """Sets pio.templates.default to "vizro_dark" and then reverts it.

    This is to ensure that in a Jupyter notebook captured charts look the same as when they're in the dashboard. When
    the context manager exits the global theme is reverted just to keep things clean (e.g. if you really wanted to,
    you could compare a captured vs. non-captured chart in the same Python session).

    This works even if users have tweaked the templates, so long as pio.templates has been updated correctly and you
    refer to template by name rather than trying to take from vizro.themes.

    If pio.templates.default has already been set to vizro_dark or vizro_light then no change is made to allow a user
    to set these without it being overridden.
    """
    old_default = pio.templates.default
    template_changed = False
    # If the user has set pio.templates.default to a vizro theme already, no need to change it.
    if old_default not in ["vizro_dark", "vizro_light"]:
        template_changed = True
        pio.templates.default = "vizro_dark"

    # Revert the template. This is done in a try/finally so that if the code wrapped inside the context manager (i.e.
    # plotting functions) raises an exception, pio.templates.default is still reverted. This is not very important
    # but easy to achieve.
    try:
        # This will always be vizro_light or vizro_dark and corresponds to the default theme that has been set.
        yield pio.templates.default
    finally:
        if template_changed:
            pio.templates.default = old_default


class capture:
    """Captures a function call to create a [`CapturedCallable`][vizro.models.types.CapturedCallable].

    This is used to add the functionality required to make graphs and actions work in a dashboard.
    Typically, it should be used as a function decorator. There are five possible modes: `"graph"`, `"table"`,
    `"ag_grid"`, `"figure"` and `"action"`.

    Examples
        >>> @capture("graph")
        >>> def graph_function():
        >>>     ...
        >>> @capture("table")
        >>> def table_function():
        >>>     ...
        >>> @capture("ag_grid")
        >>> def ag_grid_function():
        >>>     ...
        >>> @capture("figure")
        >>> def figure_function():
        >>>     ...
        >>> @capture("action")
        >>> def action_function():
        >>>     ...

    For further help on the use of `@capture("graph")`, you can refer to the guide on
    [custom graphs](../user-guides/custom-charts.md).
    For further help on the use of `@capture("table")` or `@capture("ag_grid")`, you can refer to the guide on
    [custom tables](../user-guides/custom-tables.md).
    For further help on the use of `@capture("figure")`, you can refer to the guide on
    [figures](../user-guides/figure.md).
    For further help on the use of `@capture("action")`, you can refer to the guide on
    [custom actions](../user-guides/custom-actions.md).

    """

    def __init__(self, mode: Literal["graph", "action", "table", "ag_grid", "figure"]):
        """Decorator to capture a function call."""
        # mode and model_example are used in later validations of the captured callable.
        self._mode = mode
        model_examples = {
            "graph": "vm.Graph(figure=...)",
            "action": "vm.Action(function=...)",
            "table": "vm.Table(figure=...)",
            "ag_grid": "vm.AgGrid(figure=...)",
            "figure": "vm.Figure(figure=...)",
        }
        self._model_example = model_examples[mode]

    def __call__(self, func, /):
        """Produces a CapturedCallable or _DashboardReadyFigure.

        mode="action" and mode="table" give a CapturedCallable, while mode="graph" gives a _DashboardReadyFigure that
        contains a CapturedCallable. In both cases, the CapturedCallable is based on func and the provided
        *args and **kwargs.
        """
        if self._mode == "graph":
            # The more difficult case, where we need to still have a valid plotly figure that renders in a notebook.
            # Hence we attach the CapturedCallable as a property instead of returning it directly.
            # TODO: move point of checking that data_frame argument exists earlier on.
            # TODO: also would be nice to raise errors in CapturedCallable.__init__ at point of function definition
            #  rather than point of calling if possible.
            @functools.wraps(func)
            def wrapped(*args, **kwargs) -> _DashboardReadyFigure:
                if "data_frame" not in inspect.signature(func).parameters:
                    raise ValueError(f"{func.__name__} must have data_frame argument to use capture('graph').")

                # We need to capture function upfront in order to find value of data_frame argument: since it could be
                # positional or keyword, this is much more robust than trying to get it out of arg or kwargs ourselves.
                captured_callable: CapturedCallable = CapturedCallable(func, *args, **kwargs)
                captured_callable._mode = self._mode
                captured_callable._model_example = self._model_example

                try:
                    captured_callable["data_frame"]
                except KeyError as exc:
                    raise ValueError(f"{func.__name__} must supply a value to data_frame argument.") from exc

                if isinstance(captured_callable["data_frame"], str):
                    # Enable running e.g. px.scatter("iris") from the Python API. Don't actually run the function
                    # because it won't work as there's no data. This case is not relevant for the JSON/YAML API,
                    # which is handled separately through validation of CapturedCallable.
                    fig = _DashboardReadyFigure()
                else:
                    # Standard case for px.scatter(df: pd.DataFrame).
                    # Set theme for the figure that gets shown in a Jupyter notebook. This is to ensure that in a
                    # Jupyter notebook captured charts look the same as when they're in the dashboard. To mimic this,
                    # we first use _pio_templates_default to set the global theme, as is done in the dashboard, and then
                    # do the fig.layout.template update that is achieved by the theme selector.
                    # We don't want to update the captured_callable in the same way, since it's only used inside the
                    # dashboard, at which point the global pio.templates.default is always set anyway according to
                    # the dashboard theme and then updated according to the theme selector.
                    with _pio_templates_default() as default_template:
                        fig = func(*args, **kwargs)
                    # Update the fig.layout.template just to ensure absolute consistency with how the dashboard
                    # works.
                    # The only exception here is the edge case that the user has specified template="vizro_light" or
                    # "vizro_dark" in the plotting function, in which case we don't want to change it. This makes
                    # it easier for a user to try out both themes simultaneously in a notebook.
                    if fig.layout.template not in (pio.templates["vizro_dark"], pio.templates["vizro_light"]):
                        fig.layout.template = default_template
                    fig.__class__ = _DashboardReadyFigure

                fig._captured_callable = captured_callable
                return fig

            return wrapped
        elif self._mode == "action":
            # The "normal" case where we just capture the function call.
            @functools.wraps(func)
            def wrapped(*args, **kwargs):
                # Note this is basically the same as partial(func, *args, **kwargs)
                captured_callable: CapturedCallable = CapturedCallable(func, *args, **kwargs)
                captured_callable._mode = self._mode
                captured_callable._model_example = self._model_example
                return captured_callable

            return wrapped
        elif self._mode in ["table", "ag_grid", "figure"]:

            @functools.wraps(func)
            def wrapped(*args, **kwargs):
                if "data_frame" not in inspect.signature(func).parameters:
                    raise ValueError(f"{func.__name__} must have data_frame argument to use capture('table').")

                captured_callable: CapturedCallable = CapturedCallable(func, *args, **kwargs)
                captured_callable._mode = self._mode
                captured_callable._model_example = self._model_example

                try:
                    captured_callable["data_frame"]
                except KeyError as exc:
                    raise ValueError(f"{func.__name__} must supply a value to data_frame argument.") from exc
                return captured_callable

            return wrapped
        raise ValueError(
            "Valid modes of the capture decorator are @capture('graph'), @capture('action'), @capture('table'), "
            "@capture('ag_grid') and @capture('figure')."
        )


# Types used for selector values and options. Note the docstrings here are rendered on the API reference.
SingleValueType = Union[StrictBool, float, str, date]
"""Permissible value types for single-value selectors. Values are displayed as default."""
MultiValueType = Union[List[StrictBool], List[float], List[str], List[date]]
"""Permissible value types for multi-value selectors. Values are displayed as default."""


class OptionsDictType(TypedDict):
    """Permissible sub-type for OptionsType. Needs to be in the format of {"label": XXX, "value": XXX}."""

    label: str
    value: SingleValueType


OptionsType = Union[List[StrictBool], List[float], List[str], List[date], List[OptionsDictType]]
"""Permissible options types for selectors. Options are available choices for user to select from."""

# All the below types rely on models and so must use ForwardRef (i.e. "Checklist" rather than actual Checklist class).
SelectorType = Annotated[
    Union["Checklist", "DatePicker", "Dropdown", "RadioItems", "RangeSlider", "Slider"],
    Field(discriminator="type", description="Selectors to be used inside a control."),
]
"""Discriminated union. Type of selector to be used inside a control: [`Checklist`][vizro.models.Checklist],
[`DatePicker`][vizro.models.DatePicker], [`Dropdown`][vizro.models.Dropdown], [`RadioItems`][vizro.models.RadioItems],
[`RangeSlider`][vizro.models.RangeSlider] or [`Slider`][vizro.models.Slider]."""

_FormComponentType = Annotated[
    Union[SelectorType, "Button", "UserInput"],
    Field(discriminator="type", description="Components that can be used to receive user input within a form."),
]

ControlType = Annotated[
    Union["Filter", "Parameter"],
    Field(discriminator="type", description="Control that affects components on the page."),
]
"""Discriminated union. Type of control that affects components on the page: [`Filter`][vizro.models.Filter] or
[`Parameter`][vizro.models.Parameter]."""

ComponentType = Annotated[
    Union["AgGrid", "Button", "Card", "Container", "Figure", "Graph", "Table", "Tabs"],
    Field(
        discriminator="type",
        description="Component that makes up part of the layout on the page.",
    ),
]
"""Discriminated union. Type of component that makes up part of the layout on the page:
[`Button`][vizro.models.Button], [`Card`][vizro.models.Card], [`Table`][vizro.models.Table],
[`Graph`][vizro.models.Graph] or [`AgGrid`][vizro.models.AgGrid]."""

NavPagesType = Union[List[str], Dict[str, List[str]]]
"List of page IDs or a mapping from name of a group to a list of page IDs (for hierarchical sub-navigation)."

NavSelectorType = Annotated[
    Union["Accordion", "NavBar"], Field(discriminator="type", description="Component for rendering navigation.")
]
"""Discriminated union. Type of component for rendering navigation:
[`Accordion`][vizro.models.Accordion] or [`NavBar`][vizro.models.NavBar]."""<|MERGE_RESOLUTION|>--- conflicted
+++ resolved
@@ -30,17 +30,10 @@
 def _clean_module_string(module_string: str) -> str:
     from vizro.models._models_utils import REPLACEMENT_STRINGS
 
-<<<<<<< HEAD
-    return next(
-        (replacement.new for replacement in REPLACEMENT_STRINGS if replacement.original in module_string),
-        "",
-    )
-=======
     for original, new in REPLACEMENT_STRINGS.items():
         if original in module_string:
             return new
     return ""
->>>>>>> d420287a
 
 
 # Used to describe _DashboardReadyFigure, so we can keep CapturedCallable generic rather than referring to
