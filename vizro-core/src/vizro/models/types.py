--- conflicted
+++ resolved
@@ -334,16 +334,8 @@
 
 # All the below types rely on models and so must use ForwardRef (i.e. "Checklist" rather than actual Checklist class).
 SelectorType = Annotated[
-<<<<<<< HEAD
     Union["Checklist", "Dropdown", "RadioItems", "RangeSlider", "Slider", "DateRangePicker"],
-    Field(
-        discriminator="type",
-        description="Selectors to be used inside a control.",
-    ),
-=======
-    Union["Checklist", "Dropdown", "RadioItems", "RangeSlider", "Slider"],
     Field(discriminator="type", description="Selectors to be used inside a control."),
->>>>>>> 5f099807
 ]
 """Discriminated union. Type of selector to be used inside a control: [`Checklist`][vizro.models.Checklist],
 [`Dropdown`][vizro.models.Dropdown], [`RadioItems`][vizro.models.RadioItems],
