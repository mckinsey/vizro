"""Types used in pydantic fields."""
# ruff: noqa: F821
from __future__ import annotations

import functools
import inspect
from typing import Any, Dict, List, Literal, Protocol, Union, runtime_checkable

from pydantic import Field, StrictBool
from pydantic.fields import ModelField
from pydantic.schema import SkipField
from typing_extensions import Annotated, TypedDict

from vizro.charts._charts_utils import _DashboardReadyFigure


# Used to describe _DashboardReadyFigure so we can keep CapturedCallable generic rather than referring to
# _DashboardReadyFigure explicitly.
@runtime_checkable
class _SupportsCapturedCallable(Protocol):
    _captured_callable: CapturedCallable


class CapturedCallable:
    """Stores a captured function call to use in a dashboard.

    Users do not need to instantiate this class directly. Instances are instead generated automatically
    through the [`capture`][vizro.models.types.capture] decorator. Some of the functionality is similar to
    `functools.partial`.

    Ready-to-use `CapturedCallable` instances are provided by Vizro. In this case refer to the user guide on
    [Charts/Graph][graph] or [Actions][pre-defined-actions] to see available choices.

    (Advanced) In case you would like to create your own `CapturedCallable`, please refer to the user guide on
    [custom charts](../user_guides/custom_charts.md) or [custom actions][custom-actions].
    """

    def __init__(self, function, /, *args, **kwargs):
        """Creates a new CapturedCallable object that will be able to re-run `function`.

        Partially binds *args and **kwargs to the function call.

        Raises:
            ValueError if `function` contains positional-only or variadic positional parameters (*args).
        """
        # It is difficult to get positional-only and variadic positional arguments working at the same time as
        # variadic keyword arguments. Ideally we would do the __call__ as
        # self.__function(*bound_arguments.args, **bound_arguments.kwargs) as in the
        # Python documentation. This would handle positional-only and variadic positional arguments better but makes
        # it more difficult to handle variadic keyword arguments due to https://bugs.python.org/issue41745.
        # Hence we abandon bound_arguments.args and bound_arguments.kwargs in favor of just using
        # self.__function(**bound_arguments.arguments).
        parameters = inspect.signature(function).parameters
        invalid_params = {
            param.name
            for param in parameters.values()
            if param.kind in [inspect.Parameter.POSITIONAL_ONLY, inspect.Parameter.VAR_POSITIONAL]
        }

        if invalid_params:
            raise ValueError(
                f"Invalid parameter {', '.join(invalid_params)}. CapturedCallable does not accept functions with "
                f"positional-only or variadic positional parameters (*args)."
            )

        self.__function = function
        self.__arguments = inspect.signature(function).bind_partial(*args, **kwargs).arguments

        # A function can only ever have one variadic keyword parameter. {""} is just here so that var_keyword_param
        # is always unpacking a one element set.
        (var_keyword_param,) = {
            param.name for param in parameters.values() if param.kind == inspect.Parameter.VAR_KEYWORD
        } or {""}

        # Since we do __call__ as self.__function(**bound_arguments.arguments), we need to restructure the arguments
        # a bit to put the kwargs in the right place.
        # For a function with parameter **kwargs this converts self.__arguments = {"kwargs": {"a": 1}} into
        # self.__arguments = {"a": 1}.
        if var_keyword_param in self.__arguments:
            self.__arguments.update(self.__arguments[var_keyword_param])
            del self.__arguments[var_keyword_param]

    def __call__(self, **kwargs):
        """Run the `function` with the initial arguments overridden by **kwargs.

        Note *args are not possible here, but you can still override positional arguments using argument name.
        """
        return self.__function(**{**self.__arguments, **kwargs})

    def __getitem__(self, arg_name: str):
        """Gets the value of a bound argument."""
        return self.__arguments[arg_name]

    def __delitem__(self, arg_name: str):
        """Deletes a bound argument."""
        del self.__arguments[arg_name]

    @property
    def _arguments(self):
        # TODO: This is used twice: in _get_parametrized_config and in vm.Action and should be removed when those
        # references are removed.
        return self.__arguments

    # TODO-actions: Find a way how to compare CapturedCallable and function
    @property
    def _function(self):
        return self.__function

    @classmethod
    def __get_validators__(cls):
        """Makes type compatible with pydantic model without needing arbitrary_types_allowed."""
        yield cls._parse_json

    @classmethod
    def __modify_schema__(cls, field_schema: Dict[str, Any], field: ModelField):
        """Generates schema for field of this type."""
        raise SkipField(f"{cls.__name__} {field.name} is excluded from the schema.")

    @classmethod
    def _parse_json(
        cls,
        callable_config: Union[_SupportsCapturedCallable, CapturedCallable, Dict[str, Any]],
        field: ModelField,
    ) -> CapturedCallable:
        """Parses callable_config specification from JSON/YAML to a CapturedCallable.

        This uses the hydra syntax for _target_ but none of the other bits and we don't actually use hydra
        to implement it. In future, we might like to switch to using hydra's actual implementation
        which would allow nested functions (e.g. for transformers?) and to specify the path to a _target_ that lives
        outside of vizro.plotly_express. See https://hydra.cc/docs/advanced/instantiate_objects/overview/.
        """
        if isinstance(callable_config, CapturedCallable):
            # e.g. an action function that is already CapturedCallable
            return callable_config
        elif isinstance(callable_config, _SupportsCapturedCallable):
            # e.g. a _DashboardReadyFigure that has CapturedCallable in a property ._captured_callable
            return callable_config._captured_callable
        elif not isinstance(callable_config, dict):
            raise ValueError(
                "You must provide a valid CapturedCallable object. If you are using a plotly express figure, ensure "
                "that you are using `import vizro.plotly.express as px`. If you are using a custom figure or action, "
                "that your function uses the @capture decorator."
            )

        # Try to import function given in _target_ from the import_path property of the pydantic field.
        try:
            function_name = callable_config.pop("_target_")
        except KeyError as exc:
            raise ValueError(
                "CapturedCallable object must contain the key '_target_' that gives the target function."
            ) from exc

        import_path = field.field_info.extra["import_path"]
        try:
            function = getattr(import_path, function_name)
        except AttributeError as exc:
            raise ValueError(f"_target_={function_name} cannot be imported from {import_path.__name__}.") from exc

        # All the other items in figure are the keyword arguments to pass into function.
        function_kwargs = callable_config

        # It would seem natural to return cls(function, **function_kwargs) here, but the function is already decorated
        # with @capture, and so that would return a nested CapturedCallable.
        captured_callable = function(**function_kwargs)
        if isinstance(captured_callable, CapturedCallable):
            # e.g. an action function that is already CapturedCallable
            return captured_callable
        elif isinstance(captured_callable, _SupportsCapturedCallable):
            # e.g. a _DashboardReadyFigure that has CapturedCallable in a property ._captured_callable
            return captured_callable._captured_callable
        else:
            raise ValueError(f"_target_={function_name} must be wrapped in the @capture decorator.")


class capture:
    """Captures a function call to create a [`CapturedCallable`][vizro.models.types.CapturedCallable].

    This is used to add the functionality required to make graphs and actions work in a dashboard.
    Typically it should be used as a function decorator. There are two possible modes: `"graph"` and `"action"`.

    Examples:
        >>> @capture("graph")
        >>> def plot_function():
        >>>     ...
        >>> @capture("action")
        >>> def action_function():
        >>>     ...

    For further help on the use of `@capture("graph")`, you can refer to the guide on
    [custom charts](../user_guides/custom_charts.md).
    """

    def __init__(self, mode: Literal["graph", "action"]):
        """Instantiates the decorator to capture a function call. Valid modes are "graph" and "action"."""
        self._mode = mode

    def __call__(self, func, /):
        """Produces a CapturedCallable or _DashboardReadyFigure.

        mode="action" gives a CapturedCallable, while mode="graph" gives a _DashboardReadyFigure that contains a
        CapturedCallable. In both cases, the CapturedCallable is based on func and the provided *args and **kwargs.
        """
        if self._mode == "graph":
            # The more difficult case, where we need to still have a valid plotly figure that renders in a notebook.
            # Hence we attach the CapturedCallable as a property instead of returning it directly.
            # TODO: move point of checking that data_frame argument exists earlier on.
            # TODO: also would be nice to raise errors in CapturedCallable.__init__ at point of function definition
            #  rather than point of calling if possible.
            @functools.wraps(func)
            def wrapped(*args, **kwargs) -> _DashboardReadyFigure:
                if "data_frame" not in inspect.signature(func).parameters:
                    raise ValueError(f"{func.__name__} must have data_frame argument to use capture('graph').")

                # We need to capture function upfront in order to find value of data_frame argument: since it could be
                # positional or keyword, this is much more robust than trying to get it out of arg or kwargs ourselves.
                captured_callable: CapturedCallable = CapturedCallable(func, *args, **kwargs)

                try:
                    captured_callable["data_frame"]
                except KeyError as exc:
                    raise ValueError(f"{func.__name__} must supply a value to data_frame argument.") from exc

                if isinstance(captured_callable["data_frame"], str):
                    # Enable running e.g. px.scatter("iris") from the Python API. Don't actually run the function
                    # because it won't get work as there's no data. It's vital we don't fetch data from the data manager
                    # yet either, because otherwise all lazy data will be loaded before the dashboard is started.
                    # This case is not relevant for the JSON/YAML API, which is handled separately through validation of
                    # CapturedCallable.
                    fig = _DashboardReadyFigure()
                else:
                    # Standard case for px.scatter(df: pd.DataFrame).
                    fig = func(*args, **kwargs)
                    fig.__class__ = _DashboardReadyFigure

                fig._captured_callable = captured_callable
                return fig

            return wrapped
        elif self._mode == "action":
            # The "normal" case where we just capture the function call.
            @functools.wraps(func)
            def wrapped(*args, **kwargs):
                # Note this is basically the same as partial(func, *args, **kwargs)
                return CapturedCallable(func, *args, **kwargs)

            return wrapped

        raise ValueError("Valid modes of the capture decorator are @capture('graph') and @capture('action').")


# Types used for selector values and options. Note the docstrings here are rendered on the API reference.
SingleValueType = Union[StrictBool, float, str]
"""Permissible value types for single-value selectors. Values are displayed as default."""
MultiValueType = Union[List[StrictBool], List[float], List[str]]
"""Permissible value types for multi-value selectors. Values are displayed as default."""


class OptionsDictType(TypedDict):
    """Permissible sub-type for OptionsType. Needs to be in the format of {"label": XXX, "value": XXX}."""

    label: str
    value: SingleValueType


OptionsType = Union[List[StrictBool], List[float], List[str], List[OptionsDictType]]
"""Permissible options types for selectors. Options are available choices for user to select from."""

# All the below types rely on models and so must use ForwardRef (i.e. "Checklist" rather than actual Checklist class).
SelectorType = Annotated[
    Union["Checklist", "Dropdown", "RadioItems", "RangeSlider", "Slider"],
    Field(
        discriminator="type",
        description="Selectors to be used inside a control.",
    ),
]
"""Discriminated union. Type of selector to be used inside a control: [`Checklist`][vizro.models.Checklist],
[`Dropdown`][vizro.models.Dropdown], [`RadioItems`][vizro.models.RadioItems],
[`RangeSlider`][vizro.models.RangeSlider] or [`Slider`][vizro.models.Slider]."""

_FormComponentType = Annotated[
    Union[SelectorType, "Button", "UserInput"],
    Field(
        discriminator="type",
        description="Components that can be used to receive user input within a form'.",
    ),
]

ControlType = Annotated[
    Union["Filter", "Parameter"],
    Field(
        discriminator="type",
        description="Control that affects components on the page.",
    ),
]
"""Discriminated union. Type of control that affects components on the page: [`Filter`][vizro.models.Filter] or
[`Parameter`][vizro.models.Parameter]."""

ComponentType = Annotated[
    Union["Button", "Card", "Graph"],
    Field(
        discriminator="type",
        description="Component that makes up part of the layout on the page.",
    ),
]
"""Discriminated union. Type of component that makes up part of the layout on the page:
[`Button`][vizro.models.Button], [`Card`][vizro.models.Card] or [`Graph`][vizro.models.Graph]."""

# Types used for pages values in the Navigation model.
NavPagesType = Annotated[
    Union[List[str], Dict[str, List[str]]],
<<<<<<< HEAD
    Field(..., description="List of Page IDs or dict mapping of Page IDs and titles (for hierarchical sub-navigation)"),
=======
    Field(
        None,
        description="List of Page IDs or dict mapping of Page IDs and titles (for hierarchical sub-navigation)",
    ),
>>>>>>> bc3a57d7
]
"""Permissible value types for page attribute. Values are displayed as default."""

NavSelectorType = Annotated[Union["Accordion", "NavBar"], Field(discriminator="type", description="...")]<|MERGE_RESOLUTION|>--- conflicted
+++ resolved
@@ -308,14 +308,10 @@
 # Types used for pages values in the Navigation model.
 NavPagesType = Annotated[
     Union[List[str], Dict[str, List[str]]],
-<<<<<<< HEAD
-    Field(..., description="List of Page IDs or dict mapping of Page IDs and titles (for hierarchical sub-navigation)"),
-=======
-    Field(
-        None,
+    Field(
+        ...,
         description="List of Page IDs or dict mapping of Page IDs and titles (for hierarchical sub-navigation)",
     ),
->>>>>>> bc3a57d7
 ]
 """Permissible value types for page attribute. Values are displayed as default."""
 
