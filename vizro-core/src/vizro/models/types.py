"""Types used in pydantic fields."""

# ruff: noqa: F821
from __future__ import annotations

import functools
import inspect
from typing import Any, Dict, List, Literal, Protocol, Union, runtime_checkable

try:
    from pydantic.v1 import Field, StrictBool
    from pydantic.v1.fields import ModelField
    from pydantic.v1.schema import SkipField
except ImportError:  # pragma: no cov
    from pydantic import Field, StrictBool
    from pydantic.fields import ModelField
    from pydantic.schema import SkipField

from typing_extensions import Annotated, TypedDict

from vizro.charts._charts_utils import _DashboardReadyFigure


# Used to describe _DashboardReadyFigure so we can keep CapturedCallable generic rather than referring to
# _DashboardReadyFigure explicitly.
@runtime_checkable
class _SupportsCapturedCallable(Protocol):
    _captured_callable: CapturedCallable


class CapturedCallable:
    """Stores a captured function call to use in a dashboard.

    Users do not need to instantiate this class directly. Instances are instead generated automatically
    through the [`capture`][vizro.models.types.capture] decorator. Some of the functionality is similar to
    `functools.partial`.

    Ready-to-use `CapturedCallable` instances are provided by Vizro. In this case refer to the [user guide on
    Charts/Graph][graph], [Table][table] or [Actions][pre-defined-actions] to see available choices.

    (Advanced) In case you would like to create your own `CapturedCallable`, please refer to the [user guide on
    custom charts](../user_guides/custom_charts.md), [custom tables][custom-table] or
    [custom actions][custom-actions].
    """

    def __init__(self, function, /, *args, **kwargs):
        """Creates a new `CapturedCallable` object that will be able to re-run `function`.

        Partially binds *args and **kwargs to the function call.

        Raises
            ValueError if `function` contains positional-only or variadic positional parameters (*args).

        """
        # It is difficult to get positional-only and variadic positional arguments working at the same time as
        # variadic keyword arguments. Ideally we would do the __call__ as
        # self.__function(*bound_arguments.args, **bound_arguments.kwargs) as in the
        # Python documentation. This would handle positional-only and variadic positional arguments better but makes
        # it more difficult to handle variadic keyword arguments due to https://bugs.python.org/issue41745.
        # Hence we abandon bound_arguments.args and bound_arguments.kwargs in favor of just using
        # self.__function(**bound_arguments.arguments).
        parameters = inspect.signature(function).parameters
        invalid_params = {
            param.name
            for param in parameters.values()
            if param.kind in [inspect.Parameter.POSITIONAL_ONLY, inspect.Parameter.VAR_POSITIONAL]
        }

        if invalid_params:
            raise ValueError(
                f"Invalid parameter {', '.join(invalid_params)}. CapturedCallable does not accept functions with "
                f"positional-only or variadic positional parameters (*args)."
            )

        self.__function = function
        self.__bound_arguments = inspect.signature(function).bind_partial(*args, **kwargs).arguments
        self.__unbound_arguments = [
            param for param in parameters.values() if param.name not in self.__bound_arguments
        ]  # Maintaining the same order here is important.

        # A function can only ever have one variadic keyword parameter. {""} is just here so that var_keyword_param
        # is always unpacking a one element set.
        (var_keyword_param,) = {
            param.name for param in parameters.values() if param.kind == inspect.Parameter.VAR_KEYWORD
        } or {""}

        # Since we do __call__ as self.__function(**bound_arguments.arguments), we need to restructure the arguments
        # a bit to put the kwargs in the right place.
        # For a function with parameter **kwargs this converts self.__bound_arguments = {"kwargs": {"a": 1}} into
        # self.__bound_arguments = {"a": 1}.
        if var_keyword_param in self.__bound_arguments:
            self.__bound_arguments.update(self.__bound_arguments[var_keyword_param])
            del self.__bound_arguments[var_keyword_param]

    def __call__(self, *args, **kwargs):
        """Run the `function` with the initially bound arguments overridden by `**kwargs`.

        *args are possible here, but cannot be used to override arguments bound in `__init__` - just to
        provide additional arguments. You can still override arguments that were originally given
        as positional using their argument name.
        """
        if args and kwargs:
            # In theory we could probably lift this restriction, but currently we don't need to and we'd need
            # to give careful thought on the right way to handle cases where there's ambiguity in the
            # self.__function call as the same argument is potentially being provided through both *args and **kwargs.
            raise ValueError("CapturedCallable does not support calling with both positional and keyword arguments.")

        # In order to avoid any ambiguity in the call to self.__function, we cannot provide use the *args directly.
        # Instead they must converted to keyword arguments and so we need to match them up with the right keywords.
        # Since positional-only or variadic positional parameters are not possible (they raise ValueError in __init__)
        # the only possible type of argument *args could be address is positional-or-keyword.
        if args:
            unbound_positional_arguments = [
                param.name
                for param in self.__unbound_arguments
                if param.kind == inspect.Parameter.POSITIONAL_OR_KEYWORD
            ]
            if len(args) > len(unbound_positional_arguments):
                # TypeError to match the standard Python exception raised in this case.
                raise TypeError(
                    f"CapturedCallable takes {len(unbound_positional_arguments)} "
                    f"positional arguments but {len(args)} were given."
                )

            # No need to handle case that len(args) < len(unbound_positional_arguments),
            # since this will already raise error in the following function call.
            return self.__function(**dict(zip(unbound_positional_arguments, args)), **self.__bound_arguments)

        return self.__function(**{**self.__bound_arguments, **kwargs})

    def __getitem__(self, arg_name: str):
        """Gets the value of a bound argument."""
        return self.__bound_arguments[arg_name]

    def __delitem__(self, arg_name: str):
        """Deletes a bound argument."""
        del self.__bound_arguments[arg_name]

    @property
    def _arguments(self):
        # TODO: This is used twice: in _get_parametrized_config and in vm.Action and should be removed when those
        # references are removed.
        return self.__bound_arguments

    # TODO-actions: Find a way how to compare CapturedCallable and function
    @property
    def _function(self):
        return self.__function

    @classmethod
    def __get_validators__(cls):
        """Makes type compatible with pydantic model without needing `arbitrary_types_allowed`."""
        yield cls._parse_json

    @classmethod
    def __modify_schema__(cls, field_schema: Dict[str, Any], field: ModelField):
        """Generates schema for field of this type."""
        raise SkipField(f"{cls.__name__} {field.name} is excluded from the schema.")

    @classmethod
    def _parse_json(
        cls, callable_config: Union[_SupportsCapturedCallable, CapturedCallable, Dict[str, Any]], field: ModelField
    ) -> CapturedCallable:
        """Parses callable_config specification from JSON/YAML to a CapturedCallable.

        This uses the hydra syntax for _target_ but none of the other bits and we don't actually use hydra
        to implement it. In future, we might like to switch to using hydra's actual implementation
        which would allow nested functions (e.g. for transformers?) and to specify the path to a _target_ that lives
        outside of vizro.plotly_express. See https://hydra.cc/docs/advanced/instantiate_objects/overview/.
        """
        if isinstance(callable_config, CapturedCallable):
            # e.g. an action function that is already CapturedCallable
            return callable_config
        elif isinstance(callable_config, _SupportsCapturedCallable):
            # e.g. a _DashboardReadyFigure that has CapturedCallable in a property ._captured_callable
            return callable_config._captured_callable
        elif not isinstance(callable_config, dict):
            raise ValueError(
                "You must provide a valid CapturedCallable object. If you are using a plotly express figure, ensure "
                "that you are using `import vizro.plotly.express as px`. If you are using a table figure, make "
                "sure you are using `from vizro.tables import dash_data_table`. If you are using a custom figure or "
                "action, that your function uses the @capture decorator."
            )

        # Try to import function given in _target_ from the import_path property of the pydantic field.
        try:
            function_name = callable_config.pop("_target_")
        except KeyError as exc:
            raise ValueError(
                "CapturedCallable object must contain the key '_target_' that gives the target function."
            ) from exc

        import_path = field.field_info.extra["import_path"]
        try:
            function = getattr(import_path, function_name)
        except AttributeError as exc:
            raise ValueError(f"_target_={function_name} cannot be imported from {import_path.__name__}.") from exc

        # All the other items in figure are the keyword arguments to pass into function.
        function_kwargs = callable_config

        # It would seem natural to return cls(function, **function_kwargs) here, but the function is already decorated
        # with @capture, and so that would return a nested CapturedCallable.
        captured_callable = function(**function_kwargs)
        if isinstance(captured_callable, CapturedCallable):
            # e.g. an action function that is already CapturedCallable
            return captured_callable
        elif isinstance(captured_callable, _SupportsCapturedCallable):
            # e.g. a _DashboardReadyFigure that has CapturedCallable in a property ._captured_callable
            return captured_callable._captured_callable
        else:
            raise ValueError(f"_target_={function_name} must be wrapped in the @capture decorator.")


class capture:
    """Captures a function call to create a [`CapturedCallable`][vizro.models.types.CapturedCallable].

    This is used to add the functionality required to make graphs and actions work in a dashboard.
    Typically, it should be used as a function decorator. There are three possible modes: `"graph"`, `"table"` and
    `"action"`.

    Examples
        >>> @capture("graph")
        >>> def graph_function():
        >>>     ...
        >>> @capture("table")
        >>> def table_function():
        >>>     ...
        >>> @capture("action")
        >>> def action_function():
        >>>     ...

    For further help on the use of `@capture("graph")`, you can refer to the guide on
    [custom graphs](../user_guides/custom_charts.md).
    For further help on the use of `@capture("table")`, you can refer to the guide on
    [custom tables](../user_guides/table#custom-table).
    For further help on the use of `@capture("action")`, you can refer to the guide on
    [custom actions](../user_guides/actions/#custom-actions).

    """

    def __init__(self, mode: Literal["graph", "action", "table"]):
        """Instantiates the decorator to capture a function call. Valid modes are "graph", "table" and "action"."""
        self._mode = mode

    def __call__(self, func, /):
        """Produces a CapturedCallable or _DashboardReadyFigure.

        mode="action" and mode="table" give a CapturedCallable, while mode="graph" gives a _DashboardReadyFigure that
        contains a CapturedCallable. In both cases, the CapturedCallable is based on func and the provided
        *args and **kwargs.
        """
        if self._mode == "graph":
            # The more difficult case, where we need to still have a valid plotly figure that renders in a notebook.
            # Hence we attach the CapturedCallable as a property instead of returning it directly.
            # TODO: move point of checking that data_frame argument exists earlier on.
            # TODO: also would be nice to raise errors in CapturedCallable.__init__ at point of function definition
            #  rather than point of calling if possible.
            @functools.wraps(func)
            def wrapped(*args, **kwargs) -> _DashboardReadyFigure:
                if "data_frame" not in inspect.signature(func).parameters:
                    raise ValueError(f"{func.__name__} must have data_frame argument to use capture('graph').")

                # We need to capture function upfront in order to find value of data_frame argument: since it could be
                # positional or keyword, this is much more robust than trying to get it out of arg or kwargs ourselves.
                captured_callable: CapturedCallable = CapturedCallable(func, *args, **kwargs)

                try:
                    captured_callable["data_frame"]
                except KeyError as exc:
                    raise ValueError(f"{func.__name__} must supply a value to data_frame argument.") from exc

                if isinstance(captured_callable["data_frame"], str):
                    # Enable running e.g. px.scatter("iris") from the Python API. Don't actually run the function
                    # because it won't get work as there's no data. It's vital we don't fetch data from the data manager
                    # yet either, because otherwise all lazy data will be loaded before the dashboard is started.
                    # This case is not relevant for the JSON/YAML API, which is handled separately through validation of
                    # CapturedCallable.
                    fig = _DashboardReadyFigure()
                else:
                    # Standard case for px.scatter(df: pd.DataFrame).
                    fig = func(*args, **kwargs)
                    fig.__class__ = _DashboardReadyFigure

                fig._captured_callable = captured_callable
                return fig

            return wrapped
        elif self._mode == "action":
            # The "normal" case where we just capture the function call.
            @functools.wraps(func)
            def wrapped(*args, **kwargs):
                # Note this is basically the same as partial(func, *args, **kwargs)
                return CapturedCallable(func, *args, **kwargs)

            return wrapped
        elif self._mode == "table":

            @functools.wraps(func)
            def wrapped(*args, **kwargs):
                if "data_frame" not in inspect.signature(func).parameters:
                    raise ValueError(f"{func.__name__} must have data_frame argument to use capture('table').")

                captured_callable: CapturedCallable = CapturedCallable(func, *args, **kwargs)

                try:
                    captured_callable["data_frame"]
                except KeyError as exc:
                    raise ValueError(f"{func.__name__} must supply a value to data_frame argument.") from exc
                return captured_callable

            return wrapped
        elif self._mode == "grid":

            @functools.wraps(func)
            def wrapped(*args, **kwargs):
                if "data_frame" not in inspect.signature(func).parameters:
                    raise ValueError(f"{func.__name__} must have data_frame argument to use capture('grid').")

                captured_callable: CapturedCallable = CapturedCallable(func, *args, **kwargs)

                try:
                    captured_callable["data_frame"]
                except KeyError as exc:
                    raise ValueError(f"{func.__name__} must supply a value to data_frame argument.") from exc
                return captured_callable

            return wrapped
        raise ValueError(
            "Valid modes of the capture decorator are @capture('graph'), @capture('action'), @capture('table') or "
            "@capture('grid')."
        )


# Types used for selector values and options. Note the docstrings here are rendered on the API reference.
SingleValueType = Union[StrictBool, float, str]
"""Permissible value types for single-value selectors. Values are displayed as default."""
MultiValueType = Union[List[StrictBool], List[float], List[str]]
"""Permissible value types for multi-value selectors. Values are displayed as default."""


class OptionsDictType(TypedDict):
    """Permissible sub-type for OptionsType. Needs to be in the format of {"label": XXX, "value": XXX}."""

    label: str
    value: SingleValueType


OptionsType = Union[List[StrictBool], List[float], List[str], List[OptionsDictType]]
"""Permissible options types for selectors. Options are available choices for user to select from."""

# All the below types rely on models and so must use ForwardRef (i.e. "Checklist" rather than actual Checklist class).
SelectorType = Annotated[
    Union["Checklist", "Dropdown", "RadioItems", "RangeSlider", "Slider"],
    Field(discriminator="type", description="Selectors to be used inside a control."),
]
"""Discriminated union. Type of selector to be used inside a control: [`Checklist`][vizro.models.Checklist],
[`Dropdown`][vizro.models.Dropdown], [`RadioItems`][vizro.models.RadioItems],
[`RangeSlider`][vizro.models.RangeSlider] or [`Slider`][vizro.models.Slider]."""

_FormComponentType = Annotated[
    Union[SelectorType, "Button", "UserInput"],
    Field(discriminator="type", description="Components that can be used to receive user input within a form."),
]

ControlType = Annotated[
    Union["Filter", "Parameter"],
    Field(discriminator="type", description="Control that affects components on the page."),
]
"""Discriminated union. Type of control that affects components on the page: [`Filter`][vizro.models.Filter] or
[`Parameter`][vizro.models.Parameter]."""

ComponentType = Annotated[
<<<<<<< HEAD
    Union["Button", "Card", "Container", "Graph", "Grid", "Table"],
=======
    Union["Button", "Card", "Container", "Graph", "Table", "Tabs"],
>>>>>>> 95356ef9
    Field(
        discriminator="type",
        description="Component that makes up part of the layout on the page.",
    ),
]
"""Discriminated union. Type of component that makes up part of the layout on the page:
[`Button`][vizro.models.Button], [`Card`][vizro.models.Card], [`Table`][vizro.models.Table],
[`Graph`][vizro.models.Graph] or [`Grid`][vizro.models.Grid]."""

NavPagesType = Union[List[str], Dict[str, List[str]]]
"List of page IDs or a mapping from name of a group to a list of page IDs (for hierarchical sub-navigation)."

NavSelectorType = Annotated[
    Union["Accordion", "NavBar"], Field(discriminator="type", description="Component for rendering navigation.")
]
"""Discriminated union. Type of component for rendering navigation:
[`Accordion`][vizro.models.Accordion] or [`NavBar`][vizro.models.NavBar]."""<|MERGE_RESOLUTION|>--- conflicted
+++ resolved
@@ -216,8 +216,8 @@
     """Captures a function call to create a [`CapturedCallable`][vizro.models.types.CapturedCallable].
 
     This is used to add the functionality required to make graphs and actions work in a dashboard.
-    Typically, it should be used as a function decorator. There are three possible modes: `"graph"`, `"table"` and
-    `"action"`.
+    Typically, it should be used as a function decorator. There are four possible modes: `"graph"`, `"table"`, `"grid"`
+    and `"action"`.
 
     Examples
         >>> @capture("graph")
@@ -225,6 +225,9 @@
         >>>     ...
         >>> @capture("table")
         >>> def table_function():
+        >>>     ...
+        >>> @capture("grid")
+        >>> def grid_function():
         >>>     ...
         >>> @capture("action")
         >>> def action_function():
@@ -371,11 +374,7 @@
 [`Parameter`][vizro.models.Parameter]."""
 
 ComponentType = Annotated[
-<<<<<<< HEAD
-    Union["Button", "Card", "Container", "Graph", "Grid", "Table"],
-=======
-    Union["Button", "Card", "Container", "Graph", "Table", "Tabs"],
->>>>>>> 95356ef9
+    Union["Button", "Card", "Container", "Graph", "Grid", "Table", "Tabs"],
     Field(
         discriminator="type",
         description="Component that makes up part of the layout on the page.",
