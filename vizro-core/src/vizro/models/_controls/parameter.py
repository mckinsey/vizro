--- conflicted
+++ resolved
@@ -6,23 +6,25 @@
 from vizro._constants import PARAMETER_ACTION_PREFIX
 from vizro.actions._parameter_action import _parameter
 from vizro.managers import model_manager
-<<<<<<< HEAD
 from vizro.models import VizroBaseModel
-=======
-from vizro.managers._model_manager import ModelID
-from vizro.models import Action, VizroBaseModel
->>>>>>> dcc505b0
 from vizro.models._components.form import Checklist, DatePicker, Dropdown, RadioItems, RangeSlider, Slider
-from vizro.models._controls._controls_utils import check_targets_present_on_page
 from vizro.models._models_utils import _log_call
 from vizro.models.types import SelectorType
-
+from vizro.models._controls._controls_utils import check_targets_present_on_page
+from vizro.managers._model_manager import ModelID
 
 def check_dot_notation(target):
     if "." not in target:
         raise ValueError(
             f"Invalid target {target}. Targets must be supplied in the form <target_component>.<target_argument>"
         )
+    return target
+
+
+def check_target_present(target):
+    target_id = target.split(".")[0]
+    if target_id not in model_manager:
+        raise ValueError(f"Target {target_id} not found in model_manager.")
     return target
 
 
@@ -67,6 +69,7 @@
             Annotated[
                 str,
                 AfterValidator(check_dot_notation),
+                AfterValidator(check_target_present),
                 AfterValidator(check_data_frame_as_target_argument),
                 Field(description="Targets in the form `<target_component>.<target_argument>`."),
             ]
@@ -135,5 +138,5 @@
             # `self.targets` directly to `_parameter`. This maintains synchronization between `self.targets` and
             # `Action.function["targets"]`, preventing potential inconsistencies and confusion.
             self.selector.actions = [
-                _parameter(id=f"{PARAMETER_ACTION_PREFIX}_{self.id}", targets=self.targets)
+                Action(id=f"{PARAMETER_ACTION_PREFIX}_{self.id}", function=_parameter(targets=self.targets))
             ]