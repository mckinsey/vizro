from __future__ import annotations

from collections.abc import Iterable
from contextlib import suppress
from typing import Any, Literal, Optional, Union, cast

import pandas as pd
from dash import dcc, html
from pandas.api.types import is_bool_dtype, is_datetime64_any_dtype, is_numeric_dtype
from pydantic import Field, PrivateAttr, model_validator

from vizro._constants import FILTER_ACTION_PREFIX
from vizro.actions._filter_action import _filter
from vizro.managers import data_manager, model_manager
from vizro.managers._data_manager import DataSourceName, _DynamicData
from vizro.managers._model_manager import FIGURE_MODELS
from vizro.models import Container, VizroBaseModel
from vizro.models._components.form import Checklist, DatePicker, Dropdown, RadioItems, RangeSlider, Slider, Switch
from vizro.models._controls._controls_utils import check_control_targets, warn_missing_id_for_url_control
from vizro.models._models_utils import _log_call
from vizro.models.types import FigureType, ModelID, MultiValueType, SelectorType, SingleValueType, _IdProperty

# Ideally we might define these as NumericalSelectorType = Union[RangeSlider, Slider] etc., but that will not work
# with isinstance checks.
# First entry in each tuple is the default selector for that column type.
# MS: For mypy we need to do this anyway, see below - I have tried to make a function that takes the tuples and
# converts them in order to reuse code, but I think it does not work
SELECTORS = {
    "numerical": (RangeSlider, Slider),
    "categorical": (Dropdown, Checklist, RadioItems),
    "temporal": (DatePicker,),
    "boolean": (Switch,),
}
CategoricalSelectorType = Union[Dropdown, Checklist, RadioItems]
NumericalTemporalSelectorType = Union[RangeSlider, Slider, DatePicker]
BooleanSelectorType = Switch

# This disallowed selectors for each column type map is based on the discussion at the following link:
# See https://github.com/mckinsey/vizro/pull/319#discussion_r1524888171
# Really numerical data should also disallow SELECTORS["boolean"], but we allow it so that a column
# of 0s and 1s can be interpreted as boolean data. We could modify the detection of data type in
# validate_column_type to check for this case, but this would mean checking actual data values. This is
# something we should avoid at least until we have moved to narwhals since maybe it's an unnecessary
# performance hit.
DISALLOWED_SELECTORS = {
    "numerical": SELECTORS["temporal"],
    "temporal": SELECTORS["numerical"] + SELECTORS["boolean"],
    "categorical": SELECTORS["numerical"] + SELECTORS["temporal"] + SELECTORS["boolean"],
    "boolean": SELECTORS["numerical"] + SELECTORS["temporal"],
}


def _filter_between(series: pd.Series, value: Union[list[float], list[str]]) -> pd.Series:
    if is_datetime64_any_dtype(series):
        # Each value will always have time 00:00:00. In order for the filter to include all times during
        # the end date value[1] we need to remove the time part of every value in series so that it's 00:00:00.
        value = pd.to_datetime(value)
        series = pd.to_datetime(series.dt.date)
    return series.between(value[0], value[1], inclusive="both")


def _filter_isin(series: pd.Series, value: MultiValueType) -> pd.Series:
    """Filter using .isin() - works with boolean/categorical data.

    Switch selectors work with 0/1 columns due to pandas automatic type conversion:
    >>> pd.Series([0, 1]).isin([False])  # [True, False]
    >>> pd.Series([False, True]).isin([1])  # [False, True]
    """
    if is_datetime64_any_dtype(series):
        # Value will always have time 00:00:00. In order for the filter to include all times during
        # the end date value we need to remove the time part of every value in series so that it's 00:00:00.
        value = pd.to_datetime(value)
        series = pd.to_datetime(series.dt.date)
    return series.isin(value)


class Filter(VizroBaseModel):
    """Filter the data supplied to `targets` on the [`Page`][vizro.models.Page].

    Examples:
        >>> print(repr(Filter(column="species")))

    Args:
        type (Literal["filter"]): Defaults to `"filter"`.
        column (str): Column of `DataFrame` to filter.
        targets (list[ModelID]): Target component to be affected by filter. If none are given then target all components
            on the page that use `column`. Defaults to `[]`.
        selector (Optional[SelectorType]): See [SelectorType][vizro.models.types.SelectorType]. Defaults to `None`.
        show_in_url (bool): Whether the filter should be included in the URL query string. Defaults to `False`.
            Useful for bookmarking or sharing dashboards with specific filter values pre-set.

    """

    type: Literal["filter"] = "filter"
    column: str = Field(description="Column of DataFrame to filter.")
    targets: list[ModelID] = Field(
        default=[],
        description="Target component to be affected by filter. "
        "If none are given then target all components on the page that use `column`.",
    )
    selector: Optional[SelectorType] = None
    show_in_url: bool = Field(
        default=False,
        description=(
            "Whether the filter should be included in the URL query string. Defaults to `False`. "
            "Useful for bookmarking or sharing dashboards with specific filter values pre-set."
        ),
    )

    _dynamic: bool = PrivateAttr(False)
    _selector_properties: set[str] = PrivateAttr(set())
    _column_type: Literal["numerical", "categorical", "temporal", "boolean"] = PrivateAttr()

    @model_validator(mode="after")
    def check_id_set_for_url_control(self):
        # If the filter is shown in the URL, it should have an `id` set to ensure stable and readable URLs.
        warn_missing_id_for_url_control(control=self)
        return self

    @property
    def _action_outputs(self) -> dict[str, _IdProperty]:
<<<<<<< HEAD
        # TODO-AV2 E: Implement direct mapping for filter selectors using {"value": f"{self.selector.id}.value"}.
        # This will allow direct interaction with a filter's selector via its ID, essential for the upcoming
        # 'interact' action.
        # TODO NOW: revert this
        return {"__default__": f"{self.selector.id}.value"}
=======
        # Note this relies on the fact that filters are pre-built upfront in Vizro._pre_build. Otherwise,
        # control.selector might not be set. Cast is justified as the selector is set in pre_build and is not None.
        selector = cast(SelectorType, self.selector)
        return {
            "selector": f"{self.id}.children",
            **selector._action_outputs,
            **(
                {selector_prop: f"{selector.id}.{selector_prop}" for selector_prop in self._selector_properties}
                if self._selector_properties
                else {}
            ),
        }

    @property
    def _action_triggers(self) -> dict[str, _IdProperty]:
        # Note this relies on the fact that filters are pre-built upfront in Vizro._pre_build. Otherwise,
        # control.selector might not be set. Cast is justified as the selector is set in pre_build and is not None.
        selector = cast(SelectorType, self.selector)
        return selector._action_triggers

    @property
    def _action_inputs(self) -> dict[str, _IdProperty]:
        # Note this relies on the fact that filters are pre-built upfront in Vizro._pre_build. Otherwise,
        # control.selector might not be set. Cast is justified as the selector is set in pre_build and is not None.
        selector = cast(SelectorType, self.selector)
        return {
            **selector._action_inputs,
            **(
                {selector_prop: f"{selector.id}.{selector_prop}" for selector_prop in self._selector_properties}
                if self._selector_properties
                else {}
            ),
        }
>>>>>>> 6fc88044

    def __call__(self, target_to_data_frame: dict[ModelID, pd.DataFrame], current_value: Any):
        # Only relevant for a dynamic filter and non-boolean selectors. Boolean selectors don't need to be dynamic,
        # as their options are always set to True/False.
        # Although targets are fixed at build time, the validation logic is repeated during runtime, so if a column
        # is missing then it will raise an error. We could change this if we wanted.
        targeted_data = self._validate_targeted_data(
            {target: data_frame for target, data_frame in target_to_data_frame.items() if target in self.targets},
            eagerly_raise_column_not_found_error=True,
        )

        if (column_type := self._validate_column_type(targeted_data)) != self._column_type:
            raise ValueError(
                f"{self.column} has changed type from {self._column_type} to {column_type}. A filtered column cannot "
                "change type while the dashboard is running."
            )

        # Cast is justified as the selector is set in pre_build and is not None.
        selector = cast(SelectorType, self.selector)

        if isinstance(selector, SELECTORS["categorical"]):
            selector = cast(CategoricalSelectorType, selector)
            selector_call_obj = selector(options=self._get_options(targeted_data, current_value))
        elif isinstance(selector, SELECTORS["numerical"] + SELECTORS["temporal"]):
            selector = cast(NumericalTemporalSelectorType, selector)
            _min, _max = self._get_min_max(targeted_data, current_value)
            selector_call_obj = selector(min=_min, max=_max)

        # Wrap the selector in a Div so that the "guard" component can be added.
        selector_call_obj = html.Div(children=[selector_call_obj])

        # For dynamic filters, return the guard component (data=True) to prevent unexpected filter action firing.
        selector_call_obj.children.append(dcc.Store(id=f"{selector.id}_guard_actions_chain", data=True))

        return selector_call_obj

    @_log_call
    def pre_build(self):
        # If page filter validate that targets present on the page where the filter is defined.
        # If container filter validate that targets present in the container where the filter is defined.
        # Validation has to be triggered in pre_build because all targets are not initialized until then.
        check_control_targets(control=self)

        # If targets aren't explicitly provided then try to target all figures on the page. In this case we don't
        # want to raise an error if the column is not found in a figure's data_frame, it will just be ignored.
        # This is the case when bool(self.targets) is False.
        # If filter used within container and if targets aren't explicitly provided it will target all figures within
        # that container. Possibly in future this will change (which would be breaking change).
        proposed_targets = self.targets or self._get_proposed_targets()

        # TODO: Currently dynamic data functions require a default value for every argument. Even when there is a
        #  dataframe parameter, the default value is used when pre-build the filter e.g. to find the targets,
        #  column type (and hence selector) and initial values. There are three ways to handle this:
        #  1. (Current approach) - Propagate {} and use only default arguments value in the dynamic data function.
        #  2. Propagate values from the model_manager and relax the limitation of requiring argument default values.
        #  3. Skip the pre-build and do everything in the build method (if possible).
        #  Find more about the mentioned limitation at: https://github.com/mckinsey/vizro/pull/879/files#r1846609956
        # Even if the solution changes for dynamic data, static data should still use {} as the arguments here.
        multi_data_source_name_load_kwargs: list[tuple[DataSourceName, dict[str, Any]]] = [
            (cast(FigureType, model_manager[target])["data_frame"], {}) for target in proposed_targets
        ]

        target_to_data_frame = dict(zip(proposed_targets, data_manager._multi_load(multi_data_source_name_load_kwargs)))
        targeted_data = self._validate_targeted_data(
            target_to_data_frame, eagerly_raise_column_not_found_error=bool(self.targets)
        )
        self.targets = list(targeted_data.columns)

        # Set default selector according to column type.
        self._column_type = self._validate_column_type(targeted_data)
        self.selector = self.selector or SELECTORS[self._column_type][0]()
        self.selector.title = self.selector.title or self.column.title()

        if isinstance(self.selector, DISALLOWED_SELECTORS.get(self._column_type, ())):
            raise ValueError(
                f"Chosen selector {type(self.selector).__name__} is not compatible with {self._column_type} column "
                f"'{self.column}'."
            )

        # Check if the filter is dynamic. Dynamic filter means that the filter is updated when the page is refreshed
        # which causes "options" for categorical or "min" and "max" for numerical/temporal selectors to be updated.
        # The filter is dynamic if mentioned attributes ("options"/"min"/"max") are not explicitly provided and
        # filter targets at least one figure that uses dynamic data source. Note that min or max = 0 are Falsey values
        # but should still count as manually set.
        if (
            not isinstance(self.selector, SELECTORS["boolean"])
            and not getattr(self.selector, "options", [])
            and getattr(self.selector, "min", None) is None
            and getattr(self.selector, "max", None) is None
        ):
            for target_id in self.targets:
                data_source_name = cast(FigureType, model_manager[target_id])["data_frame"]
                if isinstance(data_manager[data_source_name], _DynamicData):
                    self._dynamic = True
                    self.selector._dynamic = True
                    break

        if isinstance(self.selector, SELECTORS["numerical"] + SELECTORS["temporal"]):
            self.selector = cast(NumericalTemporalSelectorType, self.selector)
            _min, _max = self._get_min_max(targeted_data)
            # Note that manually set self.selector.min/max = 0 are Falsey but should not be overwritten.
            if self.selector.min is None:
                self.selector.min = _min
            if self.selector.max is None:
                self.selector.max = _max
        elif isinstance(self.selector, SELECTORS["categorical"]):
            # Categorical selector.
            self.selector = cast(CategoricalSelectorType, self.selector)
            self.selector.options = self.selector.options or self._get_options(targeted_data)

        if not self.selector.actions:
            if isinstance(self.selector, RangeSlider) or (
                isinstance(self.selector, DatePicker) and self.selector.range
            ):
                filter_function = _filter_between
            else:
                filter_function = _filter_isin

            self.selector.actions = [
                _filter(
                    id=f"{FILTER_ACTION_PREFIX}_{self.id}",
                    column=self.column,
                    filter_function=filter_function,
                    targets=self.targets,
                ),
            ]

        # A set of properties unique to selector (inner object) that are not present in html.Div (outer build wrapper).
        # Creates _action_outputs and _action_inputs for forwarding properties to the underlying selector.
        # Example: "filter-id.options" is forwarded to "checklist.options".
        if selector_inner_component_properties := getattr(self.selector, "_inner_component_properties", None):
            self._selector_properties = set(selector_inner_component_properties) - set(html.Div().available_properties)

    @_log_call
    def build(self):
        # Cast is justified as the selector is set in pre_build and is not None.
        selector = cast(SelectorType, self.selector)

        # Wrap the selector in a Div so that the "guard" component can be added.
        selector_build_obj = html.Div(children=[selector.build()])

        if self.show_in_url:
            # Add the guard to the show_in_url filter selector in the build phase because clientside callback
            # sync_url will be triggered and may adjust its value. Set it to False and let the sync_url clientside
            # callback update it to True when needed. It'll happen when the filter value comes from the URL.
            selector_build_obj.children.append(dcc.Store(id=f"{selector.id}_guard_actions_chain", data=False))

        if not self._dynamic:
            return html.Div(id=self.id, children=selector_build_obj)

        # Temporarily hide the selector and numeric dcc.Input components during the filter reloading process.
        # Other components, such as the title, remain visible because of the configuration:
        # overlay_style={"visibility": "visible"} in dcc.Loading.
        # Note: dcc.Slider and dcc.RangeSlider do not support the "style" property directly,
        # so the "className" attribute is used to apply custom CSS for visibility control.
        # Reference for Dash class names: https://dashcheatsheet.pythonanywhere.com/
        selector_build_obj[selector.id].className = "invisible"
        if f"{selector.id}_start_value" in selector_build_obj:
            selector_build_obj[f"{selector.id}_start_value"].className = "d-none"
        if f"{selector.id}_end_value" in selector_build_obj:
            selector_build_obj[f"{selector.id}_end_value"].className = "d-none"

        # TODO: Align the (dynamic) object's return structure with the figure's components when the Dash bug is fixed.
        #  This means returning an empty "html.Div(id=self.id, className=...)" as a placeholder from Filter.build().
        #  Also, make selector.title visible when the filter is reloading.
        return dcc.Loading(
            id=self.id,
            children=selector_build_obj,
            color="grey",
            overlay_style={"visibility": "visible"},
        )

    def _validate_targeted_data(
        self, target_to_data_frame: dict[ModelID, pd.DataFrame], eagerly_raise_column_not_found_error
    ) -> pd.DataFrame:
        target_to_series = {}

        for target, data_frame in target_to_data_frame.items():
            if self.column in data_frame.columns:
                # reset_index so that when we make a DataFrame out of all these pd.Series pandas doesn't try to align
                # the columns by index.
                target_to_series[target] = data_frame[self.column].reset_index(drop=True)
            elif eagerly_raise_column_not_found_error:
                raise ValueError(f"Selected column {self.column} not found in dataframe for {target}.")

        targeted_data = pd.DataFrame(target_to_series)
        if targeted_data.columns.empty:
            # Still raised when eagerly_raise_column_not_found_error=False.
            raise ValueError(
                f"Selected column {self.column} not found in any dataframe for "
                f"{', '.join(target_to_data_frame.keys())}."
            )
        # TODO: Enable empty data_frame handling
        if targeted_data.empty:
            raise ValueError(
                f"Selected column {self.column} does not contain anything in any dataframe for "
                f"{', '.join(target_to_data_frame.keys())}."
            )

        return targeted_data

    def _validate_column_type(
        self, targeted_data: pd.DataFrame
    ) -> Literal["numerical", "categorical", "temporal", "boolean"]:
        is_boolean = targeted_data.apply(is_bool_dtype)
        is_numerical = targeted_data.apply(is_numeric_dtype)
        is_temporal = targeted_data.apply(is_datetime64_any_dtype)
        is_categorical = ~is_boolean & ~is_numerical & ~is_temporal

        if is_boolean.all():
            return "boolean"
        elif is_numerical.all():
            return "numerical"
        elif is_temporal.all():
            return "temporal"
        elif is_categorical.all():
            return "categorical"
        else:
            raise ValueError(
                f"Inconsistent types detected in column {self.column}. This column must have the same type for all "
                "targets."
            )

    @staticmethod
    def _get_min_max(
        targeted_data: pd.DataFrame,
        current_value: Optional[Union[SingleValueType, MultiValueType]] = None,
    ) -> Union[tuple[float, float], tuple[pd.Timestamp, pd.Timestamp]]:
        # Try to convert the current value to a datetime object. If it fails (like for Slider), it will be left as is.
        # By default, DatePicker produces inputs in the following format: "YYYY-MM-DD".
        # "ISO8601" is used to enable the conversion process for custom DatePicker components and custom formats.
        with suppress(ValueError):
            current_value = pd.to_datetime(current_value, format="ISO8601")

        targeted_data = pd.concat([targeted_data, pd.Series(current_value)]).stack().dropna()  # noqa: PD013

        _min = targeted_data.min(axis=None)
        _max = targeted_data.max(axis=None)

        # Use item() to convert to convert scalar from numpy to Python type. This isn't needed during pre_build because
        # pydantic will coerce the type, but it is necessary in __call__ where we don't update model field values
        # and instead just pass straight to the Dash component.
        # However, in some cases _min and _max are already Python types and so item() call is not required.
        _min = _min if not hasattr(_min, "item") else _min.item()
        _max = _max if not hasattr(_max, "item") else _max.item()

        return _min, _max

    @staticmethod
    def _get_options(
        targeted_data: pd.DataFrame,
        current_value: Optional[Union[SingleValueType, MultiValueType]] = None,
    ) -> list[Any]:
        # Try to convert the current value to a datetime object. If it fails (like for Slider), it will be left as is.
        # By default, DatePicker produces inputs in the following format: "YYYY-MM-DD".
        # "ISO8601" is used to enable the conversion process for custom DatePicker components and custom formats.
        with suppress(ValueError):
            current_value = pd.to_datetime(current_value, format="ISO8601")

        # The dropna() isn't strictly required here but will be in future pandas versions when the behavior of stack
        # changes. See https://pandas.pydata.org/docs/whatsnew/v2.1.0.html#whatsnew-210-enhancements-new-stack.
        targeted_data = pd.concat([targeted_data, pd.Series(current_value)]).stack().dropna()  # noqa: PD013
        return sorted(set(targeted_data))

    def _get_proposed_targets(self):
        """Get all valid figure model targets for this control based on its location in the page hierarchy."""
        page = model_manager._get_model_page(self)
        page_containers = model_manager._get_models(model_type=Container, root_model=page)

        # Find the control's parent model. Set it as the control's parent container it exists.
        # Otherwise set it as the control's page.
        root_model = next(
            (container for container in page_containers if self in container.controls),
            page,
        )
        return [model.id for model in cast(Iterable[FigureType], model_manager._get_models(FIGURE_MODELS, root_model))]<|MERGE_RESOLUTION|>--- conflicted
+++ resolved
@@ -119,13 +119,6 @@
 
     @property
     def _action_outputs(self) -> dict[str, _IdProperty]:
-<<<<<<< HEAD
-        # TODO-AV2 E: Implement direct mapping for filter selectors using {"value": f"{self.selector.id}.value"}.
-        # This will allow direct interaction with a filter's selector via its ID, essential for the upcoming
-        # 'interact' action.
-        # TODO NOW: revert this
-        return {"__default__": f"{self.selector.id}.value"}
-=======
         # Note this relies on the fact that filters are pre-built upfront in Vizro._pre_build. Otherwise,
         # control.selector might not be set. Cast is justified as the selector is set in pre_build and is not None.
         selector = cast(SelectorType, self.selector)
@@ -159,7 +152,6 @@
                 else {}
             ),
         }
->>>>>>> 6fc88044
 
     def __call__(self, target_to_data_frame: dict[ModelID, pd.DataFrame], current_value: Any):
         # Only relevant for a dynamic filter and non-boolean selectors. Boolean selectors don't need to be dynamic,
