from __future__ import annotations

from collections.abc import Iterable
from contextlib import suppress
from typing import Any, Literal, Optional, Union, cast

import pandas as pd
from dash import dcc, html
from pandas.api.types import is_bool_dtype, is_datetime64_any_dtype, is_numeric_dtype
from pydantic import Field, PrivateAttr, model_validator

from vizro._constants import FILTER_ACTION_PREFIX
from vizro.actions._filter_action import _filter
from vizro.managers import data_manager, model_manager
from vizro.managers._data_manager import DataSourceName, _DynamicData
from vizro.managers._model_manager import FIGURE_MODELS
from vizro.models import Container, VizroBaseModel
from vizro.models._components.form import Checklist, DatePicker, Dropdown, RadioItems, RangeSlider, Slider, Switch
from vizro.models._controls._controls_utils import check_control_targets, warn_missing_id_for_url_control
from vizro.models._models_utils import _log_call
from vizro.models.types import FigureType, ModelID, MultiValueType, SelectorType, SingleValueType, _IdProperty

# Ideally we might define these as NumericalSelectorType = Union[RangeSlider, Slider] etc., but that will not work
# with isinstance checks.
# First entry in each tuple is the default selector for that column type.
# MS: For mypy we need to do this anyway, see below - I have tried to make a function that takes the tuples and
# converts them in order to reuse code, but I think it does not work
SELECTORS = {
    "numerical": (RangeSlider, Slider),
    "categorical": (Dropdown, Checklist, RadioItems),
    "temporal": (DatePicker,),
    "boolean": (Switch,),
}
CategoricalSelectorType = Union[Dropdown, Checklist, RadioItems]
NumericalTemporalSelectorType = Union[RangeSlider, Slider, DatePicker]
BooleanSelectorType = Switch

# This disallowed selectors for each column type map is based on the discussion at the following link:
# See https://github.com/mckinsey/vizro/pull/319#discussion_r1524888171
# Really numerical data should also disallow SELECTORS["boolean"], but we allow it so that a column
# of 0s and 1s can be interpreted as boolean data. We could modify the detection of data type in
# validate_column_type to check for this case, but this would mean checking actual data values. This is
# something we should avoid at least until we have moved to narwhals since maybe it's an unnecessary
# performance hit.
DISALLOWED_SELECTORS = {
    "numerical": SELECTORS["temporal"],
    "temporal": SELECTORS["numerical"] + SELECTORS["boolean"],
    "categorical": SELECTORS["numerical"] + SELECTORS["temporal"] + SELECTORS["boolean"],
    "boolean": SELECTORS["numerical"] + SELECTORS["temporal"],
}


def _filter_between(series: pd.Series, value: Union[list[float], list[str]]) -> pd.Series:
    if is_datetime64_any_dtype(series):
        # Each value will always have time 00:00:00. In order for the filter to include all times during
        # the end date value[1] we need to remove the time part of every value in series so that it's 00:00:00.
        value = pd.to_datetime(value)
        series = pd.to_datetime(series.dt.date)
    return series.between(value[0], value[1], inclusive="both")


def _filter_isin(series: pd.Series, value: MultiValueType) -> pd.Series:
    """Filter using .isin() - works with boolean/categorical data.

    Switch selectors work with 0/1 columns due to pandas automatic type conversion:
    >>> pd.Series([0, 1]).isin([False])  # [True, False]
    >>> pd.Series([False, True]).isin([1])  # [False, True]
    """
    if is_datetime64_any_dtype(series):
        # Value will always have time 00:00:00. In order for the filter to include all times during
        # the end date value we need to remove the time part of every value in series so that it's 00:00:00.
        value = pd.to_datetime(value)
        series = pd.to_datetime(series.dt.date)
    return series.isin(value)


class Filter(VizroBaseModel):
    """Filter the data supplied to `targets` on the [`Page`][vizro.models.Page].

    Examples:
        >>> print(repr(Filter(column="species")))

    Args:
        type (Literal["filter"]): Defaults to `"filter"`.
        column (str): Column of `DataFrame` to filter.
        targets (list[ModelID]): Target component to be affected by filter. If none are given then target all components
            on the page that use `column`. Defaults to `[]`.
        selector (Optional[SelectorType]): See [SelectorType][vizro.models.types.SelectorType]. Defaults to `None`.
        show_in_url (bool): Whether the filter should be included in the URL query string. Defaults to `False`.
            Useful for bookmarking or sharing dashboards with specific filter values pre-set.

    """

    type: Literal["filter"] = "filter"
    column: str = Field(description="Column of DataFrame to filter.")
    targets: list[ModelID] = Field(
        default=[],
        description="Target component to be affected by filter. "
        "If none are given then target all components on the page that use `column`.",
    )
    selector: Optional[SelectorType] = None
    show_in_url: bool = Field(
        default=False,
        description=(
            "Whether the filter should be included in the URL query string. Defaults to `False`. "
            "Useful for bookmarking or sharing dashboards with specific filter values pre-set."
        ),
    )

    _dynamic: bool = PrivateAttr(False)
    _column_type: Literal["numerical", "categorical", "temporal", "boolean"] = PrivateAttr()

    @model_validator(mode="after")
    def check_id_set_for_url_control(self):
        # If the filter is shown in the URL, it should have an `id` set to ensure stable and readable URLs.
        warn_missing_id_for_url_control(control=self)
        return self

    @property
    def _action_outputs(self) -> dict[str, _IdProperty]:
        # TODO-AV2 E: Implement direct mapping for filter selectors using {"value": f"{self.selector.id}.value"}.
        # This will allow direct interaction with a filter's selector via its ID, essential for the upcoming
        # 'interact' action.
        return {"__default__": f"{self.id}.children"}

    def __call__(self, target_to_data_frame: dict[ModelID, pd.DataFrame], current_value: Any):
        # Only relevant for a dynamic filter and non-boolean selectors. Boolean selectors don't need to be dynamic,
        # as their options are always set to True/False.
        # Although targets are fixed at build time, the validation logic is repeated during runtime, so if a column
        # is missing then it will raise an error. We could change this if we wanted.
        targeted_data = self._validate_targeted_data(
            {target: data_frame for target, data_frame in target_to_data_frame.items() if target in self.targets},
            eagerly_raise_column_not_found_error=True,
        )

        if (column_type := self._validate_column_type(targeted_data)) != self._column_type:
            raise ValueError(
                f"{self.column} has changed type from {self._column_type} to {column_type}. A filtered column cannot "
                "change type while the dashboard is running."
            )

        if isinstance(self.selector, SELECTORS["categorical"]):
            self.selector = cast(CategoricalSelectorType, self.selector)
            return self.selector(options=self._get_options(targeted_data, current_value))
        elif isinstance(self.selector, SELECTORS["numerical"] + SELECTORS["temporal"]):
            self.selector = cast(NumericalTemporalSelectorType, self.selector)
            _min, _max = self._get_min_max(targeted_data, current_value)
            return self.selector(min=_min, max=_max)

    @_log_call
    def pre_build(self):
        # If page filter validate that targets present on the page where the filter is defined.
        # If container filter validate that targets present in the container where the filter is defined.
        # Validation has to be triggered in pre_build because all targets are not initialized until then.
        check_control_targets(control=self)

        # If targets aren't explicitly provided then try to target all figures on the page. In this case we don't
        # want to raise an error if the column is not found in a figure's data_frame, it will just be ignored.
        # This is the case when bool(self.targets) is False.
        # If filter used within container and if targets aren't explicitly provided it will target all figures within
        # that container. Possibly in future this will change (which would be breaking change).
        proposed_targets = self.targets or self._get_proposed_targets()

        # TODO: Currently dynamic data functions require a default value for every argument. Even when there is a
        #  dataframe parameter, the default value is used when pre-build the filter e.g. to find the targets,
        #  column type (and hence selector) and initial values. There are three ways to handle this:
        #  1. (Current approach) - Propagate {} and use only default arguments value in the dynamic data function.
        #  2. Propagate values from the model_manager and relax the limitation of requiring argument default values.
        #  3. Skip the pre-build and do everything in the build method (if possible).
        #  Find more about the mentioned limitation at: https://github.com/mckinsey/vizro/pull/879/files#r1846609956
        # Even if the solution changes for dynamic data, static data should still use {} as the arguments here.
        multi_data_source_name_load_kwargs: list[tuple[DataSourceName, dict[str, Any]]] = [
            (cast(FigureType, model_manager[target])["data_frame"], {}) for target in proposed_targets
        ]

        target_to_data_frame = dict(zip(proposed_targets, data_manager._multi_load(multi_data_source_name_load_kwargs)))
        targeted_data = self._validate_targeted_data(
            target_to_data_frame, eagerly_raise_column_not_found_error=bool(self.targets)
        )
        self.targets = list(targeted_data.columns)

        # Set default selector according to column type.
        self._column_type = self._validate_column_type(targeted_data)
        self.selector = self.selector or SELECTORS[self._column_type][0]()
        self.selector.title = self.selector.title or self.column.title()

        if isinstance(self.selector, DISALLOWED_SELECTORS.get(self._column_type, ())):
            raise ValueError(
                f"Chosen selector {type(self.selector).__name__} is not compatible with {self._column_type} column "
                f"'{self.column}'."
            )

        # Check if the filter is dynamic. Dynamic filter means that the filter is updated when the page is refreshed
        # which causes "options" for categorical or "min" and "max" for numerical/temporal selectors to be updated.
        # The filter is dynamic if mentioned attributes ("options"/"min"/"max") are not explicitly provided and
        # filter targets at least one figure that uses dynamic data source. Note that min or max = 0 are Falsey values
        # but should still count as manually set.
        if (
<<<<<<< HEAD
            isinstance(self.selector, (SELECTORS["categorical"], SELECTORS["numerical"], SELECTORS["temporal"]))
=======
            not isinstance(self.selector, SELECTORS["boolean"])
>>>>>>> 459a46b4
            and not getattr(self.selector, "options", [])
            and getattr(self.selector, "min", None) is None
            and getattr(self.selector, "max", None) is None
        ):
            for target_id in self.targets:
                data_source_name = cast(FigureType, model_manager[target_id])["data_frame"]
                if isinstance(data_manager[data_source_name], _DynamicData):
                    self._dynamic = True
                    self.selector._dynamic = True
                    break

        if isinstance(self.selector, SELECTORS["numerical"] + SELECTORS["temporal"]):
            self.selector = cast(NumericalTemporalSelectorType, self.selector)
            _min, _max = self._get_min_max(targeted_data)
            # Note that manually set self.selector.min/max = 0 are Falsey but should not be overwritten.
            if self.selector.min is None:
                self.selector.min = _min
            if self.selector.max is None:
                self.selector.max = _max
        elif isinstance(self.selector, SELECTORS["categorical"]):
            # Categorical selector.
            self.selector = cast(CategoricalSelectorType, self.selector)
            self.selector.options = self.selector.options or self._get_options(targeted_data)

        if not self.selector.actions:
            if isinstance(self.selector, RangeSlider) or (
                isinstance(self.selector, DatePicker) and self.selector.range
            ):
                filter_function = _filter_between
            else:
                filter_function = _filter_isin

            self.selector.actions = [
                _filter(
                    id=f"{FILTER_ACTION_PREFIX}_{self.id}",
                    column=self.column,
                    filter_function=filter_function,
                    targets=self.targets,
                ),
            ]

    @_log_call
    def build(self):
        # Cast is justified as the selector is set in pre_build and is not None.
        selector = cast(SelectorType, self.selector)

        selector_build_obj = selector.build()

        if not self._dynamic:
            return html.Div(id=self.id, children=selector_build_obj)

        # Temporarily hide the selector and numeric dcc.Input components during the filter reloading process.
        # Other components, such as the title, remain visible because of the configuration:
        # overlay_style={"visibility": "visible"} in dcc.Loading.
        # Note: dcc.Slider and dcc.RangeSlider do not support the "style" property directly,
        # so the "className" attribute is used to apply custom CSS for visibility control.
        # Reference for Dash class names: https://dashcheatsheet.pythonanywhere.com/
        selector_build_obj[selector.id].className = "invisible"
        if f"{selector.id}_start_value" in selector_build_obj:
            selector_build_obj[f"{selector.id}_start_value"].className = "d-none"
        if f"{selector.id}_end_value" in selector_build_obj:
            selector_build_obj[f"{selector.id}_end_value"].className = "d-none"

        # TODO: Align the (dynamic) object's return structure with the figure's components when the Dash bug is fixed.
        #  This means returning an empty "html.Div(id=self.id, className=...)" as a placeholder from Filter.build().
        #  Also, make selector.title visible when the filter is reloading.
        return dcc.Loading(
            id=self.id,
            children=selector_build_obj,
            color="grey",
            overlay_style={"visibility": "visible"},
        )

    def _validate_targeted_data(
        self, target_to_data_frame: dict[ModelID, pd.DataFrame], eagerly_raise_column_not_found_error
    ) -> pd.DataFrame:
        target_to_series = {}

        for target, data_frame in target_to_data_frame.items():
            if self.column in data_frame.columns:
                # reset_index so that when we make a DataFrame out of all these pd.Series pandas doesn't try to align
                # the columns by index.
                target_to_series[target] = data_frame[self.column].reset_index(drop=True)
            elif eagerly_raise_column_not_found_error:
                raise ValueError(f"Selected column {self.column} not found in dataframe for {target}.")

        targeted_data = pd.DataFrame(target_to_series)
        if targeted_data.columns.empty:
            # Still raised when eagerly_raise_column_not_found_error=False.
            raise ValueError(
                f"Selected column {self.column} not found in any dataframe for "
                f"{', '.join(target_to_data_frame.keys())}."
            )
        # TODO: Enable empty data_frame handling
        if targeted_data.empty:
            raise ValueError(
                f"Selected column {self.column} does not contain anything in any dataframe for "
                f"{', '.join(target_to_data_frame.keys())}."
            )

        return targeted_data

    def _validate_column_type(
        self, targeted_data: pd.DataFrame
    ) -> Literal["numerical", "categorical", "temporal", "boolean"]:
        is_boolean = targeted_data.apply(is_bool_dtype)
        is_numerical = targeted_data.apply(is_numeric_dtype)
        is_temporal = targeted_data.apply(is_datetime64_any_dtype)
        is_categorical = ~is_boolean & ~is_numerical & ~is_temporal

        if is_boolean.all():
            return "boolean"
        elif is_numerical.all():
            return "numerical"
        elif is_temporal.all():
            return "temporal"
        elif is_categorical.all():
            return "categorical"
        else:
            raise ValueError(
                f"Inconsistent types detected in column {self.column}. This column must have the same type for all "
                "targets."
            )

    @staticmethod
    def _get_min_max(
        targeted_data: pd.DataFrame,
        current_value: Optional[Union[SingleValueType, MultiValueType]] = None,
    ) -> Union[tuple[float, float], tuple[pd.Timestamp, pd.Timestamp]]:
        # Try to convert the current value to a datetime object. If it fails (like for Slider), it will be left as is.
        # By default, DatePicker produces inputs in the following format: "YYYY-MM-DD".
        # "ISO8601" is used to enable the conversion process for custom DatePicker components and custom formats.
        with suppress(ValueError):
            current_value = pd.to_datetime(current_value, format="ISO8601")

        targeted_data = pd.concat([targeted_data, pd.Series(current_value)]).stack().dropna()  # noqa: PD013

        _min = targeted_data.min(axis=None)
        _max = targeted_data.max(axis=None)

        # Use item() to convert to convert scalar from numpy to Python type. This isn't needed during pre_build because
        # pydantic will coerce the type, but it is necessary in __call__ where we don't update model field values
        # and instead just pass straight to the Dash component.
        # However, in some cases _min and _max are already Python types and so item() call is not required.
        _min = _min if not hasattr(_min, "item") else _min.item()
        _max = _max if not hasattr(_max, "item") else _max.item()

        return _min, _max

    @staticmethod
    def _get_options(
        targeted_data: pd.DataFrame,
        current_value: Optional[Union[SingleValueType, MultiValueType]] = None,
    ) -> list[Any]:
        # Try to convert the current value to a datetime object. If it fails (like for Slider), it will be left as is.
        # By default, DatePicker produces inputs in the following format: "YYYY-MM-DD".
        # "ISO8601" is used to enable the conversion process for custom DatePicker components and custom formats.
        with suppress(ValueError):
            current_value = pd.to_datetime(current_value, format="ISO8601")

        # The dropna() isn't strictly required here but will be in future pandas versions when the behavior of stack
        # changes. See https://pandas.pydata.org/docs/whatsnew/v2.1.0.html#whatsnew-210-enhancements-new-stack.
        targeted_data = pd.concat([targeted_data, pd.Series(current_value)]).stack().dropna()  # noqa: PD013
        return sorted(set(targeted_data))

    def _get_proposed_targets(self):
        """Get all valid figure model targets for this control based on its location in the page hierarchy."""
        page = model_manager._get_model_page(self)
        page_containers = model_manager._get_models(model_type=Container, root_model=page)

        # Find the control's parent model. Set it as the control's parent container it exists.
        # Otherwise set it as the control's page.
        root_model = next(
            (container for container in page_containers if self in container.controls),
            page,
        )
        return [model.id for model in cast(Iterable[FigureType], model_manager._get_models(FIGURE_MODELS, root_model))]<|MERGE_RESOLUTION|>--- conflicted
+++ resolved
@@ -196,11 +196,7 @@
         # filter targets at least one figure that uses dynamic data source. Note that min or max = 0 are Falsey values
         # but should still count as manually set.
         if (
-<<<<<<< HEAD
-            isinstance(self.selector, (SELECTORS["categorical"], SELECTORS["numerical"], SELECTORS["temporal"]))
-=======
             not isinstance(self.selector, SELECTORS["boolean"])
->>>>>>> 459a46b4
             and not getattr(self.selector, "options", [])
             and getattr(self.selector, "min", None) is None
             and getattr(self.selector, "max", None) is None
