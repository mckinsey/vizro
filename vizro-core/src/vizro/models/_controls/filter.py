from __future__ import annotations

from dash import dcc, html

from typing import Any, Literal, Union

import numpy as np
import pandas as pd
from pandas.api.types import is_datetime64_any_dtype, is_numeric_dtype

from vizro.managers._data_manager import DataSourceName

try:
    from pydantic.v1 import Field, PrivateAttr, validator
except ImportError:  # pragma: no cov
    from pydantic import Field, PrivateAttr, validator

from vizro._constants import FILTER_ACTION_PREFIX
from vizro.actions import _filter
from vizro.managers import data_manager, model_manager
from vizro.managers._model_manager import ModelID
from vizro.models import Action, VizroBaseModel
from vizro.models._components.form import (
    Checklist,
    DatePicker,
    Dropdown,
    RadioItems,
    RangeSlider,
    Slider,
)
from vizro.models._models_utils import _log_call
from vizro.models.types import MultiValueType, SelectorType
from vizro.models._components.form._form_utils import get_options_and_default
from vizro.managers._data_manager import _DynamicData

# Ideally we might define these as NumericalSelectorType = Union[RangeSlider, Slider] etc., but that will not work
# with isinstance checks.
# First entry in each tuple is the default selector for that column type.
SELECTORS = {
    "numerical": (RangeSlider, Slider),
    "categorical": (Dropdown, Checklist, RadioItems),
    "temporal": (DatePicker,),
}

# This disallowed selectors for each column type map is based on the discussion at the following link:
# See https://github.com/mckinsey/vizro/pull/319#discussion_r1524888171
DISALLOWED_SELECTORS = {
    "numerical": SELECTORS["temporal"],
    "temporal": SELECTORS["numerical"],
    "categorical": SELECTORS["numerical"] + SELECTORS["temporal"],
}

# TODO: Remove this check because all vizro selectors support dynamic mode
# Tuple of filter selectors that support dynamic mode
DYNAMIC_SELECTORS = (Dropdown, Checklist, RadioItems, Slider, RangeSlider)


def _filter_between(series: pd.Series, value: Union[list[float], list[str]]) -> pd.Series:
    if is_datetime64_any_dtype(series):
        # Each value will always have time 00:00:00. In order for the filter to include all times during
        # the end date value[1] we need to remove the time part of every value in series so that it's 00:00:00.
        value = pd.to_datetime(value)
        series = pd.to_datetime(series.dt.date)
    return series.between(value[0], value[1], inclusive="both")


def _filter_isin(series: pd.Series, value: MultiValueType) -> pd.Series:
    if is_datetime64_any_dtype(series):
        # Value will always have time 00:00:00. In order for the filter to include all times during
        # the end date value we need to remove the time part of every value in series so that it's 00:00:00.
        value = pd.to_datetime(value)
        series = pd.to_datetime(series.dt.date)
    return series.isin(value)


class Filter(VizroBaseModel):
    """Filter the data supplied to `targets` on the [`Page`][vizro.models.Page].

    Examples:
        >>> print(repr(Filter(column="species")))

    Args:
        type (Literal["filter"]): Defaults to `"filter"`.
        column (str): Column of `DataFrame` to filter.
        targets (list[ModelID]): Target component to be affected by filter. If none are given then target all components
            on the page that use `column`.
        selector (SelectorType): See [SelectorType][vizro.models.types.SelectorType]. Defaults to `None`.

    """

    type: Literal["filter"] = "filter"
    column: str = Field(..., description="Column of DataFrame to filter.")
    targets: list[ModelID] = Field(
        [],
        description="Target component to be affected by filter. "
        "If none are given then target all components on the page that use `column`.",
    )
    selector: SelectorType = None

    _dynamic: bool = PrivateAttr(None)
    _pre_build_finished: bool = PrivateAttr(False)

    # Component properties for actions and interactions
    _output_component_property: str = PrivateAttr("children")

    _column_type: Literal["numerical", "categorical", "temporal"] = PrivateAttr()

    @validator("targets", each_item=True)
    def check_target_present(cls, target):
        if target not in model_manager:
            raise ValueError(f"Target {target} not found in model_manager.")
        return target

    def __call__(self, target_to_data_frame: dict[ModelID, pd.DataFrame], current_value: Any, **kwargs):
        # Only relevant for a dynamic filter.
        # Although targets are fixed at build time, the validation logic is repeated during runtime, so if a column
        # is missing then it will raise an error. We could change this if we wanted.
        # Call this from actions_utils
        targeted_data = self._validate_targeted_data(
            {target: data_frame for target, data_frame in target_to_data_frame.items() if target in self.targets},
            eagerly_raise_column_not_found_error=True,
        )

        if (column_type := self._validate_column_type(targeted_data)) != self._column_type:
            raise ValueError(
                f"{self.column} has changed type from {self._column_type} to {column_type}. A filtered column cannot "
                "change type while the dashboard is running."
            )

        if isinstance(self.selector, SELECTORS["categorical"]):
            # Categorical selector.
            new_options = self._get_options(targeted_data, current_value)
            return self.selector(current_value=current_value, new_options=new_options, **kwargs)
        else:
            # Numerical or temporal selector.
            _min, _max = self._get_min_max(targeted_data, current_value)
            return self.selector(current_value=current_value, new_min=_min, new_max=_max, **kwargs)

    @_log_call
    def pre_build(self):
<<<<<<< HEAD
        if self._pre_build_finished:
            return
        self._pre_build_finished = True
=======
>>>>>>> 02456847
        # If targets aren't explicitly provided then try to target all figures on the page. In this case we don't
        # want to raise an error if the column is not found in a figure's data_frame, it will just be ignored.
        # This is the case when bool(self.targets) is False.
        # Possibly in future this will change (which would be breaking change).
        proposed_targets = self.targets or model_manager._get_page_model_ids_with_figure(
            page_id=model_manager._get_model_page_id(model_id=ModelID(str(self.id)))
        )
        # TODO NEXT: how to handle pre_build for dynamic filters? Do we still require default argument values in
        #  `load` to establish selector type etc.? Can we take selector values from model_manager to supply these?
        #  Or just don't do validation at pre_build time and wait until state is available during build time instead?
<<<<<<< HEAD
        #  What should the load kwargs be here?
        #  Note that currently _get_unfiltered_data is only suitable for use at runtime since it requires
        #  ctd_parameters. That could be changed to just reuse that function.
        from vizro.models._controls import Parameter

        load_kwargs = {}
        page_obj = model_manager[model_manager._get_model_page_id(model_id=ModelID(str(self.id)))]
        for target in proposed_targets:
            data_source_name = model_manager[target]["data_frame"]
            load_kwargs[data_source_name] = {}

            for page_parameter in page_obj.controls:
                if isinstance(page_parameter, Parameter):
                    for parameter_targets in page_parameter.targets:
                        if parameter_targets.startswith(f'{target}.data_frame'):
                            argument = parameter_targets.split('.')[2]
                            # argument is explicitly defined
                            if parameter_value := getattr(page_parameter.selector, value, None):
                                load_kwargs[data_source_name].append((argument, parameter_value))
                            # find default value
                            else:
                                parameter_selector = page_parameter.selector
                                if parameter_selector == Dropdown:
                                    default_parameter_value = get_options_and_default(parameter_selector.options, parameter_selector.multi)
                                elif parameter_selector == Checklist:
                                    default_parameter_value = get_options_and_default(parameter_selector.options, True)
                                elif parameter_selector == RadioItems:
                                    default_parameter_value = get_options_and_default(parameter_selector.options, False)
                                elif parameter_selector == Slider:
                                    default_parameter_value = parameter_selector.min
                                elif parameter_selector == RangeSlider:
                                    default_parameter_value = [parameter_selector.min, parameter_selector.max]
                                load_kwargs[data_source_name].append((argument, default_parameter_value))

        # multi_data_source_name_load_kwargs = [(model_manager[target]["data_frame"], {}) for target in proposed_targets]  # type: ignore[var-annotated]
        multi_data_source_name_load_kwargs = [(a, s) for a, s in load_kwargs.items()]
=======
        #  What should the load kwargs be here? Remember they need to be {} for static data.
        #  Note that currently _get_unfiltered_data is only suitable for use at runtime since it requires
        #  ctd_parameters. That could be changed to just reuse that function.
        multi_data_source_name_load_kwargs: list[tuple[DataSourceName, dict[str, Any]]] = [
            (model_manager[target]["data_frame"], {}) for target in proposed_targets
        ]
>>>>>>> 02456847
        target_to_data_frame = dict(zip(proposed_targets, data_manager._multi_load(multi_data_source_name_load_kwargs)))
        targeted_data = self._validate_targeted_data(
            target_to_data_frame, eagerly_raise_column_not_found_error=bool(self.targets)
        )
        self.targets = list(targeted_data.columns)

        # Set default selector according to column type.
        self._column_type = self._validate_column_type(targeted_data)
        self.selector = self.selector or SELECTORS[self._column_type][0]()
        self.selector.title = self.selector.title or self.column.title()

        if isinstance(self.selector, DISALLOWED_SELECTORS.get(self._column_type, ())):
            raise ValueError(
                f"Chosen selector {type(self.selector).__name__} is not compatible with {self._column_type} column "
                f"'{self.column}'."
            )

        # Selector can't be dynamic if:
        # Selector doesn't support dynamic mode
        # Selector is categorical and "options" is defined
        # Selector is numerical/Temporal and "min" and "max" are defined
        if (
            isinstance(self.selector, DYNAMIC_SELECTORS) and
            (
                hasattr(self.selector, "options") and not getattr(self.selector, "options") or
                all(hasattr(self.selector, attr) and getattr(self.selector, attr) is None for attr in ["min", "max"])
            )
        ):
            for target_id in self.targets:
                data_source_name = model_manager[target_id]["data_frame"]
                if isinstance(data_manager[data_source_name], _DynamicData):
                    self._dynamic = True
                    self.selector._dynamic = True
                    break

        # Set appropriate properties for the selector.
        if isinstance(self.selector, SELECTORS["numerical"] + SELECTORS["temporal"]):
            _min, _max = self._get_min_max(targeted_data)
            # Note that manually set self.selector.min/max = 0 are Falsey but should not be overwritten.
            if self.selector.min is None:
                self.selector.min = _min
            if self.selector.max is None:
                self.selector.max = _max
        else:
            # Categorical selector.
            self.selector.options = self.selector.options or self._get_options(targeted_data)

        if not self.selector.actions:
            if isinstance(self.selector, RangeSlider) or (
                isinstance(self.selector, DatePicker) and self.selector.range
            ):
                filter_function = _filter_between
            else:
                filter_function = _filter_isin

            self.selector.actions = [
                Action(
                    id=f"{FILTER_ACTION_PREFIX}_{self.id}",
                    function=_filter(filter_column=self.column, targets=self.targets, filter_function=filter_function),
                )
            ]

<<<<<<< HEAD
=======
    def __call__(self, target_to_data_frame: dict[ModelID, pd.DataFrame]):
        # Only relevant for a dynamic filter.
        # Although targets are fixed at build time, the validation logic is repeated during runtime, so if a column
        # is missing then it will raise an error. We could change this if we wanted.
        # Call this from actions_utils
        targeted_data = self._validate_targeted_data(
            {target: data_frame for target, data_frame in target_to_data_frame.items() if target in self.targets},
            eagerly_raise_column_not_found_error=True,
        )

        if (column_type := self._validate_column_type(targeted_data)) != self._column_type:
            raise ValueError(
                f"{self.column} has changed type from {self._column_type} to {column_type}. A filtered column cannot "
                "change type while the dashboard is running."
            )

        # TODO: when implement dynamic, will need to do something with this e.g. pass to selector.__call__.
        # if isinstance(self.selector, SELECTORS["numerical"] + SELECTORS["temporal"]):
        #     options = self._get_options(targeted_data)
        # else:
        #     # Categorical selector.
        #     _min, _max = self._get_min_max(targeted_data)

>>>>>>> 02456847
    @_log_call
    def build(self):
        # TODO: Align inner and outer id to be the same as for other figure components.
        selector_build_obj = self.selector.build()
        return dcc.Loading(id=self.id, children=selector_build_obj) if self._dynamic else selector_build_obj

    def _validate_targeted_data(
<<<<<<< HEAD
        self, target_to_data_frame: dict[ModelID, pd.DataFrame], eagerly_raise_column_not_found_error=True
    ) -> pd.DataFrame:
        # target_to_data_source_name = {target: model_manager[target]["data_frame"] for target in targets}
        # data_source_name_to_data = {
        #     data_source_name: data_manager[data_source_name].load()
        #     for data_source_name in set(target_to_data_source_name.values())
        # }

        target_to_series = {}

=======
        self, target_to_data_frame: dict[ModelID, pd.DataFrame], eagerly_raise_column_not_found_error
    ) -> pd.DataFrame:
        target_to_series = {}

>>>>>>> 02456847
        for target, data_frame in target_to_data_frame.items():
            if self.column in data_frame.columns:
                # reset_index so that when we make a DataFrame out of all these pd.Series pandas doesn't try to align
                # the columns by index.
                target_to_series[target] = data_frame[self.column].reset_index(drop=True)
            elif eagerly_raise_column_not_found_error:
                raise ValueError(f"Selected column {self.column} not found in dataframe for {target}.")

        targeted_data = pd.DataFrame(target_to_series)
        if targeted_data.columns.empty:
            # Still raised when eagerly_raise_column_not_found_error=False.
<<<<<<< HEAD
            raise ValueError(f"Selected column {self.column} not found in any dataframe for {', '.join(targets)}.")
        # TODO: Enable empty data_frame handling
=======
            raise ValueError(
                f"Selected column {self.column} not found in any dataframe for "
                f"{', '.join(target_to_data_frame.keys())}."
            )
>>>>>>> 02456847
        if targeted_data.empty:
            raise ValueError(
                f"Selected column {self.column} does not contain anything in any dataframe for "
                f"{', '.join(target_to_data_frame.keys())}."
            )

        return targeted_data

    def _validate_column_type(self, targeted_data: pd.DataFrame) -> Literal["numerical", "categorical", "temporal"]:
        is_numerical = targeted_data.apply(is_numeric_dtype)
        is_temporal = targeted_data.apply(is_datetime64_any_dtype)
        is_categorical = ~is_numerical & ~is_temporal

        if is_numerical.all():
            return "numerical"
        elif is_temporal.all():
            return "temporal"
        elif is_categorical.all():
            return "categorical"
        else:
            raise ValueError(
                f"Inconsistent types detected in column {self.column}. This column must have the same type for all "
                "targets."
            )

    @staticmethod
    def _get_min_max(targeted_data: pd.DataFrame, current_value=None) -> tuple[float, float]:
        # Use item() to convert to convert scalar from numpy to Python type. This isn't needed during pre_build because
        # pydantic will coerce the type, but it is necessary in __call__ where we don't update model field values
        # and instead just pass straight to the Dash component.
        _min = targeted_data.min(axis=None).item()
        _max = targeted_data.max(axis=None).item()

        if current_value:
            if isinstance(current_value, list) and len(current_value) == 2:
                _min = min(_min, current_value[0])
                _max = max(_max, current_value[1])
            else:
                _min = min(_min, current_value)
                _max = max(_max, current_value)

        return _min, _max

    @staticmethod
    def _get_options(targeted_data: pd.DataFrame, current_value=None) -> list[Any]:
        # Use tolist() to convert to convert scalar from numpy to Python type. This isn't needed during pre_build
        # because pydantic will coerce the type, but it is necessary in __call__ where we don't update model field
        # values and instead just pass straight to the Dash component.
        # The dropna() isn't strictly required here but will be in future pandas versions when the behavior of stack
        # changes. See https://pandas.pydata.org/docs/whatsnew/v2.1.0.html#whatsnew-210-enhancements-new-stack.
        current_value = current_value or []
        return np.unique(pd.concat([targeted_data.stack().dropna(), pd.Series(current_value)])).tolist()<|MERGE_RESOLUTION|>--- conflicted
+++ resolved
@@ -138,12 +138,9 @@
 
     @_log_call
     def pre_build(self):
-<<<<<<< HEAD
         if self._pre_build_finished:
             return
         self._pre_build_finished = True
-=======
->>>>>>> 02456847
         # If targets aren't explicitly provided then try to target all figures on the page. In this case we don't
         # want to raise an error if the column is not found in a figure's data_frame, it will just be ignored.
         # This is the case when bool(self.targets) is False.
@@ -154,7 +151,6 @@
         # TODO NEXT: how to handle pre_build for dynamic filters? Do we still require default argument values in
         #  `load` to establish selector type etc.? Can we take selector values from model_manager to supply these?
         #  Or just don't do validation at pre_build time and wait until state is available during build time instead?
-<<<<<<< HEAD
         #  What should the load kwargs be here?
         #  Note that currently _get_unfiltered_data is only suitable for use at runtime since it requires
         #  ctd_parameters. That could be changed to just reuse that function.
@@ -191,14 +187,6 @@
 
         # multi_data_source_name_load_kwargs = [(model_manager[target]["data_frame"], {}) for target in proposed_targets]  # type: ignore[var-annotated]
         multi_data_source_name_load_kwargs = [(a, s) for a, s in load_kwargs.items()]
-=======
-        #  What should the load kwargs be here? Remember they need to be {} for static data.
-        #  Note that currently _get_unfiltered_data is only suitable for use at runtime since it requires
-        #  ctd_parameters. That could be changed to just reuse that function.
-        multi_data_source_name_load_kwargs: list[tuple[DataSourceName, dict[str, Any]]] = [
-            (model_manager[target]["data_frame"], {}) for target in proposed_targets
-        ]
->>>>>>> 02456847
         target_to_data_frame = dict(zip(proposed_targets, data_manager._multi_load(multi_data_source_name_load_kwargs)))
         targeted_data = self._validate_targeted_data(
             target_to_data_frame, eagerly_raise_column_not_found_error=bool(self.targets)
@@ -261,32 +249,6 @@
                 )
             ]
 
-<<<<<<< HEAD
-=======
-    def __call__(self, target_to_data_frame: dict[ModelID, pd.DataFrame]):
-        # Only relevant for a dynamic filter.
-        # Although targets are fixed at build time, the validation logic is repeated during runtime, so if a column
-        # is missing then it will raise an error. We could change this if we wanted.
-        # Call this from actions_utils
-        targeted_data = self._validate_targeted_data(
-            {target: data_frame for target, data_frame in target_to_data_frame.items() if target in self.targets},
-            eagerly_raise_column_not_found_error=True,
-        )
-
-        if (column_type := self._validate_column_type(targeted_data)) != self._column_type:
-            raise ValueError(
-                f"{self.column} has changed type from {self._column_type} to {column_type}. A filtered column cannot "
-                "change type while the dashboard is running."
-            )
-
-        # TODO: when implement dynamic, will need to do something with this e.g. pass to selector.__call__.
-        # if isinstance(self.selector, SELECTORS["numerical"] + SELECTORS["temporal"]):
-        #     options = self._get_options(targeted_data)
-        # else:
-        #     # Categorical selector.
-        #     _min, _max = self._get_min_max(targeted_data)
-
->>>>>>> 02456847
     @_log_call
     def build(self):
         # TODO: Align inner and outer id to be the same as for other figure components.
@@ -294,8 +256,7 @@
         return dcc.Loading(id=self.id, children=selector_build_obj) if self._dynamic else selector_build_obj
 
     def _validate_targeted_data(
-<<<<<<< HEAD
-        self, target_to_data_frame: dict[ModelID, pd.DataFrame], eagerly_raise_column_not_found_error=True
+        self, target_to_data_frame: dict[ModelID, pd.DataFrame], eagerly_raise_column_not_found_error
     ) -> pd.DataFrame:
         # target_to_data_source_name = {target: model_manager[target]["data_frame"] for target in targets}
         # data_source_name_to_data = {
@@ -305,12 +266,6 @@
 
         target_to_series = {}
 
-=======
-        self, target_to_data_frame: dict[ModelID, pd.DataFrame], eagerly_raise_column_not_found_error
-    ) -> pd.DataFrame:
-        target_to_series = {}
-
->>>>>>> 02456847
         for target, data_frame in target_to_data_frame.items():
             if self.column in data_frame.columns:
                 # reset_index so that when we make a DataFrame out of all these pd.Series pandas doesn't try to align
@@ -322,15 +277,11 @@
         targeted_data = pd.DataFrame(target_to_series)
         if targeted_data.columns.empty:
             # Still raised when eagerly_raise_column_not_found_error=False.
-<<<<<<< HEAD
-            raise ValueError(f"Selected column {self.column} not found in any dataframe for {', '.join(targets)}.")
-        # TODO: Enable empty data_frame handling
-=======
             raise ValueError(
                 f"Selected column {self.column} not found in any dataframe for "
                 f"{', '.join(target_to_data_frame.keys())}."
             )
->>>>>>> 02456847
+        # TODO: Enable empty data_frame handling
         if targeted_data.empty:
             raise ValueError(
                 f"Selected column {self.column} does not contain anything in any dataframe for "
