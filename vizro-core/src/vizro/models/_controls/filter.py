--- conflicted
+++ resolved
@@ -174,7 +174,6 @@
             )
 
         # Selector can't be dynamic if:
-<<<<<<< HEAD
         #  1. Selector doesn't support the dynamic mode
         #  2. Selector is categorical and "options" prop is defined
         #  3. Selector is numerical and "min" and "max" props are defined
@@ -184,15 +183,6 @@
                 hasattr(self.selector, "options") and not getattr(self.selector, "options") or
                 all(hasattr(self.selector, attr) and getattr(self.selector, attr) is None for attr in ["min", "max"])
             )
-=======
-        # Selector doesn't support dynamic mode
-        # Selector is categorical and "options" is defined
-        # Selector is numerical/Temporal and "min" and "max" are defined
-        if isinstance(self.selector, DYNAMIC_SELECTORS) and (
-            hasattr(self.selector, "options")
-            and not getattr(self.selector, "options")
-            or all(hasattr(self.selector, attr) and getattr(self.selector, attr) is None for attr in ["min", "max"])
->>>>>>> cfdf4fce
         ):
             for target_id in self.targets:
                 data_source_name = model_manager[target_id]["data_frame"]
