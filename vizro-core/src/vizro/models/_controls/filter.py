from __future__ import annotations

from dash import dcc, html

from typing import Any, Literal, Union

import numpy as np
import pandas as pd
from pandas.api.types import is_datetime64_any_dtype, is_numeric_dtype

try:
    from pydantic.v1 import Field, PrivateAttr, validator
except ImportError:  # pragma: no cov
    from pydantic import Field, PrivateAttr, validator

from vizro._constants import FILTER_ACTION_PREFIX
from vizro.actions import _filter
from vizro.managers import data_manager, model_manager
from vizro.managers._model_manager import ModelID
from vizro.models import Action, VizroBaseModel
from vizro.models._components.form import (
    Checklist,
    DatePicker,
    Dropdown,
    RadioItems,
    RangeSlider,
    Slider,
)
from vizro.models._models_utils import _log_call
from vizro.models.types import MultiValueType, SelectorType
from vizro.models._components.form._form_utils import get_options_and_default
from vizro.managers._data_manager import _DynamicData

# Ideally we might define these as NumericalSelectorType = Union[RangeSlider, Slider] etc., but that will not work
# with isinstance checks.
# First entry in each tuple is the default selector for that column type.
SELECTORS = {
    "numerical": (RangeSlider, Slider),
    "categorical": (Dropdown, Checklist, RadioItems),
    "temporal": (DatePicker,),
}

# This disallowed selectors for each column type map is based on the discussion at the following link:
# See https://github.com/mckinsey/vizro/pull/319#discussion_r1524888171
DISALLOWED_SELECTORS = {
    "numerical": SELECTORS["temporal"],
    "temporal": SELECTORS["numerical"],
    "categorical": SELECTORS["numerical"] + SELECTORS["temporal"],
}

# TODO: Remove this check because all vizro selectors support dynamic mode
# Tuple of filter selectors that support dynamic mode
DYNAMIC_SELECTORS = (Dropdown, Checklist, RadioItems, Slider, RangeSlider)


def _filter_between(series: pd.Series, value: Union[list[float], list[str]]) -> pd.Series:
    if is_datetime64_any_dtype(series):
        # Each value will always have time 00:00:00. In order for the filter to include all times during
        # the end date value[1] we need to remove the time part of every value in series so that it's 00:00:00.
        value = pd.to_datetime(value)
        series = pd.to_datetime(series.dt.date)
    return series.between(value[0], value[1], inclusive="both")


def _filter_isin(series: pd.Series, value: MultiValueType) -> pd.Series:
    if is_datetime64_any_dtype(series):
        # Value will always have time 00:00:00. In order for the filter to include all times during
        # the end date value we need to remove the time part of every value in series so that it's 00:00:00.
        value = pd.to_datetime(value)
        series = pd.to_datetime(series.dt.date)
    return series.isin(value)


class Filter(VizroBaseModel):
    """Filter the data supplied to `targets` on the [`Page`][vizro.models.Page].

    Examples:
        >>> print(repr(Filter(column="species")))

    Args:
        type (Literal["filter"]): Defaults to `"filter"`.
        column (str): Column of `DataFrame` to filter.
        targets (list[ModelID]): Target component to be affected by filter. If none are given then target all components
            on the page that use `column`.
        selector (SelectorType): See [SelectorType][vizro.models.types.SelectorType]. Defaults to `None`.

    """

    type: Literal["filter"] = "filter"
    column: str = Field(..., description="Column of DataFrame to filter.")
    targets: list[ModelID] = Field(
        [],
        description="Target component to be affected by filter. "
        "If none are given then target all components on the page that use `column`.",
    )
    selector: SelectorType = None

    _dynamic: bool = PrivateAttr(None)

    _column_type: Literal["numerical", "categorical", "temporal"] = PrivateAttr()

    @validator("targets", each_item=True)
    def check_target_present(cls, target):
        if target not in model_manager:
            raise ValueError(f"Target {target} not found in model_manager.")
        return target

    def __call__(self, current_value, **kwargs):
        # Only relevant for a dynamic filter.
        # TODO: this will need to pass parametrised data_frame arguments through to _validate_targeted_data.
        # Although targets are fixed at build time, the validation logic is repeated during runtime, so if a column
        # is missing then it will raise an error. We could change this if we wanted.
        targeted_data = self._validate_targeted_data(targets=self.targets)

        if (column_type := self._validate_column_type(targeted_data)) != self._column_type:
            raise ValueError(
                f"{self.column} has changed type from {self._column_type} to {column_type}. A filtered column cannot "
                "change type while the dashboard is running."
            )

        # TODO: when implement dynamic, will need to do something with this e.g. pass to selector.__call__.
        if isinstance(self.selector, SELECTORS["categorical"]):
            # Categorical selector.
            new_options = self._get_options(targeted_data, current_value)
            return self.selector(current_value=current_value, new_options=new_options, **kwargs)
        else:
            # Numerical or temporal selector.
            _min, _max = self._get_min_max(targeted_data, current_value)
            return self.selector(current_value=current_value, new_min=_min, new_max=_max, **kwargs)

    @_log_call
    def pre_build(self):
        # If targets aren't explicitly provided then try to target all figures on the page. In this case we don't
        # want to raise an error if the column is not found in a figure's data_frame, it will just be ignored.
        # This is the case when bool(self.targets) is False.
        # Possibly in future this will change (which would be breaking change).
        proposed_targets = self.targets or model_manager._get_page_model_ids_with_figure(
            page_id=model_manager._get_model_page_id(model_id=ModelID(str(self.id)))
        )
        # TODO NEXT: how to handle pre_build for dynamic filters? Do we still require default argument values in
        #  `load` to establish selector type etc.? Can we take selector values from model_manager to supply these?
        #  Or just don't do validation at pre_build time and wait until state is availableduring build time instead?
        #  What should the load kwargs be here?
        #  Note that currently _get_unfiltered_data is only suitable for use at runtime since it requires
        #  ctd_parameters. That could be changed to just reuse that function.
        multi_data_source_name_load_kwargs = [(model_manager[target]["data_frame"], {}) for target in proposed_targets]  # type: ignore[var-annotated]
        target_to_data_frame = dict(zip(proposed_targets, data_manager._multi_load(multi_data_source_name_load_kwargs)))
        targeted_data = self._validate_targeted_data(
            target_to_data_frame, eagerly_raise_column_not_found_error=bool(self.targets)
        )
        self.targets = list(targeted_data.columns)

        # Set default selector according to column type.
        self._column_type = self._validate_column_type(targeted_data)
        self.selector = self.selector or SELECTORS[self._column_type][0]()
        self.selector.title = self.selector.title or self.column.title()

        if isinstance(self.selector, DISALLOWED_SELECTORS.get(self._column_type, ())):
            raise ValueError(
                f"Chosen selector {type(self.selector).__name__} is not compatible with {self._column_type} column "
                f"'{self.column}'."
            )

        # Selector can't be dynamic if:
        # Selector doesn't support dynamic mode
        # Selector is categorical and "options" is defined
        # Selector is numerical/Temporal and "min" and "max" are defined
        if (
            isinstance(self.selector, DYNAMIC_SELECTORS) and
            (
                hasattr(self.selector, "options") and not getattr(self.selector, "options") or
                all(hasattr(self.selector, attr) and getattr(self.selector, attr) is None for attr in ["min", "max"])
            )
        ):
            for target_id in self.targets:
                data_source_name = model_manager[target_id]["data_frame"]
                if isinstance(data_manager[data_source_name], _DynamicData):
                    self._dynamic = True
                    self.selector._dynamic = True
                    break

        # Set appropriate properties for the selector.
        if isinstance(self.selector, SELECTORS["numerical"] + SELECTORS["temporal"]):
            _min, _max = self._get_min_max(targeted_data)
            # Note that manually set self.selector.min/max = 0 are Falsey but should not be overwritten.
            if self.selector.min is None:
                self.selector.min = _min
            if self.selector.max is None:
                self.selector.max = _max
        else:
            # Categorical selector.
            self.selector.options = self.selector.options or self._get_options(targeted_data)

        if not self.selector.actions:
            if isinstance(self.selector, RangeSlider) or (
                isinstance(self.selector, DatePicker) and self.selector.range
            ):
                filter_function = _filter_between
            else:
                filter_function = _filter_isin

            self.selector.actions = [
                Action(
                    id=f"{FILTER_ACTION_PREFIX}_{self.id}",
                    function=_filter(filter_column=self.column, targets=self.targets, filter_function=filter_function),
                )
            ]

<<<<<<< HEAD
=======
    def __call__(self, target_to_data_frame: dict[ModelID, pd.DataFrame]):
        # Only relevant for a dynamic filter.
        # Although targets are fixed at build time, the validation logic is repeated during runtime, so if a column
        # is missing then it will raise an error. We could change this if we wanted.
        # Call this from actions_utils
        targeted_data = self._validate_targeted_data(
            {target: data_frame for target, data_frame in target_to_data_frame.items() if target in self.targets},
            eagerly_raise_column_not_found_error=True,
        )

        if (column_type := self._validate_column_type(targeted_data)) != self._column_type:
            raise ValueError(
                f"{self.column} has changed type from {self._column_type} to {column_type}. A filtered column cannot "
                "change type while the dashboard is running."
            )

        # TODO: when implement dynamic, will need to do something with this e.g. pass to selector.__call__.
        # if isinstance(self.selector, SELECTORS["numerical"] + SELECTORS["temporal"]):
        #     options = self._get_options(targeted_data)
        # else:
        #     # Categorical selector.
        #     _min, _max = self._get_min_max(targeted_data)

>>>>>>> d097733a
    @_log_call
    def build(self):
        # TODO: Align inner and outer id to be the same as for other figure components.
        selector_build_obj = self.selector.build()
        return dcc.Loading(id=self.id, children=selector_build_obj) if self._dynamic else selector_build_obj

    def _validate_targeted_data(
        self, target_to_data_frame: dict[ModelID, pd.DataFrame], eagerly_raise_column_not_found_error
    ) -> pd.DataFrame:
        target_to_series = {}

        for target, data_frame in target_to_data_frame.items():
            if self.column in data_frame.columns:
                # reset_index so that when we make a DataFrame out of all these pd.Series pandas doesn't try to align
                # the columns by index.
                target_to_series[target] = data_frame[self.column].reset_index(drop=True)
            elif eagerly_raise_column_not_found_error:
                raise ValueError(f"Selected column {self.column} not found in dataframe for {target}.")

        targeted_data = pd.DataFrame(target_to_series)
        if targeted_data.columns.empty:
            # Still raised when eagerly_raise_column_not_found_error=False.
            raise ValueError(
                f"Selected column {self.column} not found in any dataframe for "
                f"{', '.join(target_to_data_frame.keys())}."
            )
        if targeted_data.empty:
            raise ValueError(
                f"Selected column {self.column} does not contain anything in any dataframe for "
                f"{', '.join(target_to_data_frame.keys())}."
            )

        return targeted_data

    def _validate_column_type(self, targeted_data: pd.DataFrame) -> Literal["numerical", "categorical", "temporal"]:
        is_numerical = targeted_data.apply(is_numeric_dtype)
        is_temporal = targeted_data.apply(is_datetime64_any_dtype)
        is_categorical = ~is_numerical & ~is_temporal

        if is_numerical.all():
            return "numerical"
        elif is_temporal.all():
            return "temporal"
        elif is_categorical.all():
            return "categorical"
        else:
            raise ValueError(
                f"Inconsistent types detected in column {self.column}. This column must have the same type for all "
                "targets."
            )

    @staticmethod
    def _get_min_max(targeted_data: pd.DataFrame, current_value=None) -> tuple[float, float]:
        # Use item() to convert to convert scalar from numpy to Python type. This isn't needed during pre_build because
        # pydantic will coerce the type, but it is necessary in __call__ where we don't update model field values
        # and instead just pass straight to the Dash component.
        _min = targeted_data.min(axis=None).item()
        _max = targeted_data.max(axis=None).item()

        if current_value:
            if isinstance(current_value, list) and len(current_value) == 2:
                _min = min(_min, current_value[0])
                _max = max(_max, current_value[1])
            else:
                _min = min(_min, current_value)
                _max = max(_max, current_value)

        return _min, _max

    @staticmethod
    def _get_options(targeted_data: pd.DataFrame, current_value=None) -> list[Any]:
        # Use tolist() to convert to convert scalar from numpy to Python type. This isn't needed during pre_build
        # because pydantic will coerce the type, but it is necessary in __call__ where we don't update model field
        # values and instead just pass straight to the Dash component.
        # The dropna() isn't strictly required here but will be in future pandas versions when the behavior of stack
        # changes. See https://pandas.pydata.org/docs/whatsnew/v2.1.0.html#whatsnew-210-enhancements-new-stack.
        current_value = current_value or []
        return np.unique(pd.concat([targeted_data.stack().dropna(), pd.Series(current_value)])).tolist()<|MERGE_RESOLUTION|>--- conflicted
+++ resolved
@@ -107,10 +107,13 @@
 
     def __call__(self, current_value, **kwargs):
         # Only relevant for a dynamic filter.
-        # TODO: this will need to pass parametrised data_frame arguments through to _validate_targeted_data.
         # Although targets are fixed at build time, the validation logic is repeated during runtime, so if a column
         # is missing then it will raise an error. We could change this if we wanted.
-        targeted_data = self._validate_targeted_data(targets=self.targets)
+        # Call this from actions_utils
+        targeted_data = self._validate_targeted_data(
+            {target: data_frame for target, data_frame in target_to_data_frame.items() if target in self.targets},
+            eagerly_raise_column_not_found_error=True,
+        )
 
         if (column_type := self._validate_column_type(targeted_data)) != self._column_type:
             raise ValueError(
@@ -206,32 +209,6 @@
                 )
             ]
 
-<<<<<<< HEAD
-=======
-    def __call__(self, target_to_data_frame: dict[ModelID, pd.DataFrame]):
-        # Only relevant for a dynamic filter.
-        # Although targets are fixed at build time, the validation logic is repeated during runtime, so if a column
-        # is missing then it will raise an error. We could change this if we wanted.
-        # Call this from actions_utils
-        targeted_data = self._validate_targeted_data(
-            {target: data_frame for target, data_frame in target_to_data_frame.items() if target in self.targets},
-            eagerly_raise_column_not_found_error=True,
-        )
-
-        if (column_type := self._validate_column_type(targeted_data)) != self._column_type:
-            raise ValueError(
-                f"{self.column} has changed type from {self._column_type} to {column_type}. A filtered column cannot "
-                "change type while the dashboard is running."
-            )
-
-        # TODO: when implement dynamic, will need to do something with this e.g. pass to selector.__call__.
-        # if isinstance(self.selector, SELECTORS["numerical"] + SELECTORS["temporal"]):
-        #     options = self._get_options(targeted_data)
-        # else:
-        #     # Categorical selector.
-        #     _min, _max = self._get_min_max(targeted_data)
-
->>>>>>> d097733a
     @_log_call
     def build(self):
         # TODO: Align inner and outer id to be the same as for other figure components.
@@ -239,11 +216,29 @@
         return dcc.Loading(id=self.id, children=selector_build_obj) if self._dynamic else selector_build_obj
 
     def _validate_targeted_data(
-        self, target_to_data_frame: dict[ModelID, pd.DataFrame], eagerly_raise_column_not_found_error
+        self, targets: list[ModelID], eagerly_raise_column_not_found_error=True
     ) -> pd.DataFrame:
+        # TODO: consider moving some of this logic to data_manager when implement dynamic filter. Make sure
+        #  get_modified_figures and stuff in _actions_utils.py is as efficient as code here.
+
+        # When loading data_frame there are possible keys:
+        #  1. target. In worst case scenario this is needed but can lead to unnecessary repeated data loading.
+        #  2. data_source_name. No repeated data loading but won't work when applying data_frame parameters at runtime.
+        #  3. target + data_frame parameters keyword-argument pairs. This is the correct key to use at runtime.
+        # For now we follow scheme 2 for data loading (due to set() below) and 1 for the returned targeted_data
+        # pd.DataFrame, i.e. a separate column for each target even if some data is repeated.
+        # TODO: when this works with data_frame parameters load() will need to take arguments and the structures here
+        #  might change a bit.
+        target_to_data_source_name = {target: model_manager[target]["data_frame"] for target in targets}
+        data_source_name_to_data = {
+            data_source_name: data_manager[data_source_name].load()
+            for data_source_name in set(target_to_data_source_name.values())
+        }
         target_to_series = {}
 
-        for target, data_frame in target_to_data_frame.items():
+        for target, data_source_name in target_to_data_source_name.items():
+            data_frame = data_source_name_to_data[data_source_name]
+
             if self.column in data_frame.columns:
                 # reset_index so that when we make a DataFrame out of all these pd.Series pandas doesn't try to align
                 # the columns by index.
@@ -254,14 +249,10 @@
         targeted_data = pd.DataFrame(target_to_series)
         if targeted_data.columns.empty:
             # Still raised when eagerly_raise_column_not_found_error=False.
-            raise ValueError(
-                f"Selected column {self.column} not found in any dataframe for "
-                f"{', '.join(target_to_data_frame.keys())}."
-            )
+            raise ValueError(f"Selected column {self.column} not found in any dataframe for {', '.join(targets)}.")
         if targeted_data.empty:
             raise ValueError(
-                f"Selected column {self.column} does not contain anything in any dataframe for "
-                f"{', '.join(target_to_data_frame.keys())}."
+                f"Selected column {self.column} does not contain anything in any dataframe for {', '.join(targets)}."
             )
 
         return targeted_data
