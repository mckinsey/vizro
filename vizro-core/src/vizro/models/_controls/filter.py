from __future__ import annotations

from collections.abc import Iterable
from contextlib import suppress
from typing import Any, Literal, Optional, Union, cast

import pandas as pd
from dash import dcc
from pandas.api.types import is_datetime64_any_dtype, is_numeric_dtype
from pydantic import Field, PrivateAttr

<<<<<<< HEAD
from vizro._constants import FILTER_ACTION_PREFIX
from vizro.actions import _filter
=======
from vizro._constants import ALL_OPTION, FILTER_ACTION_PREFIX
from vizro.actions._filter_action import _filter
>>>>>>> f7cc9a9f
from vizro.managers import data_manager, model_manager
from vizro.managers._data_manager import DataSourceName, _DynamicData
from vizro.managers._model_manager import FIGURE_MODELS
from vizro.models import Container, VizroBaseModel
from vizro.models._components.form import (
    Checklist,
    DatePicker,
    Dropdown,
    RadioItems,
    RangeSlider,
    Slider,
)
from vizro.models._controls._controls_utils import check_control_targets, set_container_control_default
from vizro.models._models_utils import _log_call
from vizro.models.types import FigureType, ModelID, MultiValueType, SelectorType, SingleValueType, _IdProperty

# Ideally we might define these as NumericalSelectorType = Union[RangeSlider, Slider] etc., but that will not work
# with isinstance checks.
# First entry in each tuple is the default selector for that column type.
# MS: For mypy we need to do this anyway, see below - I have tried to make a function that takes the tuples and
# converts them in order to reuse code, but I think it does not work
SELECTORS = {
    "numerical": (RangeSlider, Slider),
    "categorical": (Dropdown, Checklist, RadioItems),
    "temporal": (DatePicker,),
}
CategoricalSelectorType = Union[Dropdown, Checklist, RadioItems]
NumericalTemporalSelectorType = Union[RangeSlider, Slider, DatePicker]

# This disallowed selectors for each column type map is based on the discussion at the following link:
# See https://github.com/mckinsey/vizro/pull/319#discussion_r1524888171
DISALLOWED_SELECTORS = {
    "numerical": SELECTORS["temporal"],
    "temporal": SELECTORS["numerical"],
    "categorical": SELECTORS["numerical"] + SELECTORS["temporal"],
}


def _filter_between(series: pd.Series, value: Union[list[float], list[str]]) -> pd.Series:
    if is_datetime64_any_dtype(series):
        # Each value will always have time 00:00:00. In order for the filter to include all times during
        # the end date value[1] we need to remove the time part of every value in series so that it's 00:00:00.
        value = pd.to_datetime(value)
        series = pd.to_datetime(series.dt.date)
    return series.between(value[0], value[1], inclusive="both")


def _filter_isin(series: pd.Series, value: MultiValueType) -> pd.Series:
    if is_datetime64_any_dtype(series):
        # Value will always have time 00:00:00. In order for the filter to include all times during
        # the end date value we need to remove the time part of every value in series so that it's 00:00:00.
        value = pd.to_datetime(value)
        series = pd.to_datetime(series.dt.date)
    return series.isin(value)


class Filter(VizroBaseModel):
    """Filter the data supplied to `targets` on the [`Page`][vizro.models.Page].

    Examples:
        >>> print(repr(Filter(column="species")))

    Args:
        type (Literal["filter"]): Defaults to `"filter"`.
        column (str): Column of `DataFrame` to filter.
        targets (list[ModelID]): Target component to be affected by filter. If none are given then target all components
            on the page that use `column`. Defaults to `[]`.
        selector (Optional[SelectorType]): See [SelectorType][vizro.models.types.SelectorType]. Defaults to `None`.

    """

    type: Literal["filter"] = "filter"
    column: str = Field(description="Column of DataFrame to filter.")
    targets: list[ModelID] = Field(
        default=[],
        description="Target component to be affected by filter. "
        "If none are given then target all components on the page that use `column`.",
    )
    selector: Optional[SelectorType] = None

    _dynamic: bool = PrivateAttr(False)
    _column_type: Literal["numerical", "categorical", "temporal"] = PrivateAttr()

    @property
    def _action_outputs(self) -> dict[str, _IdProperty]:
        # TODO-AV2 E: Implement direct mapping for filter selectors using {"value": f"{self.selector.id}.value"}.
        # This will allow direct interaction with a filter's selector via its ID, essential for the upcoming
        # 'interact' action.
        return {"__default__": f"{self.id}.children"}

    def __call__(self, target_to_data_frame: dict[ModelID, pd.DataFrame], current_value: Any):
        # Only relevant for a dynamic filter.
        # Although targets are fixed at build time, the validation logic is repeated during runtime, so if a column
        # is missing then it will raise an error. We could change this if we wanted.
        targeted_data = self._validate_targeted_data(
            {target: data_frame for target, data_frame in target_to_data_frame.items() if target in self.targets},
            eagerly_raise_column_not_found_error=True,
        )

        if (column_type := self._validate_column_type(targeted_data)) != self._column_type:
            raise ValueError(
                f"{self.column} has changed type from {self._column_type} to {column_type}. A filtered column cannot "
                "change type while the dashboard is running."
            )

        if isinstance(self.selector, SELECTORS["categorical"]):
            self.selector = cast(CategoricalSelectorType, self.selector)
            return self.selector(options=self._get_options(targeted_data, current_value))
        else:
            self.selector = cast(NumericalTemporalSelectorType, self.selector)
            _min, _max = self._get_min_max(targeted_data, current_value)
            # "current_value" is propagated only to support dcc.Input and dcc.Store components in numerical selectors
            # to work with a dynamic selector. This can be removed when dash persistence bug is fixed.
            return self.selector(min=_min, max=_max, current_value=current_value)

    @_log_call
    def pre_build(self):
        # If page filter validate that targets present on the page where the filter is defined.
        # If container filter validate that targets present in the container where the filter is defined.
        # Validation has to be triggered in pre_build because all targets are not initialized until then.
        check_control_targets(control=self)

        # If targets aren't explicitly provided then try to target all figures on the page. In this case we don't
        # want to raise an error if the column is not found in a figure's data_frame, it will just be ignored.
        # This is the case when bool(self.targets) is False.
        # If filter used within container and if targets aren't explicitly provided it will target all figures within
        # that container. Possibly in future this will change (which would be breaking change).
        proposed_targets = self.targets or self._get_proposed_targets()

        # TODO: Currently dynamic data functions require a default value for every argument. Even when there is a
        #  dataframe parameter, the default value is used when pre-build the filter e.g. to find the targets,
        #  column type (and hence selector) and initial values. There are three ways to handle this:
        #  1. (Current approach) - Propagate {} and use only default arguments value in the dynamic data function.
        #  2. Propagate values from the model_manager and relax the limitation of requiring argument default values.
        #  3. Skip the pre-build and do everything in the build method (if possible).
        #  Find more about the mentioned limitation at: https://github.com/mckinsey/vizro/pull/879/files#r1846609956
        # Even if the solution changes for dynamic data, static data should still use {} as the arguments here.
        multi_data_source_name_load_kwargs: list[tuple[DataSourceName, dict[str, Any]]] = [
            (cast(FigureType, model_manager[target])["data_frame"], {}) for target in proposed_targets
        ]

        target_to_data_frame = dict(zip(proposed_targets, data_manager._multi_load(multi_data_source_name_load_kwargs)))
        targeted_data = self._validate_targeted_data(
            target_to_data_frame, eagerly_raise_column_not_found_error=bool(self.targets)
        )
        self.targets = list(targeted_data.columns)

        # Set default selector according to column type.
        self._column_type = self._validate_column_type(targeted_data)
        self.selector = self.selector or SELECTORS[self._column_type][0]()
        self.selector.title = self.selector.title or self.column.title()

        if isinstance(self.selector, DISALLOWED_SELECTORS.get(self._column_type, ())):
            raise ValueError(
                f"Chosen selector {type(self.selector).__name__} is not compatible with {self._column_type} column "
                f"'{self.column}'."
            )

        # Check if the filter is dynamic. Dynamic filter means that the filter is updated when the page is refreshed
        # which causes "options" for categorical or "min" and "max" for numerical/temporal selectors to be updated.
        # The filter is dynamic iff mentioned attributes ("options"/"min"/"max") are not explicitly provided and
        # filter targets at least one figure that uses dynamic data source. Note that min or max = 0 are Falsey values
        # but should still count as manually set.
        if (
            not getattr(self.selector, "options", [])
            and getattr(self.selector, "min", None) is None
            and getattr(self.selector, "max", None) is None
        ):
            for target_id in self.targets:
                data_source_name = cast(FigureType, model_manager[target_id])["data_frame"]
                if isinstance(data_manager[data_source_name], _DynamicData):
                    self._dynamic = True
                    self.selector._dynamic = True
                    break

        # Set appropriate properties for the selector.
        if isinstance(self.selector, SELECTORS["numerical"] + SELECTORS["temporal"]):
            self.selector = cast(NumericalTemporalSelectorType, self.selector)
            _min, _max = self._get_min_max(targeted_data)
            # Note that manually set self.selector.min/max = 0 are Falsey but should not be overwritten.
            if self.selector.min is None:
                self.selector.min = _min
            if self.selector.max is None:
                self.selector.max = _max
        else:
            # Categorical selector.
            self.selector = cast(CategoricalSelectorType, self.selector)
            self.selector.options = self.selector.options or self._get_options(targeted_data)

        set_container_control_default(control=self)

        if not self.selector.actions:
            if isinstance(self.selector, RangeSlider) or (
                isinstance(self.selector, DatePicker) and self.selector.range
            ):
                filter_function = _filter_between
            else:
                filter_function = _filter_isin

            self.selector.actions = [
                _filter(
                    id=f"{FILTER_ACTION_PREFIX}_{self.id}",
                    column=self.column,
                    filter_function=filter_function,
                    targets=self.targets,
                ),
            ]

    @_log_call
    def build(self):
        # Cast is justified as the selector is set in pre_build and is not None.
        selector = cast(SelectorType, self.selector)
        selector_build_obj = selector.build()
        # TODO: Align the (dynamic) object's return structure with the figure's components when the Dash bug is fixed.
        #  This means returning an empty "html.Div(id=self.id, className=...)" as a placeholder from Filter.build().
        #  Also, make selector.title visible when the filter is reloading.
        if not self._dynamic:
            return selector_build_obj

        # Temporarily hide the selector and numeric dcc.Input components during the filter reloading process.
        # Other components, such as the title, remain visible because of the configuration:
        # overlay_style={"visibility": "visible"} in dcc.Loading.
        # Note: dcc.Slider and dcc.RangeSlider do not support the "style" property directly,
        # so the "className" attribute is used to apply custom CSS for visibility control.
        # Reference for Dash class names: https://dashcheatsheet.pythonanywhere.com/
        selector_build_obj[selector.id].className = "invisible"
        if f"{selector.id}_start_value" in selector_build_obj:
            selector_build_obj[f"{selector.id}_start_value"].className = "d-none"
        if f"{selector.id}_end_value" in selector_build_obj:
            selector_build_obj[f"{selector.id}_end_value"].className = "d-none"

        return dcc.Loading(
            id=self.id,
            children=selector_build_obj,
            color="grey",
            overlay_style={"visibility": "visible"},
        )

    def _validate_targeted_data(
        self, target_to_data_frame: dict[ModelID, pd.DataFrame], eagerly_raise_column_not_found_error
    ) -> pd.DataFrame:
        target_to_series = {}

        for target, data_frame in target_to_data_frame.items():
            if self.column in data_frame.columns:
                # reset_index so that when we make a DataFrame out of all these pd.Series pandas doesn't try to align
                # the columns by index.
                target_to_series[target] = data_frame[self.column].reset_index(drop=True)
            elif eagerly_raise_column_not_found_error:
                raise ValueError(f"Selected column {self.column} not found in dataframe for {target}.")

        targeted_data = pd.DataFrame(target_to_series)
        if targeted_data.columns.empty:
            # Still raised when eagerly_raise_column_not_found_error=False.
            raise ValueError(
                f"Selected column {self.column} not found in any dataframe for "
                f"{', '.join(target_to_data_frame.keys())}."
            )
        # TODO: Enable empty data_frame handling
        if targeted_data.empty:
            raise ValueError(
                f"Selected column {self.column} does not contain anything in any dataframe for "
                f"{', '.join(target_to_data_frame.keys())}."
            )

        return targeted_data

    def _validate_column_type(self, targeted_data: pd.DataFrame) -> Literal["numerical", "categorical", "temporal"]:
        is_numerical = targeted_data.apply(is_numeric_dtype)
        is_temporal = targeted_data.apply(is_datetime64_any_dtype)
        is_categorical = ~is_numerical & ~is_temporal

        if is_numerical.all():
            return "numerical"
        elif is_temporal.all():
            return "temporal"
        elif is_categorical.all():
            return "categorical"
        else:
            raise ValueError(
                f"Inconsistent types detected in column {self.column}. This column must have the same type for all "
                "targets."
            )

    @staticmethod
    def _get_min_max(
        targeted_data: pd.DataFrame,
        current_value: Optional[Union[SingleValueType, MultiValueType]] = None,
    ) -> Union[tuple[float, float], tuple[pd.Timestamp, pd.Timestamp]]:
        # Try to convert the current value to a datetime object. If it fails (like for Slider), it will be left as is.
        # By default, DatePicker produces inputs in the following format: "YYYY-MM-DD".
        # "ISO8601" is used to enable the conversion process for custom DatePicker components and custom formats.
        with suppress(ValueError):
            current_value = pd.to_datetime(current_value, format="ISO8601")

        targeted_data = pd.concat([targeted_data, pd.Series(current_value)]).stack().dropna()  # noqa: PD013

        _min = targeted_data.min(axis=None)
        _max = targeted_data.max(axis=None)

        # Use item() to convert to convert scalar from numpy to Python type. This isn't needed during pre_build because
        # pydantic will coerce the type, but it is necessary in __call__ where we don't update model field values
        # and instead just pass straight to the Dash component.
        # However, in some cases _min and _max are already Python types and so item() call is not required.
        _min = _min if not hasattr(_min, "item") else _min.item()
        _max = _max if not hasattr(_max, "item") else _max.item()

        return _min, _max

    @staticmethod
    def _get_options(
        targeted_data: pd.DataFrame,
        current_value: Optional[Union[SingleValueType, MultiValueType]] = None,
    ) -> list[Any]:
        # Try to convert the current value to a datetime object. If it fails (like for Slider), it will be left as is.
        # By default, DatePicker produces inputs in the following format: "YYYY-MM-DD".
        # "ISO8601" is used to enable the conversion process for custom DatePicker components and custom formats.
        with suppress(ValueError):
            current_value = pd.to_datetime(current_value, format="ISO8601")

        # The dropna() isn't strictly required here but will be in future pandas versions when the behavior of stack
        # changes. See https://pandas.pydata.org/docs/whatsnew/v2.1.0.html#whatsnew-210-enhancements-new-stack.
        targeted_data = pd.concat([targeted_data, pd.Series(current_value)]).stack().dropna()  # noqa: PD013
<<<<<<< HEAD
        return sorted(set(targeted_data))
=======
        return sorted(set(targeted_data) - {ALL_OPTION})

    def _get_proposed_targets(self):
        """Get all valid figure model targets for this control based on its location in the page hierarchy."""
        page = model_manager._get_model_page(self)
        page_containers = model_manager._get_models(model_type=Container, root_model=page)

        # Find the control's parent model. Set it as the control's parent container it exists.
        # Otherwise set it as the control's page.
        root_model = next(
            (container for container in page_containers if self in container.controls),
            page,
        )
        return [model.id for model in cast(Iterable[FigureType], model_manager._get_models(FIGURE_MODELS, root_model))]
>>>>>>> f7cc9a9f
<|MERGE_RESOLUTION|>--- conflicted
+++ resolved
@@ -9,13 +9,8 @@
 from pandas.api.types import is_datetime64_any_dtype, is_numeric_dtype
 from pydantic import Field, PrivateAttr
 
-<<<<<<< HEAD
 from vizro._constants import FILTER_ACTION_PREFIX
-from vizro.actions import _filter
-=======
-from vizro._constants import ALL_OPTION, FILTER_ACTION_PREFIX
 from vizro.actions._filter_action import _filter
->>>>>>> f7cc9a9f
 from vizro.managers import data_manager, model_manager
 from vizro.managers._data_manager import DataSourceName, _DynamicData
 from vizro.managers._model_manager import FIGURE_MODELS
@@ -339,10 +334,7 @@
         # The dropna() isn't strictly required here but will be in future pandas versions when the behavior of stack
         # changes. See https://pandas.pydata.org/docs/whatsnew/v2.1.0.html#whatsnew-210-enhancements-new-stack.
         targeted_data = pd.concat([targeted_data, pd.Series(current_value)]).stack().dropna()  # noqa: PD013
-<<<<<<< HEAD
         return sorted(set(targeted_data))
-=======
-        return sorted(set(targeted_data) - {ALL_OPTION})
 
     def _get_proposed_targets(self):
         """Get all valid figure model targets for this control based on its location in the page hierarchy."""
@@ -355,5 +347,4 @@
             (container for container in page_containers if self in container.controls),
             page,
         )
-        return [model.id for model in cast(Iterable[FigureType], model_manager._get_models(FIGURE_MODELS, root_model))]
->>>>>>> f7cc9a9f
+        return [model.id for model in cast(Iterable[FigureType], model_manager._get_models(FIGURE_MODELS, root_model))]