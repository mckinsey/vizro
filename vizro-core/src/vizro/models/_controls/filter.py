--- conflicted
+++ resolved
@@ -3,8 +3,8 @@
 from collections.abc import Iterable
 from typing import Any, Literal, Union, cast
 
-import numpy as np
 import pandas as pd
+from dash import dcc
 from pandas.api.types import is_datetime64_any_dtype, is_numeric_dtype
 
 from vizro.managers._data_manager import DataSourceName
@@ -14,15 +14,11 @@
 except ImportError:  # pragma: no cov
     from pydantic import Field, PrivateAttr, validator
 
-from vizro._constants import FILTER_ACTION_PREFIX
+from vizro._constants import ALL_OPTION, FILTER_ACTION_PREFIX
 from vizro.actions import _filter
 from vizro.managers import data_manager, model_manager
-<<<<<<< HEAD
-from vizro.managers._model_manager import ModelID
-=======
 from vizro.managers._data_manager import _DynamicData
 from vizro.managers._model_manager import FIGURE_MODELS, ModelID
->>>>>>> 3e226700
 from vizro.models import Action, VizroBaseModel
 from vizro.models._components.form import (
     Checklist,
@@ -52,6 +48,10 @@
     "categorical": SELECTORS["numerical"] + SELECTORS["temporal"],
 }
 
+# TODO: Remove DYNAMIC_SELECTORS along with its validation check when support dynamic mode for the DatePicker selector.
+# Tuple of filter selectors that support dynamic mode
+DYNAMIC_SELECTORS = (Dropdown, Checklist, RadioItems, Slider, RangeSlider)
+
 
 def _filter_between(series: pd.Series, value: Union[list[float], list[str]]) -> pd.Series:
     if is_datetime64_any_dtype(series):
@@ -94,6 +94,12 @@
         "If none are given then target all components on the page that use `column`.",
     )
     selector: SelectorType = None
+
+    _dynamic: bool = PrivateAttr(False)
+
+    # Component properties for actions and interactions
+    _output_component_property: str = PrivateAttr("children")
+
     _column_type: Literal["numerical", "categorical", "temporal"] = PrivateAttr()
 
     @validator("targets", each_item=True)
@@ -101,6 +107,29 @@
         if target not in model_manager:
             raise ValueError(f"Target {target} not found in model_manager.")
         return target
+
+    def __call__(self, target_to_data_frame: dict[ModelID, pd.DataFrame], current_value: Any):
+        # Only relevant for a dynamic filter.
+        # Although targets are fixed at build time, the validation logic is repeated during runtime, so if a column
+        # is missing then it will raise an error. We could change this if we wanted.
+        targeted_data = self._validate_targeted_data(
+            {target: data_frame for target, data_frame in target_to_data_frame.items() if target in self.targets},
+            eagerly_raise_column_not_found_error=True,
+        )
+
+        if (column_type := self._validate_column_type(targeted_data)) != self._column_type:
+            raise ValueError(
+                f"{self.column} has changed type from {self._column_type} to {column_type}. A filtered column cannot "
+                "change type while the dashboard is running."
+            )
+
+        if isinstance(self.selector, SELECTORS["categorical"]):
+            return self.selector(options=self._get_options(targeted_data, current_value))
+        else:
+            _min, _max = self._get_min_max(targeted_data, current_value)
+            # "current_value" is propagated only to support dcc.Input and dcc.Store components in numerical selectors
+            # to work with a dynamic selector. This can be removed when dash persistence bug is fixed.
+            return self.selector(min=_min, max=_max, current_value=current_value)
 
     @_log_call
     def pre_build(self):
@@ -108,17 +137,6 @@
         # want to raise an error if the column is not found in a figure's data_frame, it will just be ignored.
         # This is the case when bool(self.targets) is False.
         # Possibly in future this will change (which would be breaking change).
-<<<<<<< HEAD
-        proposed_targets = self.targets or model_manager._get_page_model_ids_with_figure(
-            page_id=model_manager._get_model_page_id(model_id=ModelID(str(self.id)))
-        )
-        # TODO NEXT: how to handle pre_build for dynamic filters? Do we still require default argument values in
-        #  `load` to establish selector type etc.? Can we take selector values from model_manager to supply these?
-        #  Or just don't do validation at pre_build time and wait until state is available during build time instead?
-        #  What should the load kwargs be here? Remember they need to be {} for static data.
-        #  Note that currently _get_unfiltered_data is only suitable for use at runtime since it requires
-        #  ctd_parameters. That could be changed to just reuse that function.
-=======
         proposed_targets = self.targets or [
             cast(ModelID, model.id)
             for model in cast(
@@ -133,10 +151,10 @@
         #  3. Skip the pre-build and do everything in the build method (if possible).
         #  Find more about the mentioned limitation at: https://github.com/mckinsey/vizro/pull/879/files#r1846609956
         # Even if the solution changes for dynamic data, static data should still use {} as the arguments here.
->>>>>>> 3e226700
         multi_data_source_name_load_kwargs: list[tuple[DataSourceName, dict[str, Any]]] = [
             (model_manager[target]["data_frame"], {}) for target in proposed_targets
         ]
+
         target_to_data_frame = dict(zip(proposed_targets, data_manager._multi_load(multi_data_source_name_load_kwargs)))
         targeted_data = self._validate_targeted_data(
             target_to_data_frame, eagerly_raise_column_not_found_error=bool(self.targets)
@@ -153,6 +171,23 @@
                 f"Chosen selector {type(self.selector).__name__} is not compatible with {self._column_type} column "
                 f"'{self.column}'."
             )
+
+        # Check if the filter is dynamic. Dynamic filter means that the filter is updated when the page is refreshed
+        # which causes "options" for categorical or "min" and "max" for numerical/temporal selectors to be updated.
+        # The filter is dynamic iff mentioned attributes ("options"/"min"/"max") are not explicitly provided and
+        # filter targets at least one figure that uses dynamic data source. Note that min or max = 0 are Falsey values
+        # but should still count as manually set.
+        if isinstance(self.selector, DYNAMIC_SELECTORS) and (
+            not getattr(self.selector, "options", [])
+            and getattr(self.selector, "min", None) is None
+            and getattr(self.selector, "max", None) is None
+        ):
+            for target_id in self.targets:
+                data_source_name = model_manager[target_id]["data_frame"]
+                if isinstance(data_manager[data_source_name], _DynamicData):
+                    self._dynamic = True
+                    self.selector._dynamic = True
+                    break
 
         # Set appropriate properties for the selector.
         if isinstance(self.selector, SELECTORS["numerical"] + SELECTORS["temporal"]):
@@ -181,32 +216,33 @@
                 )
             ]
 
-    def __call__(self, target_to_data_frame: dict[ModelID, pd.DataFrame]):
-        # Only relevant for a dynamic filter.
-        # Although targets are fixed at build time, the validation logic is repeated during runtime, so if a column
-        # is missing then it will raise an error. We could change this if we wanted.
-        # Call this from actions_utils
-        targeted_data = self._validate_targeted_data(
-            {target: data_frame for target, data_frame in target_to_data_frame.items() if target in self.targets},
-            eagerly_raise_column_not_found_error=True,
-        )
-
-        if (column_type := self._validate_column_type(targeted_data)) != self._column_type:
-            raise ValueError(
-                f"{self.column} has changed type from {self._column_type} to {column_type}. A filtered column cannot "
-                "change type while the dashboard is running."
-            )
-
-        # TODO: when implement dynamic, will need to do something with this e.g. pass to selector.__call__.
-        # if isinstance(self.selector, SELECTORS["numerical"] + SELECTORS["temporal"]):
-        #     options = self._get_options(targeted_data)
-        # else:
-        #     # Categorical selector.
-        #     _min, _max = self._get_min_max(targeted_data)
-
     @_log_call
     def build(self):
-        return self.selector.build()
+        selector_build_obj = self.selector.build()
+        # TODO: Align the (dynamic) object's return structure with the figure's components when the Dash bug is fixed.
+        #  This means returning an empty "html.Div(id=self.id, className=...)" as a placeholder from Filter.build().
+        #  Also, make selector.title visible when the filter is reloading.
+        if not self._dynamic:
+            return selector_build_obj
+
+        # Temporarily hide the selector and numeric dcc.Input components during the filter reloading process.
+        # Other components, such as the title, remain visible because of the configuration:
+        # overlay_style={"visibility": "visible"} in dcc.Loading.
+        # Note: dcc.Slider and dcc.RangeSlider do not support the "style" property directly,
+        # so the "className" attribute is used to apply custom CSS for visibility control.
+        # Reference for Dash class names: https://dashcheatsheet.pythonanywhere.com/
+        selector_build_obj[self.selector.id].className = "invisible"
+        if f"{self.selector.id}_start_value" in selector_build_obj:
+            selector_build_obj[f"{self.selector.id}_start_value"].className = "d-none"
+        if f"{self.selector.id}_end_value" in selector_build_obj:
+            selector_build_obj[f"{self.selector.id}_end_value"].className = "d-none"
+
+        return dcc.Loading(
+            id=self.id,
+            children=selector_build_obj,
+            color="grey",
+            overlay_style={"visibility": "visible"},
+        )
 
     def _validate_targeted_data(
         self, target_to_data_frame: dict[ModelID, pd.DataFrame], eagerly_raise_column_not_found_error
@@ -228,6 +264,7 @@
                 f"Selected column {self.column} not found in any dataframe for "
                 f"{', '.join(target_to_data_frame.keys())}."
             )
+        # TODO: Enable empty data_frame handling
         if targeted_data.empty:
             raise ValueError(
                 f"Selected column {self.column} does not contain anything in any dataframe for "
@@ -254,17 +291,24 @@
             )
 
     @staticmethod
-    def _get_min_max(targeted_data: pd.DataFrame) -> tuple[float, float]:
+    def _get_min_max(targeted_data: pd.DataFrame, current_value=None) -> tuple[float, float]:
+        targeted_data = pd.concat([targeted_data, pd.Series(current_value)]).stack().dropna()  # noqa: PD013
+
+        _min = targeted_data.min(axis=None)
+        _max = targeted_data.max(axis=None)
+
         # Use item() to convert to convert scalar from numpy to Python type. This isn't needed during pre_build because
         # pydantic will coerce the type, but it is necessary in __call__ where we don't update model field values
         # and instead just pass straight to the Dash component.
-        return targeted_data.min(axis=None).item(), targeted_data.max(axis=None).item()
+        # However, in some cases _min and _max are already Python types and so item() call is not required.
+        _min = _min if not hasattr(_min, "item") else _min.item()
+        _max = _max if not hasattr(_max, "item") else _max.item()
+
+        return _min, _max
 
     @staticmethod
-    def _get_options(targeted_data: pd.DataFrame) -> list[Any]:
-        # Use tolist() to convert to convert scalar from numpy to Python type. This isn't needed during pre_build
-        # because pydantic will coerce the type, but it is necessary in __call__ where we don't update model field
-        # values and instead just pass straight to the Dash component.
+    def _get_options(targeted_data: pd.DataFrame, current_value=None) -> list[Any]:
         # The dropna() isn't strictly required here but will be in future pandas versions when the behavior of stack
         # changes. See https://pandas.pydata.org/docs/whatsnew/v2.1.0.html#whatsnew-210-enhancements-new-stack.
-        return np.unique(targeted_data.stack().dropna()).tolist()  # noqa: PD013+        targeted_data = pd.concat([targeted_data, pd.Series(current_value)]).stack().dropna()  # noqa: PD013
+        return sorted(set(targeted_data) - {ALL_OPTION})