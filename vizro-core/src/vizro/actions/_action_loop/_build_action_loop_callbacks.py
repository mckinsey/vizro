--- conflicted
+++ resolved
@@ -4,10 +4,6 @@
 
 from dash import ClientsideFunction, Input, Output, State, clientside_callback
 
-<<<<<<< HEAD
-=======
-from vizro._constants import ON_PAGE_LOAD_ACTION_PREFIX
->>>>>>> ebba3eda
 from vizro.actions._action_loop._action_loop_utils import (
     _get_actions_chains_on_registered_pages,
     _get_actions_on_registered_pages,
@@ -45,7 +41,7 @@
             )
         )
 
-<<<<<<< HEAD
+    # Determines the final sequence of actions to be triggered.
     clientside_callback(
         ClientsideFunction(namespace="clientside", function_name="gateway"),
         output=[Output("remaining_actions", "data")]
@@ -57,127 +53,6 @@
             Input("cycle_breaker_div", "n_clicks"),
             *gateway_inputs,
         ],
-=======
-    # TODO: don't create any components or callback if there's no actions configured
-    if not gateway_triggers:
-        gateway_triggers.append(Input("empty_input_store", "data"))
-
-    action_triggers = [Output({"type": "action_trigger", "action_name": action.id}, "data") for action in actions]
-    if not action_triggers:
-        action_triggers.append(Output("empty_output_store", "data", allow_duplicate=True))
-
-    @callback(
-        Output("set_remaining", "data"),
-        gateway_triggers,
-        prevent_initial_call=True,
-    )
-    def gateway(*gateway_triggers: List[dcc.Store]) -> List[Optional[str]]:
-        """Determines the final sequence of actions to be triggered.
-
-        Args:
-            gateway_triggers: Each 'gateway_trigger' (ctx.triggered_id) provides the 'id' (or trigger_id) from the
-                'actions_chain' that should be executed.
-
-        Returns:
-            List of final action sequence names which need to be triggered in order.
-
-        Raises:
-            PreventUpdate:
-                If screen with triggers is rendered but component isn't triggered.
-        """
-        triggered_actions_chains_ids = [
-            json.loads(triggered["prop_id"].split(".")[0])["trigger_id"] for triggered in ctx.triggered
-        ]
-
-        # Trigger only the on_page_load action if exists.
-        # Otherwise, a single regular (non on_page_load) action is triggered
-        actions_chain_to_trigger = next(
-            (
-                actions_chain_id
-                for actions_chain_id in triggered_actions_chains_ids
-                if ON_PAGE_LOAD_ACTION_PREFIX in actions_chain_id
-            ),
-            triggered_actions_chains_ids[0],
-        )
-        logger.debug("=========== ACTION ===============")
-        logger.debug(f"Triggered component: {triggered_actions_chains_ids[0]}.")
-
-        final_action_sequence = [
-            {"Action ID": action.id, "Action name": action.function._function.__name__}
-            for action in model_manager[actions_chain_to_trigger].actions  # type: ignore[attr-defined]
-        ]
-
-        logger.debug(f"Actions to be executed as part of the triggered ActionsChain: {final_action_sequence}")
-        return [action_dict["Action ID"] for action_dict in final_action_sequence]
-
-    @callback(
-        Output("remaining_actions", "data"),
-        Input("cycle_breaker_div", "n_clicks"),
-        Input("set_remaining", "data"),
-        State("remaining_actions", "data"),
-        prevent_initial_call=True,
-    )
-    def update_remaining_actions(
-        action_finished: Optional[Dict[str, Any]],
-        set_remaining: List[str],
-        remaining_actions: List[str],
-    ) -> List[str]:
-        """Updates remaining action sequence that should be performed.
-
-        Args:
-            action_finished:
-                Input that signalise action callback has finished
-            set_remaining:
-                Input that pass action sequence set in 'gateway' callback
-            remaining_actions:
-                State represents remaining actions sequence
-        Returns:
-            Initial or diminished list of remaining actions needed to be triggered.
-        """
-        # Propagate sequence of actions from gateway callback
-        triggered_id = ctx.triggered_id
-        if triggered_id == "set_remaining":
-            return set_remaining
-        # Pop first action
-        if triggered_id == "cycle_breaker_div":
-            return remaining_actions[1:]
-        return []
-
-    @callback(
-        *action_triggers,
-        Input("remaining_actions", "data"),
-        prevent_initial_call=True,
-    )
-    def executor(remaining_actions: List[str]) -> List[Any]:
-        """Triggers callback of first action of remaining_actions list.
-
-        Args:
-            remaining_actions:
-                Action sequence needed to be triggered.
-
-        Returns:
-            List of dash.no_update objects for all outputs except for next action.
-
-        Raises:
-            PreventUpdate:
-                If there is no more remaining_actions needs to be triggered.
-        """
-        if not remaining_actions:
-            raise PreventUpdate
-
-        next_action = remaining_actions[0]
-        output_list = ctx.outputs_list if isinstance(ctx.outputs_list, list) else [ctx.outputs_list]
-
-        # Return dash.no_update for all outputs except for the next action
-        trigger_next = [no_update if output["id"]["action_name"] != next_action else None for output in output_list]
-        logger.debug(f"Starting execution of Action: {next_action}")
-        return trigger_next
-
-    # Callback called after an action is finished
-    @callback(
-        Output("cycle_breaker_div", "children"),
-        Input("action_finished", "data"),
->>>>>>> ebba3eda
         prevent_initial_call=True,
     )
 
