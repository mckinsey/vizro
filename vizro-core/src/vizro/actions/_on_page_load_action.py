--- conflicted
+++ resolved
@@ -23,15 +23,12 @@
     Returns:
         Dict mapping target chart ids to modified figures e.g. {'my_scatter': Figure({})}
     """
-<<<<<<< HEAD
-=======
     targets = [
         component.id
         for component in model_manager[page_id].components
         if data_manager._has_registered_data(component.id)
     ]
 
->>>>>>> 3a6ca7d9
     return _get_modified_page_figures(
         targets=targets,
         ctds_filter=ctx.args_grouping["filters"],
