"""Pre-defined action function "_on_page_load" to be reused in `action` parameter of VizroBaseModels."""

<<<<<<< HEAD
from typing import Any, Dict, List
=======
from typing import Any, Dict, Tuple
>>>>>>> 444a5816

from dash import ctx

from vizro.actions._actions_utils import (
    _get_modified_page_figures,
)
from vizro.managers._model_manager import ModelID
from vizro.models.types import capture


@capture("action")
<<<<<<< HEAD
def _on_page_load(targets: List[ModelID], **inputs: Dict[str, Any]) -> Dict[ModelID, Any]:
=======
def _on_page_load(page_id: ModelID, **inputs: Dict[str, Any]) -> Tuple[Any, ...]:
>>>>>>> 444a5816
    """Applies controls to charts on page once the page is opened (or refreshed).

    Args:
        targets: List of target component ids to apply on page load mechanism to
        inputs: Dict mapping action function names with their inputs e.g.
            inputs = {'filters': [], 'parameters': ['gdpPercap'], 'filter_interaction': [], 'theme_selector': True}

    Returns:
        Dict mapping target chart ids to modified figures e.g. {'my_scatter': Figure({})}
    """
    return _get_modified_page_figures(
        targets=targets,
        ctds_filter=ctx.args_grouping["filters"],
        ctds_filter_interaction=ctx.args_grouping["filter_interaction"],
        ctds_parameters=ctx.args_grouping["parameters"],
    )<|MERGE_RESOLUTION|>--- conflicted
+++ resolved
@@ -1,10 +1,6 @@
 """Pre-defined action function "_on_page_load" to be reused in `action` parameter of VizroBaseModels."""
 
-<<<<<<< HEAD
-from typing import Any, Dict, List
-=======
-from typing import Any, Dict, Tuple
->>>>>>> 444a5816
+from typing import Any, Dict, List, Tuple
 
 from dash import ctx
 
@@ -16,11 +12,7 @@
 
 
 @capture("action")
-<<<<<<< HEAD
 def _on_page_load(targets: List[ModelID], **inputs: Dict[str, Any]) -> Dict[ModelID, Any]:
-=======
-def _on_page_load(page_id: ModelID, **inputs: Dict[str, Any]) -> Tuple[Any, ...]:
->>>>>>> 444a5816
     """Applies controls to charts on page once the page is opened (or refreshed).
 
     Args:
