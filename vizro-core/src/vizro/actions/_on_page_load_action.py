"""Pre-defined action function "_on_page_load" to be reused in `action` parameter of VizroBaseModels."""

from typing import Any

from dash import ctx

from vizro.actions._actions_utils import _get_modified_page_figures
from vizro.managers._model_manager import ModelID
from vizro.models.types import capture


@capture("action")
def _on_page_load(targets: list[ModelID], **inputs: dict[str, Any]) -> dict[ModelID, Any]:
    """Applies controls to charts on page once the page is opened (or refreshed).

    Args:
        targets: List of target component ids to apply on page load mechanism to
        inputs: Dict mapping action function names with their inputs e.g.
            inputs = {'filters': [], 'parameters': ['gdpPercap'], 'filter_interaction': []}

    Returns:
        Dict mapping target chart ids to modified figures e.g. {'my_scatter': Figure({})}

    """
    print("\nON PAGE LOAD - START")
    print(f'Filter value: {ctx.args_grouping["external"]["filters"]}')
    return_obj = _get_modified_page_figures(
        ctds_filter=ctx.args_grouping["external"]["filters"],
        ctds_filter_interaction=ctx.args_grouping["external"]["filter_interaction"],
        ctds_parameter=ctx.args_grouping["external"]["parameters"],
        targets=targets,
    )

<<<<<<< HEAD
=======
    # import vizro.models as vm
    # from time import sleep
    # sleep(1)
    #
    # for filter_id, filter_obj in model_manager._items_with_type(vm.Filter):
    #     if filter_obj._dynamic:
    #         current_value = [
    #             item for item in ctx.args_grouping["external"]["filters"]
    #             if item["id"] == filter_obj.selector.id
    #         ][0]["value"]
    #
    #         if current_value in ["ALL", ["ALL"]]:
    #             current_value = []

    # TODO: Also propagate DFP values into the load() method
    # 1. "new_options"/"min/max" DOES NOT include the "current_value"
    # filter_obj._set_categorical_selectors_options(force=True, current_value=[])

    # 2. "new_options" DOES include the "current_value"
    # filter_obj._set_categorical_selectors_options(force=True, current_value=current_value)
    # filter_obj._set_numerical_and_temporal_selectors_values(force=True, current_value=current_value)

    # return_obj[filter_id] = filter_obj.selector(on_page_load_value=current_value)

    # return_obj[filter_id] = filter_obj(current_value=current_value)

>>>>>>> cfdf4fce
    print("ON PAGE LOAD - END\n")

    return return_obj<|MERGE_RESOLUTION|>--- conflicted
+++ resolved
@@ -31,35 +31,6 @@
         targets=targets,
     )
 
-<<<<<<< HEAD
-=======
-    # import vizro.models as vm
-    # from time import sleep
-    # sleep(1)
-    #
-    # for filter_id, filter_obj in model_manager._items_with_type(vm.Filter):
-    #     if filter_obj._dynamic:
-    #         current_value = [
-    #             item for item in ctx.args_grouping["external"]["filters"]
-    #             if item["id"] == filter_obj.selector.id
-    #         ][0]["value"]
-    #
-    #         if current_value in ["ALL", ["ALL"]]:
-    #             current_value = []
-
-    # TODO: Also propagate DFP values into the load() method
-    # 1. "new_options"/"min/max" DOES NOT include the "current_value"
-    # filter_obj._set_categorical_selectors_options(force=True, current_value=[])
-
-    # 2. "new_options" DOES include the "current_value"
-    # filter_obj._set_categorical_selectors_options(force=True, current_value=current_value)
-    # filter_obj._set_numerical_and_temporal_selectors_values(force=True, current_value=current_value)
-
-    # return_obj[filter_id] = filter_obj.selector(on_page_load_value=current_value)
-
-    # return_obj[filter_id] = filter_obj(current_value=current_value)
-
->>>>>>> cfdf4fce
     print("ON PAGE LOAD - END\n")
 
     return return_obj