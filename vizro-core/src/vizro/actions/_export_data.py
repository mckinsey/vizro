import importlib.util
from collections.abc import Iterable
from typing import Any, Literal, cast

from dash import Output, ctx, dcc
from pydantic import Field

from vizro.actions import AbstractAction
from vizro.actions._actions_utils import _apply_filters, _get_unfiltered_data
from vizro.managers import model_manager
from vizro.managers._model_manager import FIGURE_MODELS
from vizro.models._models_utils import _log_call
from vizro.models.types import FigureType, ModelID, _Controls


# TODO NOW: fix generation of schema and check it.
class export_data(AbstractAction):
    """Exports visible data of target charts/components.

    Args:
        targets (list[ModelID]): List of target component ids to download data from. If none are given then download
             from all components on the page.
        file_format (Literal["csv", "xlsx"]): Format of downloaded files. Defaults to `csv`.
    """

    type: Literal["export_data"] = "export_data"
<<<<<<< HEAD

    targets: list[
        ModelID
    ] = []  # TODO NOW: think about whether should in future rename this so it doesn't inconsistently use targets? May be ok now that targets doesn't yet have special role.
    file_format: Literal["csv", "xlsx"] = "csv"

    def function(
        self,
        _controls: _Controls,
    ) -> dict[str, Any]:
        # TODO NOW: docstring
        """Exports visible data of target charts/components on page after being triggered.

        Args:
            targets: List of target component ids to download data from. Defaults to `None`.
            file_format: Format of downloaded files. Defaults to `csv`.
            inputs: Dict mapping action function names with their inputs e.g.
                inputs = {'filters': [], 'parameters': ['gdpPercap'], 'filter_interaction': []}

        Raises:
            ValueError: If target component does not exist on page.

        Returns:
            Dict mapping target component id to modified charts/components e.g. {'my_scatter': Figure({})}
=======
    targets: list[ModelID] = Field(
        default=[],
        description="List of target component ids to download data from. If none are given then download"
        "from all components on the page.",
    )
    # TODO-AV D 2: is targets the right name for this given it's handled differently from _filter.targets etc.
    # If it's not handled in a special way but the user manually writes outputs then does it matter?
    file_format: Literal["csv", "xlsx"] = Field(
        default="csv", description="Format of downloaded files. Defaults to `csv`."
    )

    # TODO NOW: CHECK: continue testing this and eventually remove.
    runtime_arg: str

    @_log_call
    def pre_build(self):
        # Set targets to all figures on the page if not already set. In this case we don't need to check the targets
        # are valid.
        # TODO-AV D 2: work out where this duplicated get_all_targets_on_page logic should live. Do we even want to
        #  keep behavior that not specifying targets downloads everything on the page? We'd still want the validation
        #  using the model_manager though.
        figure_ids_on_page = [
            model.id
            for model in cast(
                Iterable[FigureType], model_manager._get_models(FIGURE_MODELS, page=model_manager._get_model_page(self))
            )
        ]
>>>>>>> c0c05a56

        if not self.targets:
            self.targets = figure_ids_on_page
        elif invalid_targets := set(self.targets) - set(figure_ids_on_page):
            raise ValueError(f"targets {invalid_targets} are not valid figures on the page.")

        if (
            self.file_format == "xlsx"
            and importlib.util.find_spec("openpyxl") is None
            and importlib.util.find_spec("xlsxwriter") is None
        ):
            raise ModuleNotFoundError("You must install either openpyxl or xlsxwriter to export to xlsx format.")

    def function(self, runtime_arg, _controls: _Controls) -> dict[str, Any]:
        """Exports data after applying _controls."""
        # TODO-AV2 A 1: _controls is not currently used but instead taken out of the Dash context. This
        # will change in future once the structure of _controls has been worked out and we know how to pass ids through.
        # See https://github.com/mckinsey/vizro/pull/880
        ctds = ctx.args_grouping["external"]["_controls"]
        writers = {"csv": "to_csv", "xlsx": "to_excel"}
        outputs = {}

        for target, unfiltered_data in _get_unfiltered_data(ctds["parameters"], self.targets).items():
            filtered_data = _apply_filters(unfiltered_data, ctds["filters"], ctds["filter_interaction"], target)
            writer = getattr(filtered_data, writers[self.file_format])
            outputs[f"download_dataframe_{target}"] = dcc.send_data_frame(
                writer=writer, filename=f"{target}.{self.file_format}", index=False
            )

        return outputs

    # TODO-AV D 4: We need to override transformed_outputs to supply a dictionary ID but in future will probably change
    #  to use a single built-in vizro_download component. See
    #  https://github.com/mckinsey/vizro/pull/1054#discussion_r1989405177.
    @property
    def _transformed_outputs(self) -> dict[str, Output]:
        return {
            f"download_dataframe_{target}": Output(
                component_id={"type": "download_dataframe", "action_id": self.id, "target_id": target},
                component_property="data",
            )
            for target in self.targets
        }

    # This must be defined even though it's not used anywhere (since we define transformed_outputs) since it's an
    # abstractmethod.
    @property
    def outputs(self):
        pass

    @property
    def _dash_components(self) -> list[dcc.Download]:
        return [
            dcc.Download(id={"type": "download_dataframe", "action_id": self.id, "target_id": target})
            for target in self.targets
        ]<|MERGE_RESOLUTION|>--- conflicted
+++ resolved
@@ -24,32 +24,6 @@
     """
 
     type: Literal["export_data"] = "export_data"
-<<<<<<< HEAD
-
-    targets: list[
-        ModelID
-    ] = []  # TODO NOW: think about whether should in future rename this so it doesn't inconsistently use targets? May be ok now that targets doesn't yet have special role.
-    file_format: Literal["csv", "xlsx"] = "csv"
-
-    def function(
-        self,
-        _controls: _Controls,
-    ) -> dict[str, Any]:
-        # TODO NOW: docstring
-        """Exports visible data of target charts/components on page after being triggered.
-
-        Args:
-            targets: List of target component ids to download data from. Defaults to `None`.
-            file_format: Format of downloaded files. Defaults to `csv`.
-            inputs: Dict mapping action function names with their inputs e.g.
-                inputs = {'filters': [], 'parameters': ['gdpPercap'], 'filter_interaction': []}
-
-        Raises:
-            ValueError: If target component does not exist on page.
-
-        Returns:
-            Dict mapping target component id to modified charts/components e.g. {'my_scatter': Figure({})}
-=======
     targets: list[ModelID] = Field(
         default=[],
         description="List of target component ids to download data from. If none are given then download"
@@ -60,9 +34,6 @@
     file_format: Literal["csv", "xlsx"] = Field(
         default="csv", description="Format of downloaded files. Defaults to `csv`."
     )
-
-    # TODO NOW: CHECK: continue testing this and eventually remove.
-    runtime_arg: str
 
     @_log_call
     def pre_build(self):
@@ -77,7 +48,6 @@
                 Iterable[FigureType], model_manager._get_models(FIGURE_MODELS, page=model_manager._get_model_page(self))
             )
         ]
->>>>>>> c0c05a56
 
         if not self.targets:
             self.targets = figure_ids_on_page
@@ -91,7 +61,7 @@
         ):
             raise ModuleNotFoundError("You must install either openpyxl or xlsxwriter to export to xlsx format.")
 
-    def function(self, runtime_arg, _controls: _Controls) -> dict[str, Any]:
+    def function(self, _controls: _Controls) -> dict[str, Any]:
         """Exports data after applying _controls."""
         # TODO-AV2 A 1: _controls is not currently used but instead taken out of the Dash context. This
         # will change in future once the structure of _controls has been worked out and we know how to pass ids through.
