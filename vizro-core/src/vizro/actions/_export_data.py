--- conflicted
+++ resolved
@@ -73,11 +73,7 @@
             filtered_data = _apply_filters(unfiltered_data, ctds["filters"], ctds["filter_interaction"], target)
             writer = getattr(filtered_data, writers[self.file_format])
             outputs[f"download_dataframe_{target}"] = dcc.send_data_frame(
-<<<<<<< HEAD
                 writer=writer, filename=f"{target}.{self.file_format}", index=False
-=======
-                writer=writer, filename=f"{runtime_arg=} {target}.{self.file_format}", index=False
->>>>>>> 261d50df
             )
 
         return outputs
