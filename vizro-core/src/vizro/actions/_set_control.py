--- conflicted
+++ resolved
@@ -45,11 +45,9 @@
 
     * [`Figure`][vizro.models.Figure]: triggers `set_control` when user clicks on the figure. `value` specifies a
     literal value to set `control` to.
-<<<<<<< HEAD
+    * [`Button`][vizro.models.Button]: triggers `set_control` when user clicks on the button. `value` specifies a
+    literal value to set `control` to.
     * [`Card`][vizro.models.Card]: triggers `set_control` when user clicks on the card. `value` specifies a
-=======
-    * [`Button`][vizro.models.Button]: triggers `set_control` when user clicks on the button. `value` specifies a
->>>>>>> 99b9cdd9
     literal value to set `control` to.
 
     Args:
@@ -99,21 +97,22 @@
         )
         ```
 
-<<<<<<< HEAD
+    Example: `Button` as trigger
+        ```python
+        import vizro.actions as va
+
+        vm.Button(
+            text="Click to set control to A",
+            actions=va.set_control(control="target_control", value="A"),
+        )
+        ```
+
     Example: `Card` as trigger
         ```python
         import vizro.actions as va
 
         vm.Card(
             title="Click Card to set control to A",
-=======
-    Example: `Button` as trigger
-        ```python
-        import vizro.actions as va
-
-        vm.Button(
-            text="Click to set control to A",
->>>>>>> 99b9cdd9
             actions=va.set_control(control="target_control", value="A"),
         )
         ```
@@ -136,15 +135,10 @@
         # Validate that action's parent model supports `set_control` action.
         if not isinstance(self._parent_model, _SupportsSetControl):
             raise ValueError(
-<<<<<<< HEAD
-                f"`set_control` action was added to the model with ID `{self._parent_model.id}`, but this action "
-                f"can only be used with models that support it (e.g. Graph, AgGrid, Figure, Card)."
-=======
                 f"`set_control` action was added to the model with ID `{self._parent_model.id}`, "
                 "but this action can only be used with models that support it (e.g. Graph, AgGrid, Figure etc). "
                 "See all models that can source a `set_control` at "
                 "https://vizro.readthedocs.io/en/stable/pages/API-reference/actions/#vizro.actions.set_control"
->>>>>>> 99b9cdd9
             )
 
         # Validate that action's control exists in the dashboard.
