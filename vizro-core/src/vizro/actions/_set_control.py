--- conflicted
+++ resolved
@@ -43,11 +43,9 @@
         trigger data [`clickData["points"][0]`](https://dash.plotly.com/interactive-graphing). This is typically
         useful for a positional variable, for example `"x"`, and does not require setting `custom_data`.
 
-<<<<<<< HEAD
+    * [`Figure`][vizro.models.Figure]: triggers `set_control` when user clicks on the figure. `value` specifies a
+    literal value to set `control` to.
     * [`Button`][vizro.models.Button]: triggers `set_control` when user clicks on the button. `value` specifies a
-=======
-    * [`Figure`][vizro.models.Figure]: triggers `set_control` when user clicks on the figure. `value` specifies a
->>>>>>> 9f0f2927
     literal value to set `control` to.
 
     Args:
@@ -86,14 +84,6 @@
         )
         ```
 
-<<<<<<< HEAD
-    Example: `Button` as trigger
-        ```python
-        import vizro.actions as va
-
-        vm.Button(
-            text="Click to set control to A",
-=======
     Example: `Figure` as trigger
         ```python
         import vizro.actions as va
@@ -101,7 +91,16 @@
 
         vm.Figure(
             figure=kpi_card(tips, value_column="tip", title="Click KPI to set control to A"),
->>>>>>> 9f0f2927
+            actions=va.set_control(control="target_control", value="A"),
+        )
+        ```
+
+    Example: `Button` as trigger
+        ```python
+        import vizro.actions as va
+
+        vm.Button(
+            text="Click to set control to A",
             actions=va.set_control(control="target_control", value="A"),
         )
         ```
@@ -125,11 +124,7 @@
         if not isinstance(self._parent_model, _SupportsSetControl):
             raise ValueError(
                 f"`set_control` action was added to the model with ID `{self._parent_model.id}`, but this action "
-<<<<<<< HEAD
-                f"can only be used with models that support it (e.g. Graph, AgGrid, Button)."
-=======
-                f"can only be used with models that support it (e.g. Graph, AgGrid, Figure)."
->>>>>>> 9f0f2927
+                f"can only be used with models that support it (e.g. Graph, AgGrid, Figure, Button)."
             )
 
         # Validate that action's control exists in the dashboard.
