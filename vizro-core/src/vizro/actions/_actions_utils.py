--- conflicted
+++ resolved
@@ -47,11 +47,6 @@
     )
 
 
-<<<<<<< HEAD
-def _apply_control_filters(
-    data_frame: pd.DataFrame, ctds_filters: list[CallbackTriggerDict], target: str
-) -> pd.DataFrame:
-=======
 def _apply_filter_controls(
     data_frame: pd.DataFrame, ctds_filters: list[CallbackTriggerDict], target: ModelID
 ) -> pd.DataFrame:
@@ -64,7 +59,6 @@
 
     Returns: filtered DataFrame.
     """
->>>>>>> 02456847
     for ctd in ctds_filters:
         selector_value = ctd["value"]
         selector_value = selector_value if isinstance(selector_value, list) else [selector_value]
@@ -133,22 +127,8 @@
     return value
 
 
-<<<<<<< HEAD
-def _filter_dot_separated_strings(dot_separated_strings: list[str], target: str, data_frame: bool) -> list[str]:
-    result = []
-
-    for dot_separated_string_with_target in dot_separated_strings:
-        if dot_separated_string_with_target.startswith(f"{target}."):
-            dot_separated_string = dot_separated_string_with_target.removeprefix(f"{target}.")
-            if (data_frame and dot_separated_string.startswith("data_frame.")) or (
-                not data_frame and not dot_separated_string.startswith("data_frame.")
-            ):
-                result.append(dot_separated_string)
-    return result
-=======
 def _get_target_dot_separated_strings(dot_separated_strings: list[str], target: ModelID, data_frame: bool) -> list[str]:
     """Filters list of dot separated strings to get just those relevant for a single target.
->>>>>>> 02456847
 
     Args:
         dot_separated_strings: list of dot separated strings that can be targeted by a vm.Parameter,
@@ -156,8 +136,6 @@
         target: id of targeted Figure.
         data_frame: whether to return only DataFrame parameters starting "data_frame." or only non-DataFrame parameters.
 
-<<<<<<< HEAD
-=======
     Returns:
         List of dot separated strings for target.
     """
@@ -172,7 +150,6 @@
     return result
 
 
->>>>>>> 02456847
 def _update_nested_figure_properties(
     figure_config: dict[str, Any], dot_separated_string: str, value: Any
 ) -> dict[str, Any]:
@@ -184,26 +161,14 @@
 
     current_property[keys[-1]] = value
     return figure_config
-<<<<<<< HEAD
-=======
-
->>>>>>> 02456847
 
 def _get_parametrized_config(
-    ctd_parameters: list[CallbackTriggerDict], target: ModelID, data_frame: bool
+    ctd_parameter: list[CallbackTriggerDict], target: ModelID, data_frame: bool
 ) -> dict[str, Any]:
     """Convert parameters into a keyword-argument dictionary.
 
-<<<<<<< HEAD
-def _get_parametrized_config(
-    ctd_parameters: list[CallbackTriggerDict], target: ModelID, data_frame: bool
-) -> dict[str, Any]:
-    if data_frame:
-        # It's not possible to address nested argument of data_frame like data_frame.x.y, just top-level ones like
-        # data_frame.x.
-=======
-    Args:
-        ctd_parameters: list of CallbackTriggerDicts for vm.Parameter.
+    Args:
+        ctd_parameter: list of CallbackTriggerDicts for vm.Parameter.
         target: id of targeted figure.
         data_frame: whether to return only DataFrame parameters starting "data_frame." or only non-DataFrame parameters.
 
@@ -214,7 +179,6 @@
         # This entry is inserted (but will always be empty) even for static data so that the load/_multi_load calls
         # look identical for dynamic data with no arguments and static data. Note it's not possible to address nested
         # argument of data_frame like data_frame.x.y, just top-level ones like data_frame.x.
->>>>>>> 02456847
         config: dict[str, Any] = {"data_frame": {}}
     else:
         # TODO - avoid calling _captured_callable. Once we have done this we can remove _arguments from
@@ -222,7 +186,7 @@
         config = deepcopy(model_manager[target].figure._arguments)
         del config["data_frame"]
 
-    for ctd in ctd_parameters:
+    for ctd in ctd_parameter:
         # TODO: needs to be refactored so that it is independent of implementation details
         parameter_value = ctd["value"]
 
@@ -232,17 +196,6 @@
             # So we need to ensure that we always return a list only as well to provide consistent types.
             parameter_value = [option["value"] if isinstance(option, dict) else option for option in selector.options]
 
-<<<<<<< HEAD
-        selector_value = _validate_selector_value_none(selector_value)
-
-        for action in _get_component_actions(model_manager[ctd["id"]]):
-            if action.function._function.__name__ != "_parameter":
-                continue
-
-            for dot_separated_string in _filter_dot_separated_strings(action.function["targets"], target, data_frame):
-                config = _update_nested_figure_properties(
-                    figure_config=config, dot_separated_string=dot_separated_string, value=selector_value
-=======
         parameter_value = _validate_selector_value_none(parameter_value)
 
         for action in _get_component_actions(selector):
@@ -254,7 +207,6 @@
             ):
                 config = _update_nested_figure_properties(
                     figure_config=config, dot_separated_string=dot_separated_string, value=parameter_value
->>>>>>> 02456847
                 )
 
     return config
@@ -270,11 +222,7 @@
     # Takes in just one target, so dataframe is filtered repeatedly for every target that uses it.
     # Potentially this could be de-duplicated but it's not so important since filtering is a relatively fast
     # operation (compared to data loading).
-<<<<<<< HEAD
-    filtered_data = _apply_control_filters(data_frame=data, ctds_filters=ctds_filter, target=target)
-=======
     filtered_data = _apply_filter_controls(data_frame=data, ctds_filters=ctds_filter, target=target)
->>>>>>> 02456847
     filtered_data = _apply_filter_interaction(
         data_frame=filtered_data, ctds_filter_interaction=ctds_filter_interaction, target=target
     )
@@ -282,34 +230,18 @@
 
 
 def _get_unfiltered_data(
-<<<<<<< HEAD
     ctds_parameter: list[CallbackTriggerDict], targets: list[ModelID]
-=======
-    ctds_parameters: list[CallbackTriggerDict], targets: list[ModelID]
->>>>>>> 02456847
 ) -> dict[ModelID, pd.DataFrame]:
     # Takes in multiple targets to ensure that data can be loaded efficiently using _multi_load and not repeated for
     # every single target.
-    # Getting unfiltered data requires data frame parameters. We pass in all ctd_parameters and then find the
-<<<<<<< HEAD
-    # data_frame ones by passing data_frame=True in the call to _get_paramaterized_config.
-    multi_data_source_name_load_kwargs = []
-    for target in targets:
-        dynamic_data_load_params = _get_parametrized_config(
-            ctd_parameters=ctds_parameter, target=target, data_frame=True
-        )
-        # This works for the figure objects but not for the Filter objects. Ideally, we should or enable multiple
-        # data_frame-s from figure objects or limit Filter to use a single data_frame object. Filter with a single
-        # data_frame object sounds like a better idea (although it's a breaking change).
-=======
+    # Getting unfiltered data requires data frame parameters. We pass in all ctd_parameter and then find the
     # data_frame ones by passing data_frame=True in the call to _get_paramaterized_config. Static data is also
     # handled here and will just have empty dictionary for its kwargs.
     multi_data_source_name_load_kwargs: list[tuple[DataSourceName, dict[str, Any]]] = []
     for target in targets:
         dynamic_data_load_params = _get_parametrized_config(
-            ctd_parameters=ctds_parameters, target=target, data_frame=True
+            ctd_parameter=ctds_parameter, target=target, data_frame=True
         )
->>>>>>> 02456847
         data_source_name = model_manager[target]["data_frame"]
         multi_data_source_name_load_kwargs.append((data_source_name, dynamic_data_load_params["data_frame"]))
 
@@ -319,20 +251,11 @@
 def _get_modified_page_figures(
     ctds_filter: list[CallbackTriggerDict],
     ctds_filter_interaction: list[dict[str, CallbackTriggerDict]],
-<<<<<<< HEAD
     ctds_parameter: list[CallbackTriggerDict],
-=======
-    ctds_parameters: list[CallbackTriggerDict],
->>>>>>> 02456847
     targets: list[ModelID],
 ) -> dict[ModelID, Any]:
     outputs: dict[ModelID, Any] = {}
 
-    # TODO: the structure here would be nicer if we could get just the ctds for a single target at one time,
-    #  so you could do apply_filters on a target a pass only the ctds relevant for that target.
-    #  Consider restructuring ctds to a more convenient form to make this possible.
-
-<<<<<<< HEAD
     from vizro.models import Filter
 
     control_targets = []
@@ -359,7 +282,7 @@
             filtered_data = _apply_filters(unfiltered_data, ctds_filter, ctds_filter_interaction, target)
             outputs[target] = model_manager[target](
                 data_frame=filtered_data,
-                **_get_parametrized_config(ctd_parameters=ctds_parameter, target=target, data_frame=False),
+                **_get_parametrized_config(ctd_parameter=ctds_parameter, target=target, data_frame=False),
             )
 
     for target in control_targets:
@@ -372,18 +295,5 @@
             target_to_data_frame=figure_targets_unfiltered_data,
             current_value=current_value
         )
-=======
-    for target, unfiltered_data in _get_unfiltered_data(ctds_parameters, targets).items():
-        filtered_data = _apply_filters(unfiltered_data, ctds_filter, ctds_filter_interaction, target)
-        outputs[target] = model_manager[target](
-            data_frame=filtered_data,
-            **_get_parametrized_config(ctd_parameters=ctds_parameters, target=target, data_frame=False),
-        )
-
-    # TODO NEXT: will need to pass unfiltered_data into Filter.__call__.
-    # This dictionary is filtered for correct targets already selected in Filter.__call__ or that could be done here
-    # instead.
-    # {target: data_frame for target, data_frame in unfiltered_data.items() if target in self.targets}
->>>>>>> 02456847
 
     return outputs