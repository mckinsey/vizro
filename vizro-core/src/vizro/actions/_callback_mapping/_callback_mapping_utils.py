"""Contains utilities to create the action_callback_mapping."""

from typing import Any, Callable, Dict, List, Union

from dash import Output, State, dcc

from vizro.actions import _parameter, export_data, filter_interaction
from vizro.managers import model_manager
from vizro.managers._model_manager import ModelID
from vizro.models import Action, Page, Table
from vizro.models._controls import Filter, Parameter
from vizro.models.types import ControlType


def _get_matching_actions_by_function(page: Page, action_function: Callable[[Any], Dict[str, Any]]) -> List[Action]:
    """Gets list of Actions on triggered page that match the provided action function."""
    return [
        action
        for actions_chain in page._get_page_actions_chains()
        for action in actions_chain.actions
        if action.function._function == action_function
    ]


# CALLBACK STATES --------------
def _get_inputs_of_controls(page: Page, control_type: ControlType) -> List[State]:
    """Gets list of States for selected control_type of triggered page."""
    return [
        State(
            component_id=control.selector.id,
            component_property=control.selector._input_property,
        )
        for control in page.controls
        if isinstance(control, control_type)
    ]


def _get_inputs_of_chart_interactions(
    page: Page, action_function: Callable[[Any], Dict[str, Any]]
) -> List[Union[State, Dict[str, State]]]:
    """Gets list of States for selected chart interaction `action_name` of triggered page."""
    figure_interactions_on_page = _get_matching_actions_by_function(
        page=page,
        action_function=action_function,
    )
    inputs = []
    for action in figure_interactions_on_page:
        # TODO: Consider do we want to move the following logic into Model implementation
        triggered_model = model_manager._get_action_trigger(action_id=ModelID(str(action.id)))
        if isinstance(triggered_model, Table):
            inputs.append(
                {
                    "active_cell": State(
                        component_id=triggered_model._callable_object_id, component_property="active_cell"
                    ),
                    "derived_viewport_data": State(
                        component_id=triggered_model._callable_object_id,
                        component_property="derived_viewport_data",
                    ),
                }
            )
        else:
            inputs.append(
                {
                    "clickData": State(component_id=triggered_model.id, component_property="clickData"),
                }
            )

    return inputs


# TODO: Refactor this and util functions once we implement "_get_input_property" method in VizroBaseModel models
def _get_action_callback_inputs(action_id: ModelID) -> Dict[str, List[Union[State, Dict[str, State]]]]:
    """Creates mapping of pre-defined action names and a list of States."""
<<<<<<< HEAD
    action_function = model_manager[action_id].function._function  # type: ignore[attr-defined]
    page: Page = model_manager._get_model_page(model_id=action_id)
=======
    action_function = model_manager[action_id].function._function
>>>>>>> 3a6ca7d9

    if action_function == export_data.__wrapped__:
        include_inputs = ["filters", "filter_interaction"]
    else:
        include_inputs = ["filters", "parameters", "filter_interaction", "theme_selector"]

    action_input_mapping = {
        "filters": (_get_inputs_of_controls(page=page, control_type=Filter) if "filters" in include_inputs else []),
        "parameters": (
            _get_inputs_of_controls(page=page, control_type=Parameter) if "parameters" in include_inputs else []
        ),
        # TODO: Probably need to adjust other inputs to follow the same structure List[Dict[str, State]]
        "filter_interaction": (
            _get_inputs_of_chart_interactions(page=page, action_function=filter_interaction.__wrapped__)
            if "filter_interaction" in include_inputs
            else []
        ),
        "theme_selector": State("theme_selector", "on") if "theme_selector" in include_inputs else [],
    }
    return action_input_mapping


# CALLBACK OUTPUTS --------------
def _get_action_callback_outputs(action_id: ModelID) -> Dict[str, Output]:
    """Creates mapping of target names and their Output."""
    action_function = model_manager[action_id].function._function

    # The right solution for mypy here is to not e.g. define new attributes on the base but instead to get mypy to
    # recognize that model_manager[action_id] is of type Action and hence has the function attribute.
    # Ideally model_manager.__getitem__ would handle this itself, possibly with suitable use of a cast.
    # If not then we can do the cast to Action at the point of consumption here to avoid needing mypy ignores.

    try:
        targets = model_manager[action_id].function["targets"]
    except KeyError:
        targets = []

    if action_function == _parameter.__wrapped__:
        targets = [target.split(".")[0] for target in targets]

    return {
        target: Output(
            component_id=target,
            component_property=model_manager[target]._output_property,
            allow_duplicate=True,
        )
        for target in targets
    }


def _get_export_data_callback_outputs(action_id: ModelID) -> Dict[str, List[State]]:
    """Gets mapping of relevant output target name and Outputs for `export_data` action."""
    action = model_manager[action_id]

    try:
        targets = action.function["targets"]
    except KeyError:
        targets = None

    if not targets:
        targets = model_manager._get_model_page(model_id=action_id)._get_page_model_ids_with_figure()

    return {
        f"download-dataframe_{target}": Output(
            component_id={
                "type": "download-dataframe",
                "action_id": action_id,
                "target_id": target,
            },
            component_property="data",
        )
        for target in targets
    }


# CALLBACK COMPONENTS --------------
def _get_export_data_callback_components(action_id: ModelID) -> List[dcc.Download]:
    """Creates dcc.Downloads for target components of the `export_data` action."""
    action = model_manager[action_id]

    try:
        targets = action.function["targets"]
    except KeyError:
        targets = None

    if not targets:
        targets = model_manager._get_model_page(model_id=action_id)._get_page_model_ids_with_figure()

    return [
        dcc.Download(
            id={
                "type": "download-dataframe",
                "action_id": action_id,
                "target_id": target,
            },
        )
        for target in targets
    ]<|MERGE_RESOLUTION|>--- conflicted
+++ resolved
@@ -72,12 +72,7 @@
 # TODO: Refactor this and util functions once we implement "_get_input_property" method in VizroBaseModel models
 def _get_action_callback_inputs(action_id: ModelID) -> Dict[str, List[Union[State, Dict[str, State]]]]:
     """Creates mapping of pre-defined action names and a list of States."""
-<<<<<<< HEAD
-    action_function = model_manager[action_id].function._function  # type: ignore[attr-defined]
-    page: Page = model_manager._get_model_page(model_id=action_id)
-=======
     action_function = model_manager[action_id].function._function
->>>>>>> 3a6ca7d9
 
     if action_function == export_data.__wrapped__:
         include_inputs = ["filters", "filter_interaction"]
