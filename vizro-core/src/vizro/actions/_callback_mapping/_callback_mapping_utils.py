--- conflicted
+++ resolved
@@ -1,15 +1,13 @@
 """Contains utilities to create the action_callback_mapping."""
 
-from itertools import chain
-from typing import Any, Callable, Dict, List, NamedTuple
+from typing import Any, Callable, Dict, List
 
 from dash import Output, State, dcc
 
-from vizro.actions import _on_page_load, _parameter, _filter, export_data, filter_interaction
-from vizro.managers import data_manager, model_manager
+from vizro.actions import _parameter, export_data, filter_interaction
+from vizro.managers import model_manager
 from vizro.managers._model_manager import ModelID
-from vizro.models import Action, Page, VizroBaseModel
-from vizro.models._action._actions_chain import ActionsChain
+from vizro.models import Action, Page
 from vizro.models._controls import Filter, Parameter
 from vizro.models.types import ControlType
 
@@ -37,9 +35,7 @@
     ]
 
 
-def _get_inputs_of_chart_interactions(
-    page: Page, action_function: Callable[[Any], Dict[str, Any]]
-) -> List[State]:
+def _get_inputs_of_chart_interactions(page: Page, action_function: Callable[[Any], Dict[str, Any]]) -> List[State]:
     """Gets list of States for selected chart interaction `action_name` of triggered page."""
     chart_interactions_on_page = _get_matching_actions_by_function(
         page=page,
@@ -47,13 +43,8 @@
     )
     return [
         State(
-<<<<<<< HEAD
-            component_id=model_manager._get_action_trigger(action.id).id,
-            component_property="clickData",
-=======
-            component_id=_get_triggered_model(action_id=ModelID(str(action.id))).id,
+            component_id=model_manager._get_action_trigger(ModelID(str(action.id))).id,
             component_property="clickData",  # TODO: needs to be refactored to abstract implementation detail
->>>>>>> bc9129e4
         )
         for action in chart_interactions_on_page
     ]
@@ -71,13 +62,9 @@
         include_inputs = ["filters", "parameters", "filter_interaction", "theme_selector"]
 
     action_input_mapping = {
-        "filters": (
-            _get_inputs_of_controls(page=page, control_type=Filter) if "filters" in include_inputs else []
-        ),
+        "filters": (_get_inputs_of_controls(page=page, control_type=Filter) if "filters" in include_inputs else []),
         "parameters": (
-            _get_inputs_of_controls(page=page, control_type=Parameter)
-            if "parameters" in include_inputs
-            else []
+            _get_inputs_of_controls(page=page, control_type=Parameter) if "parameters" in include_inputs else []
         ),
         "filter_interaction": (
             _get_inputs_of_chart_interactions(page=page, action_function=filter_interaction.__wrapped__)
