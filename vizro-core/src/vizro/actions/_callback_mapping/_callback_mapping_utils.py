--- conflicted
+++ resolved
@@ -7,12 +7,7 @@
 from vizro.actions import _parameter, export_data, filter_interaction
 from vizro.managers import model_manager
 from vizro.managers._model_manager import ModelID
-<<<<<<< HEAD
-from vizro.models import Action, Page, VizroBaseModel
-from vizro.models._action._actions_chain import ActionsChain
-=======
 from vizro.models import Action, Page
->>>>>>> 8703d0e8
 from vizro.models._controls import Filter, Parameter
 from vizro.models.types import ControlType
 
@@ -51,42 +46,9 @@
     )
     inputs = []
     for action in figure_interactions_on_page:
-<<<<<<< HEAD
-        # TODO: Consider do we want to move the following logic into Model implementation
-        triggered_model = _get_triggered_model(action_id=ModelID(str(action.id)))
-        if hasattr(triggered_model, "_table_type"):  # not check this, put this configuration inside the models
-            if triggered_model._table_type == "DataTable":
-                inputs.append(
-                    {
-                        "active_cell": State(
-                            component_id=triggered_model._callable_object_id, component_property="active_cell"
-                        ),
-                        "derived_viewport_data": State(
-                            component_id=triggered_model._callable_object_id,
-                            component_property="derived_viewport_data",
-                        ),
-                    }
-                )
-            elif triggered_model._table_type == "AgGrid":
-                inputs.append(
-                    {
-                        "cellClicked": State(
-                            component_id=triggered_model._callable_object_id, component_property="cellClicked"
-                        ),
-                    }
-                )
-        else:
-            inputs.append(
-                {
-                    "clickData": State(component_id=triggered_model.id, component_property="clickData"),
-                }
-            )
-
-=======
         triggered_model = model_manager._get_action_trigger(action_id=ModelID(str(action.id)))
         if hasattr(triggered_model, "_get_figure_interaction_input"):
             inputs.append(triggered_model._get_figure_interaction_input())
->>>>>>> 8703d0e8
     return inputs
 
 
