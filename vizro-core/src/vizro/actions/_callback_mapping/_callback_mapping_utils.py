"""Contains utilities to create the action_callback_mapping."""

from typing import Dict, List

from dash import State

from vizro.managers import model_manager
from vizro.managers._model_manager import ModelID
from vizro.models import Action, Page
from vizro.models.types import CapturedActionCallable


def _get_matching_page_actions_by_action_class(
    page_id: ModelID,
    action_class: CapturedActionCallable,
) -> List[Action]:
    """Gets list of `Actions` on triggered `Page` that match the provided `action_class`."""
    return [
        action
        for actions_chain in model_manager._get_page_actions_chains(page_id=page_id)
        for action in actions_chain.actions
        if isinstance(action.function, action_class)
    ]


# TODO-AV2-TICKET-CREATED: Once "actions_info" is implemented, functions like:
#  _get_inputs_of_filters, _get_inputs_of_parameters, _get_inputs_of_figure_interactions will become a single function.
<<<<<<< HEAD
#  This approach should enable predefined actions to see custom actions if they are inherited from the predefined
#  actions (which is a use case we want to achieve).
def _get_inputs_of_filters(
    page: Page,
    action_class: CapturedActionCallable = None
) -> List[State]:
=======
def _get_inputs_of_filters(page: Page, action_class: CapturedActionCallable = None) -> List[State]:
>>>>>>> 31bd5a34
    """Gets list of `States` for all components that have the `filter` action from the `Page`."""
    filter_actions_on_page = _get_matching_page_actions_by_action_class(
        page_id=ModelID(str(page.id)), action_class=action_class
    )
    inputs = []
    for action in filter_actions_on_page:
        triggered_model = model_manager._get_action_trigger(action_id=ModelID(str(action.id)))
        inputs.append(State(component_id=triggered_model.id, component_property=triggered_model._input_property))

    return inputs


def _get_inputs_of_parameters(page: Page, action_class: CapturedActionCallable = None) -> List[State]:
    """Gets list of `States` for all components that have the `parameter` action from the `Page`."""
    parameter_actions_on_page = _get_matching_page_actions_by_action_class(
        page_id=ModelID(str(page.id)), action_class=action_class
    )
    inputs = []
    for action in parameter_actions_on_page:
        triggered_model = model_manager._get_action_trigger(action_id=ModelID(str(action.id)))
        inputs.append(State(component_id=triggered_model.id, component_property=triggered_model._input_property))

    return inputs


def _get_inputs_of_figure_interactions(
    page: Page, action_class: CapturedActionCallable = None
) -> List[Dict[str, State]]:
    """Gets list of `States` for all components that have the `filter_interaction` action from the `Page`."""
    figure_interactions_on_page = _get_matching_page_actions_by_action_class(
        page_id=ModelID(str(page.id)), action_class=action_class
    )
    inputs = []
    for action in figure_interactions_on_page:
        triggered_model = model_manager._get_action_trigger(action_id=ModelID(str(action.id)))
        required_attributes = ["_filter_interaction_input", "_filter_interaction"]
        for attribute in required_attributes:
            if not hasattr(triggered_model, attribute):
                raise ValueError(f"Model {triggered_model.id} does not have required attribute `{attribute}`.")
        if "modelID" not in triggered_model._filter_interaction_input:
            raise ValueError(
                f"Model {triggered_model.id} does not have required State `modelID` in `_filter_interaction_input`."
            )
        inputs.append(triggered_model._filter_interaction_input)
    return inputs<|MERGE_RESOLUTION|>--- conflicted
+++ resolved
@@ -25,16 +25,9 @@
 
 # TODO-AV2-TICKET-CREATED: Once "actions_info" is implemented, functions like:
 #  _get_inputs_of_filters, _get_inputs_of_parameters, _get_inputs_of_figure_interactions will become a single function.
-<<<<<<< HEAD
 #  This approach should enable predefined actions to see custom actions if they are inherited from the predefined
 #  actions (which is a use case we want to achieve).
-def _get_inputs_of_filters(
-    page: Page,
-    action_class: CapturedActionCallable = None
-) -> List[State]:
-=======
 def _get_inputs_of_filters(page: Page, action_class: CapturedActionCallable = None) -> List[State]:
->>>>>>> 31bd5a34
     """Gets list of `States` for all components that have the `filter` action from the `Page`."""
     filter_actions_on_page = _get_matching_page_actions_by_action_class(
         page_id=ModelID(str(page.id)), action_class=action_class
