--- conflicted
+++ resolved
@@ -104,7 +104,6 @@
         page=_get_triggered_page(action_id=action_id),
         action_function=action_function,
     )
-<<<<<<< HEAD
     inputs = []
     for action in figure_interactions_on_page:
         triggered_model = _get_triggered_model(action_id=ModelID(str(action.id)))
@@ -131,18 +130,6 @@
 
 
 def _get_action_callback_inputs(action_id: ModelID) -> Dict[str, Any]:
-=======
-    return [
-        State(
-            component_id=_get_triggered_model(action_id=ModelID(str(action.id))).id,
-            component_property="clickData",  # TODO: needs to be refactored to abstract implementation detail
-        )
-        for action in chart_interactions_on_page
-    ]
-
-
-def _get_action_callback_inputs(action_id: ModelID) -> Dict[str, List[State]]:
->>>>>>> 2e9ac081
     """Creates mapping of pre-defined action names and a list of States."""
     action_function = model_manager[action_id].function._function  # type: ignore[attr-defined]
 
@@ -175,14 +162,11 @@
 def _get_action_callback_outputs(action_id: ModelID) -> Dict[str, Output]:
     """Creates mapping of target names and their Output."""
     action_function = model_manager[action_id].function._function  # type: ignore[attr-defined]
-<<<<<<< HEAD
-    # TODO: here and above, could we fix mypy (and ideally have better code), by defining these attributes in the base?
-=======
+
     # The right solution for mypy here is to not e.g. define new attributes on the base but instead to get mypy to
     # recognize that model_manager[action_id] is of type Action and hence has the function attribute.
     # Ideally model_manager.__getitem__ would handle this itself, possibly with suitable use of a cast.
     # If not then we can do the cast to Action at the point of consumption here to avoid needing mypy ignores.
->>>>>>> 2e9ac081
 
     try:
         targets = model_manager[action_id].function["targets"]  # type: ignore[attr-defined]
