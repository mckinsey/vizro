"""Contains utilities to create the action_callback_mapping."""

from itertools import chain
from typing import Any, Callable, Dict, List, NamedTuple

from dash import Output, State, dcc

from vizro.actions import _on_page_load, _parameter, export_data, filter_interaction
from vizro.managers import data_manager, model_manager
from vizro.managers._model_manager import ModelID
from vizro.models import Action, Page, VizroBaseModel
from vizro.models._action._actions_chain import ActionsChain
from vizro.models._controls import Filter, Parameter
from vizro.models.types import ControlType


class ModelActionsChains(NamedTuple):
    model: VizroBaseModel
    actions_chains: List[ActionsChain]


def _get_actions(model) -> List[ActionsChain]:
    """Gets the list of trigger action chains in the `action` parameter for any model."""
    if hasattr(model, "selector"):
        return model.selector.actions
    elif hasattr(model, "actions"):
        return model.actions
    return []


def _get_all_actions_chains_on_page(page: Page) -> chain:  # type: ignore[type-arg]
    """Creates an itertools chain of all ActionsChains present on selected Page."""
    return chain(*(_get_actions(page_item) for page_item in chain([page], page.components, page.controls)))


def _get_model_actions_chains_mapping(page: Page) -> Dict[str, ModelActionsChains]:
    """Creates a mapping of model ids and ModelActionsChains for selected Page."""
    model_actions_chains_mapping = {}
    for page_item in chain([page], page.components, page.controls):
        model_actions_chains_mapping[page_item.id] = ModelActionsChains(
            model=page_item, actions_chains=_get_actions(page_item)
        )
    return model_actions_chains_mapping


def _get_triggered_page(action_id: ModelID) -> Page:  # type: ignore[return]
    """Gets the page where the provided `action_id` has been triggered."""
    for _, page in model_manager._items_with_type(Page):
        if any(
            action.id == action_id
            for actions_chain in _get_all_actions_chains_on_page(page)
            for action in actions_chain.actions
        ):
            return page


def _get_triggered_model(action_id: ModelID) -> VizroBaseModel:  # type: ignore[return]
    """Gets the model where the provided `action_id` has been triggered."""
    for _, page in model_manager._items_with_type(Page):
        for model_id, model_actions_chains in _get_model_actions_chains_mapping(page).items():
            if any(
                action.id == action_id
                for actions_chain in model_actions_chains.actions_chains
                for action in actions_chain.actions
            ):
                return model_actions_chains.model


def _get_components_with_data(action_id: ModelID) -> List[str]:
    """Gets all components that have a registered dataframe on the page where `action_id` was triggered."""
    page = _get_triggered_page(action_id=action_id)
    return [component.id for component in page.components if data_manager._has_registered_data(component.id)]


def _get_matching_actions_by_function(page: Page, action_function: Callable[[Any], Dict[str, Any]]) -> List[Action]:
    """Gets list of Actions on triggered page that match the provided action function."""
    return [
        action
        for actions_chain in _get_all_actions_chains_on_page(page)
        for action in actions_chain.actions
        if action.function._function == action_function
    ]


# CALLBACK STATES --------------
def _get_inputs_of_controls(action_id: ModelID, control_type: ControlType) -> List[State]:
    """Gets list of States for selected control_type of triggered page."""
    page = _get_triggered_page(action_id=action_id)
    return [
        State(
            component_id=control.selector.id,
            component_property=control.selector._input_property,
        )
        for control in page.controls
        if isinstance(control, control_type)
    ]


def _get_inputs_of_chart_interactions(
    action_id: ModelID, action_function: Callable[[Any], Dict[str, Any]]
) -> Dict[str, Dict[str, State]]:
    """Gets list of States for selected chart interaction `action_name` of triggered page."""
    chart_interactions_on_page = _get_matching_actions_by_function(
        page=_get_triggered_page(action_id=action_id),
        action_function=action_function,
    )
<<<<<<< HEAD

    states = {}
    for action in chart_interactions_on_page:
        triggered_model = _get_triggered_model(action_id=ModelID(str(action.id)))
        if triggered_model.type == "table" or triggered_model.type == "react":
            states.update(
                {
                    action.id: {
                        "active_cell": State(
                            component_id=triggered_model._datatable_id, component_property="active_cell"
                        ),
                        "derived_viewport_data": State(
                            component_id=triggered_model._datatable_id, component_property="derived_viewport_data"
                        ),
                    }
                }
            )
        else:
            states.update(
                {
                    action.id: {
                        "clickData": State(component_id=triggered_model.id, component_property="clickData"),
                    }
                }
            )

    return states
=======
    inputs = []
    for action in chart_interactions_on_page:
        triggered_model = _get_triggered_model(action_id=ModelID(str(action.id)))
        inputs.append(
            State(
                component_id=triggered_model.id,
                component_property=triggered_model._input_property,  # type: ignore[attr-defined]
            )
        )
    return inputs
>>>>>>> 6cc33bea


def _get_action_callback_inputs(action_id: ModelID) -> Dict[str, List[State]]:
    """Creates mapping of pre-defined action names and a list of States."""
    action_function = model_manager[action_id].function._function  # type: ignore[attr-defined]

    if action_function == export_data.__wrapped__:
        include_inputs = ["filters", "filter_interaction"]
    else:
        include_inputs = ["filters", "parameters", "filter_interaction", "theme_selector"]

    action_input_mapping = {
        "filters": (
            _get_inputs_of_controls(action_id=action_id, control_type=Filter) if "filters" in include_inputs else []
        ),
        "parameters": (
            _get_inputs_of_controls(action_id=action_id, control_type=Parameter)
            if "parameters" in include_inputs
            else []
        ),
        "filter_interaction": (
            _get_inputs_of_chart_interactions(action_id=action_id, action_function=filter_interaction.__wrapped__)
            if "filter_interaction" in include_inputs
            else {}
        ),
        "theme_selector": (State("theme_selector", "on") if "theme_selector" in include_inputs else []),
    }
    return action_input_mapping


# CALLBACK OUTPUTS --------------
def _get_action_callback_outputs(action_id: ModelID) -> Dict[str, Output]:
    """Creates mapping of target names and their Output."""
    action_function = model_manager[action_id].function._function  # type: ignore[attr-defined]
    # TODO: here and above, could we fix mypy (and ideally have better code), by defining these attributes in the base?

    try:
        targets = model_manager[action_id].function["targets"]  # type: ignore[attr-defined]
    except KeyError:
        targets = []

    if action_function == _parameter.__wrapped__:
        targets = [target.split(".")[0] for target in targets]

    if action_function == _on_page_load.__wrapped__:
        targets = _get_components_with_data(action_id=action_id)

    return {
        target: Output(
            component_id=target,
            component_property=model_manager[target]._output_property,  # type: ignore[attr-defined]
            allow_duplicate=True,
        )
        for target in targets
    }


def _get_export_data_callback_outputs(action_id: ModelID) -> Dict[str, List[State]]:
    """Gets mapping of relevant output target name and Outputs for `export_data` action."""
    action = model_manager[action_id]

    try:
        targets = action.function["targets"]  # type: ignore[attr-defined]
    except KeyError:
        targets = None

    if not targets:
        targets = _get_components_with_data(action_id=action_id)

    return {
        f"download-dataframe_{target}": Output(
            component_id={
                "type": "download-dataframe",
                "action_id": action_id,
                "target_id": target,
            },
            component_property="data",
        )
        for target in targets
    }


# CALLBACK COMPONENTS --------------
def _get_export_data_callback_components(action_id: ModelID) -> List[dcc.Download]:
    """Creates dcc.Downloads for target components of the `export_data` action."""
    action = model_manager[action_id]

    try:
        targets = action.function["targets"]  # type: ignore[attr-defined]
    except KeyError:
        targets = None

    if not targets:
        targets = _get_components_with_data(action_id=action_id)

    return [
        dcc.Download(
            id={
                "type": "download-dataframe",
                "action_id": action_id,
                "target_id": target,
            },
        )
        for target in targets
    ]<|MERGE_RESOLUTION|>--- conflicted
+++ resolved
@@ -104,13 +104,12 @@
         page=_get_triggered_page(action_id=action_id),
         action_function=action_function,
     )
-<<<<<<< HEAD
-
-    states = {}
+    inputs = {}
     for action in chart_interactions_on_page:
         triggered_model = _get_triggered_model(action_id=ModelID(str(action.id)))
-        if triggered_model.type == "table" or triggered_model.type == "react":
-            states.update(
+        # TODO: Consider do we want to move the following logic into Model implementations.
+        if triggered_model.type in ["table", "react"]:
+            inputs.update(
                 {
                     action.id: {
                         "active_cell": State(
@@ -123,7 +122,7 @@
                 }
             )
         else:
-            states.update(
+            inputs.update(
                 {
                     action.id: {
                         "clickData": State(component_id=triggered_model.id, component_property="clickData"),
@@ -131,19 +130,7 @@
                 }
             )
 
-    return states
-=======
-    inputs = []
-    for action in chart_interactions_on_page:
-        triggered_model = _get_triggered_model(action_id=ModelID(str(action.id)))
-        inputs.append(
-            State(
-                component_id=triggered_model.id,
-                component_property=triggered_model._input_property,  # type: ignore[attr-defined]
-            )
-        )
     return inputs
->>>>>>> 6cc33bea
 
 
 def _get_action_callback_inputs(action_id: ModelID) -> Dict[str, List[State]]:
