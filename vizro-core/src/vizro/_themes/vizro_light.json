--- conflicted
+++ resolved
@@ -120,14 +120,9 @@
       "t": 64
     },
     "modebar": {
-<<<<<<< HEAD
-      "bgcolor": "rgba(0,0,0,0)",
-      "orientation": "v"
-=======
       "activecolor": "darkgrey",
       "bgcolor": "rgba(0, 0, 0, 0)",
       "color": "dimgrey"
->>>>>>> 5ebb3e69
     },
     "showlegend": true,
     "title": {
