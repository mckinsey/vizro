--- conflicted
+++ resolved
@@ -25,12 +25,7 @@
         self.__models: Dict[ModelID, VizroBaseModel] = {}
         self._frozen_state = False
 
-<<<<<<< HEAD
-    # TODO: Consider do we need to save "page_id=None, parent_model_id=None" eagerly to the model itself
-    #       and make all searching helper methods much easier?
-=======
     # TODO: Consider storing "page_id" or "parent_model_id" and make searching helper methods easier?
->>>>>>> 79888a04
     @_state_modifier
     def __setitem__(self, model_id: ModelID, model: Model):
         if model_id in self.__models:
@@ -52,11 +47,7 @@
         """
         yield from self.__models
 
-<<<<<<< HEAD
-    # TODO: Consider do we need to add additional argument "model_page_id=None"
-=======
     # TODO: Consider adding an option to iterate only through specific page - "in_page_with_id=None"
->>>>>>> 79888a04
     def _items_with_type(self, model_type: Type[Model]) -> Generator[Tuple[ModelID, Model], None, None]:
         """Iterates through all models of type `model_type` (including subclasses)."""
         for model_id in self:
@@ -71,15 +62,9 @@
             if action_id in [action.id for action in actions_chain.actions]:
                 return self[ModelID(str(actions_chain.trigger.component_id))]
 
-<<<<<<< HEAD
-    # TODO: consider returning with yield
-    def _get_model_children(self, model_id: ModelID) -> List[ModelID]:
-        """Gets all components recursively of the model with the `model_id`."""
-=======
     # TODO: Consider returning with yield
     def _get_model_children(self, model_id: ModelID) -> List[ModelID]:
         """Gets all child components of the model with `model_id'."""
->>>>>>> 79888a04
         model_children = []
 
         def __get_model_children_helper(model: VizroBaseModel) -> None:
@@ -88,30 +73,17 @@
                 for sub_model in model.components:
                     __get_model_children_helper(model=sub_model)
 
-<<<<<<< HEAD
-        __get_model_children_helper(model=self.__models[model_id])
-        return model_children
-
-    # TODO: Consider moving this one into Dashboard or some util file
-    def _get_model_page(self, model_id: ModelID) -> Page:  # type: ignore[return]
-        """Gets the page id of the page that contains the model with the `model_id`."""
-=======
         __get_model_children_helper(model=self[model_id])
         return model_children
 
     # TODO: Consider moving this method in the Dashboard model or some other util file
     def _get_model_page(self, model_id: ModelID) -> Page:  # type: ignore[return]
         """Gets the id of the page containing the model with "model_id"."""
->>>>>>> 79888a04
         from vizro.models import Page
 
         for page_id, _ in model_manager._items_with_type(Page):
             page_model_ids = [page_id, self._get_model_children(model_id=page_id)]
-<<<<<<< HEAD
-            page: Page = cast(Page, self.__models[page_id])
-=======
             page: Page = cast(Page, self[page_id])
->>>>>>> 79888a04
 
             if hasattr(page, "actions"):
                 for actions_chain in page._get_page_actions_chains():
