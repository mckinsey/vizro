--- conflicted
+++ resolved
@@ -14,8 +14,6 @@
 from vizro.managers._managers_utils import _state_modifier
 
 
-<<<<<<< HEAD
-#####################
 # Just for the purposes of easily seeing the right debug messages. Remove before merging to main and revert to this:
 # logger = logging.getLogger(__name__)
 class PrefixAdapter(logging.LoggerAdapter):
@@ -27,8 +25,6 @@
 logger.setLevel(logging.DEBUG)
 #####################
 
-=======
->>>>>>> 5d5d8a87
 # Really DataSourceName should be NewType and not just aliases but then for a user's code to type check
 # correctly they would need to cast all strings to these types.
 DataSourceName = str
