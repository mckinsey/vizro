"""The data manager handles access to all DataFrames used in a Vizro app."""

from __future__ import annotations

import functools
import logging
import os
import warnings
from functools import partial
from typing import Callable, Dict, Optional, Union

import pandas as pd
import wrapt
from flask_caching import Cache

from vizro.managers._managers_utils import _state_modifier


# Just for the purposes of easily seeing the right debug messages. Remove before merging to main and revert to this:
# logger = logging.getLogger(__name__)
class PrefixAdapter(logging.LoggerAdapter):
    def process(self, msg, kwargs):
        return f"[DATA MANAGER] {msg}", kwargs


logger = PrefixAdapter(logging.getLogger(__name__), {})
logger.setLevel(logging.DEBUG)
#####################

# Really DataSourceName should be NewType and not just aliases but then for a user's code to type check
# correctly they would need to cast all strings to these types.
DataSourceName = str
pd_DataFrameCallable = Callable[..., pd.DataFrame]


# TODO: consider merging with model_utils _log_call. Using wrapt.decorator is probably better than functools here.
#  Might need messages that run before/after the wrapped function call.
# Follows the pattern recommended in https://wrapt.readthedocs.io/en/latest/decorators.html#decorators-with-arguments
# for making a wrapt.decorator with arguments.
<<<<<<< HEAD
def _log_call(message: str) -> Callable:
=======
def _log_call(message: str):
>>>>>>> 9fef3c01
    @wrapt.decorator
    def wrapper(wrapped, instance, args, kwargs):
        logger.debug(message)
        # Might be useful if merged with model_utils _log_call:
        # logging.debug(message.format(wrapped=wrapped, instance=instance, args=args, kwargs=kwargs))
        return wrapped(*args, **kwargs)

    return wrapper


class _DynamicData:
    """Wrapper for a pd_DataFrameCallable, i.e. a function that produces a pandas DataFrame.

    Crucially this means that the data can be refreshed during runtime, since the loading function can be re-run.

    This is currently private since it's not expected that a user would instantiate it directly. Instead, you would use
    through the data_manager interface as follows:
        >>> def dynamic_data():
        >>>     return pd.read_csv("dynamic_data.csv")
        >>> data_manager["dynamic_data"] = dynamic_data
        >>> data_manager["dynamic_data"].timeout = 5  # if you want to change the cache timeout to 5 seconds

    Possibly in future, this will become a public class so you could directly do:
        >>> data_manager["dynamic_data"] = DynamicData(dynamic_data, timeout=5)

    At this point we might like to disable the behavior so that data_manager setitem and getitem handle the same
    object rather than doing an implicit conversion to _DynamicData.
    """

    def __init__(self, load_data: pd_DataFrameCallable):
        self.__load_data: pd_DataFrameCallable = load_data
        self.timeout: Optional[int] = None
        # We might also want a self.cache_arguments dictionary in future that allows user to customize more than just
        # timeout, but no rush to do this since other arguments are unlikely to be useful.

    def load(self, *args, **kwargs) -> pd.DataFrame:
        """Loads data."""
        # Data source name can be extracted from the function's name since it was added there in DataManager.__setitem__
        logger.debug(
            "Looking in cache for data source %s on process %s",
            self.__load_data.__name__.rpartition(".")[-1],
            os.getpid(),
        )
        # We don't memoize the load method itself as this is tricky to get working fully when load is called with
        # arguments, since we need the signature of the memoized function to match that of load_data. See
        # https://github.com/GrahamDumpleton/wrapt/issues/263.
        # It's also difficult to get memoize working correctly with bound methods anyway - see comment in
        # DataManager.__setitem__. It's much easier to ensure that self.__load_data is always just a function.
        if data_manager._cache_has_app:
            # This includes the case of NullCache.
            load_data = _log_call("Cache miss; reloading data")(self.__load_data)
            load_data = data_manager.cache.memoize(timeout=self.timeout)(load_data)
        else:
            logger.debug("Cache not active; reloading data")
            load_data = self.__load_data
        return load_data(*args, **kwargs)


class _StaticData:
    """Wrapper for a pd.DataFrame. This data cannot be updated during runtime.

    This is currently private since it's not expected that a user would instantiate it directly. Instead, you would use
    through the data_manager interface as follows:
         >>> data_manager["static_data"] = pd.read_csv("static_data.csv")

    This class does not have much functionality but exists for a couple of reasons:
        1. to align interface with _DynamicData by providing a load method so that fetching data from data_manager can
        transparently handle loading both _StaticData and _DynamicData without needing switching logic
        2. to raise a clear error message if a user tries to set a timeout on the data source
    """

    def __init__(self, data: pd.DataFrame):
        self.__data = data

    def load(self) -> pd.DataFrame:
        """Loads data.

        Returns a copy of the data. This is not necessary if we are careful to not do any inplace=True operations,
        but safest to leave it here, e.g. in case a user-defined action mutates the data. To be even safer we could
        additionally (but not instead) copy data when setting it in __init__ but this consumes more memory and is not
        necessary so long as data is only ever accessed through the intended API of data_manager["static_data"].load().
        """
        return self.__data.copy()

    def __setattr__(self, name, value):
        # Any attributes that are only relevant for _DynamicData should go here to raise a clear error message.
        if name in ["timeout"]:
            raise AttributeError(
                f"Static data that is a pandas.DataFrame itself does not support {name}; you should instead use a "
                "dynamic data source that is a function that returns a pandas.DataFrame."
            )
        super().__setattr__(name, value)


class DataManager:
    """Object to handle all data for the `vizro` application.

    Examples
        >>> # Static data that cannot be refreshed during runtime
        >>> data_manager["data"] = pd.read_csv("data.csv")
        >>> # Data that can be refreshed during runtime
        >>> def dynamic_data():
        >>>     return pd.read_csv("dynamic_data.csv")
        >>> data_manager["dynamic_data"] = dynamic_data
        >>> data_manager["dynamic_data"].timeout = 5  # if you want to change the cache timeout to 5 seconds

    """

    def __init__(self):
        self.__data: Dict[DataSourceName, Union[_DynamicData, _StaticData]] = {}
        self._frozen_state = False
        self.cache = Cache(config={"CACHE_TYPE": "NullCache"})
        # In future, possibly we will accept just a config dict. Would need to work out whether to handle merging with
        # default values though. We would do this with something like this:
        # def __set_cache(self, cache_config):
        #     if not isinstance(cache, Cache):
        #         self._cache = Cache(**cache)
        #     self._cache = value
        # _cache = property(fset=__set_cache)

    @_state_modifier
    def __setitem__(self, name: DataSourceName, data: Union[pd.DataFrame, pd_DataFrameCallable]):
        """Adds `data` to the `DataManager` with key `name`."""
        if callable(data):
            # __qualname__ is required by flask-caching (even if we specify our own make_name) but
            # not defined for partial functions and just '<lambda>' for lambda functions. Defining __qualname__
            # means it's possible to have non-interfering caches for lambda functions (similarly if we
            # end up using CapturedCallable, or that could instead set its own __qualname__).
            # We handle __name__ the same way even though it's not currently essential to functioning of flask-caching
            # in case they change the underlying implementation to use it.
            # We use partial to effectively make an independent copy of the underlying data function. This means that
            # it's possible to set __qualname__ independently for each data source. This is not essential for
            # functions other than lambda, but it is essential for bound methods, as flask-caching cannot easily
            # independently timeout different instances with different bound methods but the same underlying function
            # data.__func__. If we don't do this then the bound method case needs some uglier hacking to make work
            # correctly - see https://github.com/mckinsey/vizro/blob/abb7eebb230ba7e6cfdf6150dc56b211a78b1cd5/
            # vizro-core/src/vizro/managers/_data_manager.py.
            # Once partial has been used, all dynamic data sources are on equal footing since they're all treated as
            # functions rather than bound methods, e.g. by flask_caching.utils.function_namespace. This makes it much
            # simpler to use flask-caching reliably.
            # It's important the __qualname__ is the same across all workers, so use the data source name rather than
            # e.g. the repr method that includes the id of the instance so would only work in the case that gunicorn is
            # running with --preload.
            # __module__ is also required in flask_caching.utils.function_namespace and not defined for partial
            # functions in some versions of Python.
            # update_wrapper ensures that __module__, __name__, __qualname__, __annotations__ and __doc__ are
            # assigned to the new partial(data) the same as they were in data. This isn't strictly necessary but makes
            # inspecting these functions easier.
            data = functools.update_wrapper(partial(data), data)
            data.__module__ = getattr(data, "__module__", "<nomodule>")
            data.__name__ = ".".join([getattr(data, "__name__", "<unnamed>"), name])
            data.__qualname__ = ".".join([getattr(data, "__qualname__", "<unnamed>"), name])
            self.__data[name] = _DynamicData(data)
        elif isinstance(data, pd.DataFrame):
            self.__data[name] = _StaticData(data)
        else:
            raise TypeError(
                f"Data source {name} must be a pandas DataFrame or function that returns a pandas DataFrame."
            )

    def __getitem__(self, name: DataSourceName) -> Union[_DynamicData, _StaticData]:
        """Returns the `_DynamicData` or `_StaticData` object associated with `name`."""
        try:
            return self.__data[name]
        except KeyError as exc:
            raise KeyError(f"Data source {name} does not exist.") from exc

    def _clear(self):
        # We do not actually call self.cache.clear() because (a) it would only work when self._cache_has_app is True,
        # which is not the case when e.g. Vizro._reset is called, and (b) because we do not want to accidentally
        # clear the cache if we eventually put a call to Vizro._reset inside Vizro(), since cache should be persisted
        # across server restarts.
        self.__init__()  # type: ignore[misc]

    @property
    def _cache_has_app(self) -> bool:
        """Detects whether self.cache.init_app has been called (as it is in Vizro) to attach a Flask app to the cache.

        Note that even NullCache needs to have an app attached before it can be "used". The only time the cache would
        not have an app attached is if the user tries to interact with the cache before Vizro() has been called.
        """
        cache_has_app = hasattr(self.cache, "app")
        if not cache_has_app and self.cache.config["CACHE_TYPE"] != "NullCache":
            # Try to prevent anyone from setting data_manager.cache after they've instantiated Vizro().
            # No need to emit a warning if the cache is left as NullCache; we only care about this if someone has
            # explicitly set a cache.
            # Eventually Vizro should probably have init_app method explicitly to clear this up so the order of
            # operations is more reliable. Alternatively we could just initialize cache at run time rather than build
            # time, which is what Flask-Caching is really designed for. This would require an extra step for users
            # though, since it could not go in Vizro.run() since that is not used in the case of gunicorn.
            warnings.warn(
                "Cache does not have Vizro app attached and so is not operational. Make sure you call "
                "Vizro() after you set data_manager.cache."
            )
        return cache_has_app


data_manager: DataManager = DataManager()<|MERGE_RESOLUTION|>--- conflicted
+++ resolved
@@ -37,11 +37,7 @@
 #  Might need messages that run before/after the wrapped function call.
 # Follows the pattern recommended in https://wrapt.readthedocs.io/en/latest/decorators.html#decorators-with-arguments
 # for making a wrapt.decorator with arguments.
-<<<<<<< HEAD
-def _log_call(message: str) -> Callable:
-=======
 def _log_call(message: str):
->>>>>>> 9fef3c01
     @wrapt.decorator
     def wrapper(wrapped, instance, args, kwargs):
         logger.debug(message)
