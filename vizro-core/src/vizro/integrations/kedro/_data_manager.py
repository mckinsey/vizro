from __future__ import annotations

from importlib.metadata import version
from pathlib import Path
<<<<<<< HEAD
from typing import TYPE_CHECKING, Any
=======
from typing import Any, Optional, Union
>>>>>>> e617b5ae

from kedro.framework.session import KedroSession
from kedro.framework.startup import bootstrap_project
from kedro.io import DataCatalog
from kedro.pipeline import Pipeline
from packaging.version import parse

from vizro.managers._data_manager import pd_DataFrameCallable

# find_kedro_project was not public until 1.0.0.
LEGACY_KEDRO = parse(version("kedro")) < parse("1.0.0")

if not LEGACY_KEDRO:
    from kedro.utils import find_kedro_project
else:
    from kedro.utils import _find_kedro_project as find_kedro_project

<<<<<<< HEAD
def catalog_from_project(
    project_path: str | Path, env: str | None = None, extra_params: dict[str, Any] | None = None
) -> CatalogProtocol:
    """Return the Kedro Data Catalog associated to a Kedro project.
=======

def _infer_project_path(project_path: Optional[Union[str, Path]]) -> Union[str, Path]:
    # Follows same logic as done internally in Kedro: if project_path not explicitly specified, try to find a Kedro
    # project above this point in the directory tree, and if that fails then use current working directory. If
    # project_path is not valid then bootstrap_project will then raise an error.
    return project_path or find_kedro_project(Path.cwd()) or Path.cwd()


def catalog_from_project(project_path: Optional[Union[str, Path]] = None, **kwargs: Any) -> DataCatalog:
    """Fetches a Kedro project's Data Catalog.
>>>>>>> e617b5ae

    Args:
        project_path: Path to the Kedro project root directory. If not specified then attempts to find a Kedro project
            in the current directory or above.

    Other Args:
        **kwargs: Keyword arguments to pass to `KedroSession.create`, for example `env`.

    Returns:
         Kedro Data Catalog.

    Example:
        ```python
        from vizro.integrations import kedro as kedro_integration

        catalog = kedro_integration.catalog_from_project("/path/to/kedro/project")
        ```
    """
    if kwargs.get("save_on_close"):
        raise ValueError(
            "`catalog_from_project` always runs with `save_on_close=False`; this argument cannot be specified manually."
        )
    project_path = _infer_project_path(project_path)
    bootstrap_project(project_path)
    with KedroSession.create(project_path=project_path, save_on_close=False, **kwargs) as session:
        return session.load_context().catalog


<<<<<<< HEAD
def pipelines_from_project(project_path: str | Path) -> dict[str, Pipeline]:
    """Return the Kedro Pipelines associated to a Kedro project.
=======
def pipelines_from_project(project_path: Optional[Union[str, Path]] = None) -> dict[str, Pipeline]:
    """Fetches a Kedro project's pipelines.
>>>>>>> e617b5ae

    Args:
        project_path: Path to the Kedro project root directory. If not specified then attempts to find a Kedro project
            in the current directory or above.

    Returns:
         Mapping of pipeline names to pipelines.

    Example:
        ```python
        from vizro.integrations import kedro as kedro_integration

        pipelines = kedro_integration.pipelines_from_project("/path/to/kedro/project")
        ```
    """
    project_path = _infer_project_path(project_path)
    bootstrap_project(project_path)
    from kedro.framework.project import pipelines

    return pipelines


def _legacy_datasets_from_catalog(catalog: DataCatalog, pipeline: Pipeline = None) -> dict[str, pd_DataFrameCallable]:
    # The old version of datasets_from_catalog from before https://github.com/mckinsey/vizro/pull/1493,
    # used for kedro<1.
    # This doesn't include things added to the catalog at run time but that is ok for our purposes.
    config_resolver = catalog.config_resolver
    kedro_datasets = config_resolver.config.copy()

    if pipeline:
        # Go through all dataset names that weren't in catalog and try to resolve them. Those that cannot be
        # resolved give an empty dictionary and are ignored.
        for dataset_name in set(pipeline.datasets()) - set(kedro_datasets):
            if dataset_config := config_resolver.resolve_pattern(dataset_name):
                kedro_datasets[dataset_name] = dataset_config

    def _catalog_release_load(dataset_name: str):
        # release is needed to clear the Kedro load version cache so that the dashboard always fetches the most recent
        # version rather than being stuck on the same version as when the app started.
        catalog.release(dataset_name)
        return catalog.load(dataset_name)

    vizro_data_sources = {}

    for dataset_name, dataset_config in kedro_datasets.items():
        # "type" key always exists because we filtered out patterns that resolve to empty dictionary above.
        if "pandas" in dataset_config["type"]:
            # We need to bind dataset_name=dataset_name early to avoid dataset_name late-binding to the last value in
            # the for loop.
            vizro_data_sources[dataset_name] = lambda dataset_name=dataset_name: _catalog_release_load(dataset_name)

    return vizro_data_sources


# Technically on Kedro the DATA_CATALOG_CLASS is constrained to implement the more general CatalogProtocol rather than
# DataCatalog (the default value for kedro>=1), which was called KedroDataCatalog in kedro<1. Here we actually rely on
# it being DataCatalog rather than any implementation of CatalogProtocol, since DataCatalog provides the very useful
# filter method.
# Note there's also CatalogCommandsMixin that is implemented automatically when DATA_CATALOG_CLASS is DataCatalog (but
# not a subclass). We don't use any methods from this.
def datasets_from_catalog(catalog: DataCatalog, *, pipeline: Pipeline = None) -> dict[str, pd_DataFrameCallable]:
    """Fetches a Kedro Data Catalog's pandas dataset loading functions to use in the Vizro data manager.

    Args:
        catalog: Kedro Data Catalog.
        pipeline: Optional Kedro pipeline. If specified, the factory-based Kedro datasets it defines are also returned.

    Returns:
         Mapping of dataset names to dataset loading functions that can be used in the Vizro data manager.

    Example:
        ```python
        from vizro.integrations import kedro as kedro_integration
        from vizro.managers import data_manager

        for dataset_name, dataset_loader in kedro_integration.datasets_from_catalog(catalog).items():
            data_manager[dataset_name] = dataset_loader
        ```
    """
    # Legacy function is technically only necessary for kedro<1 with old DataCatalog that doesn't support filter, but
    # we use it for the kedro<1 with KedroDataCatalog case too for simplicity.
    if LEGACY_KEDRO:
        return _legacy_datasets_from_catalog(catalog, pipeline)

    if pipeline:
        # Resolve dataset factory patterns, i.e. datasets that are used in pipeline but not explicitly defined in the
        # catalog. After this, subsequent catalog.filter calls contain the resolved dataset patterns too.
        for dataset_name in set(pipeline.datasets()) - set(catalog.filter()):
            catalog.get(dataset_name)

    def _catalog_release_load(dataset_name: str):
        # release is needed to clear the Kedro load version cache so that the dashboard always fetches the most recent
        # version rather than being stuck on the same version as when the app started.
        catalog.release(dataset_name)
        return catalog.load(dataset_name)

    # We need to bind dataset_name=dataset_name early to avoid dataset_name late-binding to the last value in
    # the for loop.
    return {
        dataset_name: lambda dataset_name=dataset_name: _catalog_release_load(dataset_name)
        for dataset_name in catalog.filter(type_regex="pandas")
    }<|MERGE_RESOLUTION|>--- conflicted
+++ resolved
@@ -2,11 +2,7 @@
 
 from importlib.metadata import version
 from pathlib import Path
-<<<<<<< HEAD
 from typing import TYPE_CHECKING, Any
-=======
-from typing import Any, Optional, Union
->>>>>>> e617b5ae
 
 from kedro.framework.session import KedroSession
 from kedro.framework.startup import bootstrap_project
@@ -24,12 +20,6 @@
 else:
     from kedro.utils import _find_kedro_project as find_kedro_project
 
-<<<<<<< HEAD
-def catalog_from_project(
-    project_path: str | Path, env: str | None = None, extra_params: dict[str, Any] | None = None
-) -> CatalogProtocol:
-    """Return the Kedro Data Catalog associated to a Kedro project.
-=======
 
 def _infer_project_path(project_path: Optional[Union[str, Path]]) -> Union[str, Path]:
     # Follows same logic as done internally in Kedro: if project_path not explicitly specified, try to find a Kedro
@@ -38,9 +28,8 @@
     return project_path or find_kedro_project(Path.cwd()) or Path.cwd()
 
 
-def catalog_from_project(project_path: Optional[Union[str, Path]] = None, **kwargs: Any) -> DataCatalog:
+def catalog_from_project(project_path: str | Path | None, **kwargs: Any) -> DataCatalog:
     """Fetches a Kedro project's Data Catalog.
->>>>>>> e617b5ae
 
     Args:
         project_path: Path to the Kedro project root directory. If not specified then attempts to find a Kedro project
@@ -69,13 +58,8 @@
         return session.load_context().catalog
 
 
-<<<<<<< HEAD
-def pipelines_from_project(project_path: str | Path) -> dict[str, Pipeline]:
-    """Return the Kedro Pipelines associated to a Kedro project.
-=======
 def pipelines_from_project(project_path: Optional[Union[str, Path]] = None) -> dict[str, Pipeline]:
     """Fetches a Kedro project's pipelines.
->>>>>>> e617b5ae
 
     Args:
         project_path: Path to the Kedro project root directory. If not specified then attempts to find a Kedro project
