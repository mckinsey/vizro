--- conflicted
+++ resolved
@@ -45,19 +45,14 @@
   end_value = Math.min(self_data["max"], end_value);
   slider_value = [start_value, end_value];
 
-<<<<<<< HEAD
   if (is_on_page_load_triggered && !self_data["is_dynamic_build"]) {
     return [dash_clientside.no_update, dash_clientside.no_update, dash_clientside.no_update, slider_value];
   }
 
   return [start_value, end_value, slider_value, slider_value];
 }
-=======
-  return [start_value, end_value, slider_value, [start_value, end_value]];
-}
 
 window.dash_clientside = {
   ...window.dash_clientside,
   range_slider: { update_range_slider_values: update_range_slider_values },
-};
->>>>>>> 983940b6
+};