<<<<<<< HEAD
export function _update_slider_values(start, slider, input_store, self_data) {
  var end_value, trigger_id, is_on_page_load_triggered=false;
=======
function update_slider_values(start, slider, input_store, self_data) {
  var end_value, trigger_id;
>>>>>>> 983940b6

  trigger_id = dash_clientside.callback_context.triggered;
  if (trigger_id.length != 0) {
    trigger_id =
      dash_clientside.callback_context.triggered[0]["prop_id"].split(".")[0];
  }

  // input form component is the trigger
  if (trigger_id === `${self_data["id"]}_end_value`) {
    if (isNaN(start)) {
      return dash_clientside.no_update;
    }
    end_value = start;

  // slider component is the trigger
  } else if (trigger_id === self_data["id"]) {
    end_value = slider;

  // on_page_load is the trigger
  } else {
    is_on_page_load_triggered = true;
    end_value = input_store !== null ? input_store : self_data["min"];
  }

  end_value = Math.min(Math.max(self_data["min"], end_value), self_data["max"]);

  if (is_on_page_load_triggered && !self_data["is_dynamic_build"]) {
    return [dash_clientside.no_update, dash_clientside.no_update, end_value];
  }
  return [end_value, end_value, end_value];
<<<<<<< HEAD

}
=======
}

window.dash_clientside = {
  ...window.dash_clientside,
  slider: { update_slider_values: update_slider_values },
};
>>>>>>> 983940b6
<|MERGE_RESOLUTION|>--- conflicted
+++ resolved
@@ -1,10 +1,5 @@
-<<<<<<< HEAD
-export function _update_slider_values(start, slider, input_store, self_data) {
-  var end_value, trigger_id, is_on_page_load_triggered=false;
-=======
 function update_slider_values(start, slider, input_store, self_data) {
   var end_value, trigger_id;
->>>>>>> 983940b6
 
   trigger_id = dash_clientside.callback_context.triggered;
   if (trigger_id.length != 0) {
@@ -35,14 +30,9 @@
     return [dash_clientside.no_update, dash_clientside.no_update, end_value];
   }
   return [end_value, end_value, end_value];
-<<<<<<< HEAD
-
-}
-=======
 }
 
 window.dash_clientside = {
   ...window.dash_clientside,
   slider: { update_slider_values: update_slider_values },
-};
->>>>>>> 983940b6
+};