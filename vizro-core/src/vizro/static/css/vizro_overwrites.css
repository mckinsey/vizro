--- conflicted
+++ resolved
@@ -25,10 +25,7 @@
 .navbar {
   background: var(--left-side-bg) !important;
   border: none;
-<<<<<<< HEAD
-=======
   flex-wrap: nowrap;
->>>>>>> 882b08cd
 }
 
 .nav-link {
@@ -93,13 +90,9 @@
 
 .navbar .nav-link {
   border: none;
-<<<<<<< HEAD
-  padding: 1rem;
-=======
   height: 60px;
   padding: 1rem;
   width: 60px;
->>>>>>> 882b08cd
 }
 
 .accordion {
