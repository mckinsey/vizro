--- conflicted
+++ resolved
@@ -78,11 +78,7 @@
   width: 100%;
 }
 
-<<<<<<< HEAD
 .accordion-item-link {
-=======
-#page-container .accordion-item-button {
->>>>>>> 55c714cc
   align-items: center;
   background: transparent;
   border: none;
@@ -97,33 +93,12 @@
   width: 100%;
 }
 
-<<<<<<< HEAD
 .accordion-item-link.active {
-=======
-#page-container .accordion-item-button.btn.btn-primary.active {
->>>>>>> 55c714cc
   background-color: var(--state-overlays-selected);
   color: var(--text-primary);
 }
 
-<<<<<<< HEAD
 .accordion-item-link:hover {
-=======
-#page-container .accordion-item-button a {
-  align-items: flex-start;
-  display: flex;
-  font-size: var(--text-size-02) !important;
-  line-height: var(--text-size-03) !important;
-  width: 100%;
-}
-
-#page-container .accordion-item-button:focus {
-  background-color: var(--background-selected);
-  color: var(--text-primary);
-}
-
-#page-container .accordion-item-button:hover {
->>>>>>> 55c714cc
   background-color: var(--state-overlays-selected-hover);
   color: var(--text-primary);
 }
