--- conflicted
+++ resolved
@@ -12634,7 +12634,6 @@
 /** This is an auto-generated file, don't edit it. **/
 .navbar {
   background: var(--surfaces-bg02) !important;
-<<<<<<< HEAD
 }
 .navbar .nav-link {
   padding: 0;
@@ -12723,113 +12722,6 @@
   line-height: 16px;
   color: var(--text-secondary);
 }
-.form-check-large .form-check-input {
-  width: 20px;
-  height: 20px;
-  border-width: 2px;
-}
-.form-check-large .form-check-label {
-  gap: 8px;
-}
-.form-check.disabled .form-check-label {
-  color: var(--text-disabled);
-}
-
-.vizro_dark .form-check-input:checked[type=checkbox], [data-bs-theme=dark] .form-check-input:checked[type=checkbox] {
-  --bs-form-check-bg-image: url("data:image/svg+xml,%3Csvg width='8' height='7' viewBox='0 0 8 7' xmlns='http://www.w3.org/2000/svg' data-testid='checkmark-icon'%3E%3Cpath fill-rule='evenodd' clip-rule='evenodd' d='M7.5 1.25L6.25 0L2.5 3.75L1.25 2.5L0 3.75L2.5 6.25L7.5 1.25Z' fill='rgba(255, 255, 255, 0.8784313725)'/%3E%3C/svg%3E");
-}
-
-.vizro_light .form-check-input:checked[type=checkbox], [data-bs-theme=light] .form-check-input:checked[type=checkbox] {
-  --bs-form-check-bg-image: url("data:image/svg+xml,%3Csvg width='8' height='7' viewBox='0 0 8 7' xmlns='http://www.w3.org/2000/svg' data-testid='checkmark-icon'%3E%3Cpath fill-rule='evenodd' clip-rule='evenodd' d='M7.5 1.25L6.25 0L2.5 3.75L1.25 2.5L0 3.75L2.5 6.25L7.5 1.25Z' fill='rgba(20, 23, 33, 0.8784313725)'/%3E%3C/svg%3E");
-=======
-}
-.navbar .nav-link {
-  padding: 0;
-  align-items: center;
-  display: flex;
-  height: 5rem;
-  justify-content: center;
-  color: var(--text-secondary);
-}
-.navbar .nav-link:active, .navbar .nav-link.active {
-  color: var(--text-primary);
-}
-
-/** This is an auto-generated file, don't edit it. **/
-/** This is an auto-generated file, don't edit it. **/
-/** This is an auto-generated file, don't edit it. **/
-/** space between radio icon/checkbox and the label is 8px **/
-.form-check {
-  transition: all 150ms ease 0s;
-  margin-bottom: 12px;
-  line-height: 16px;
-  min-height: auto;
-  padding-left: 28px;
-}
-.form-check-inline {
-  margin-right: 12px;
-}
-.form-check-input {
-  margin: 0;
-  position: relative;
-  border-color: var(--border-enabled);
-  border-radius: 0;
-  color: var(--fill-active);
-  width: 16px;
-  height: 16px;
-  outline: none;
-  background-color: transparent;
-  background-size: auto;
-}
-.form-check-input:checked {
-  background-color: transparent;
-  border-color: var(--border-enabled);
-  color: var(--fill-active);
-}
-.form-check-input[type=radio] {
-  background-image: none;
-}
-.form-check-input[type=radio]:checked::after {
-  position: absolute;
-  content: "";
-  background-color: var(--fill-active);
-  border-radius: 50%;
-  width: 8px;
-  height: 8px;
-  top: 50%;
-  left: 50%;
-  transform: translate(-50%, -50%);
-}
-.form-check-input:hover, .form-check-input.hover {
-  border-color: var(--border-hover);
-}
-.form-check-input:active, .form-check-input.active {
-  border-color: var(--border-selected);
-}
-.form-check-input:disabled, .form-check-input.disabled {
-  border-color: var(--border-disabled);
-}
-.form-check-input:focus, .form-check-input.focus {
-  border-color: var(--border-selected);
-  box-shadow: none;
-}
-.form-check-input:hover {
-  border-color: var(--border-hover);
-}
-.form-check .form-check-input {
-  margin-left: -24px;
-}
-.form-check-label {
-  font-size: 14px;
-  text-decoration: none;
-  font-family: Inter;
-  font-weight: 400;
-  font-style: normal;
-  font-stretch: normal;
-  letter-spacing: -0.112px;
-  line-height: 16px;
-  color: var(--text-secondary);
-}
 .form-check-lg {
   line-height: 20px;
   min-height: auto;
@@ -12880,7 +12772,6 @@
 }
 .vizro_dark .vizro_light .form-check-lg .form-check-input:checked[type=checkbox], .vizro_dark [data-bs-theme=light] .form-check-lg .form-check-input:checked[type=checkbox], [data-bs-theme=dark] .vizro_light .form-check-lg .form-check-input:checked[type=checkbox], [data-bs-theme=dark] [data-bs-theme=light] .form-check-lg .form-check-input:checked[type=checkbox] {
   --bs-form-check-bg-image: url("data:image/svg+xml,%3Csvg width='11' height='9' viewBox='0 0 11 9' xmlns='http://www.w3.org/2000/svg' data-testid='checkmark-icon'%3E%3Cpath fill-rule='evenodd' clip-rule='evenodd' d='M10.5 1.25L9.25 0L3.5 5.75L1.25 3.5L0 4.75L3.5 8.25L10.5 1.25Z' fill='rgba(20, 23, 33, 0.8784313725)' fill-opacity='0.88'/%3E%3C/svg%3E");
->>>>>>> bb56d9b5
 }
 
 /** This is an auto-generated file, don't edit it. **/
