#page-container {
  display: flex;
  flex-direction: column;
  height: 100vh;
  width: 100vw;
}

#left-main {
  align-items: flex-start;
  display: flex;
  flex: 0 0 auto;
  flex-direction: column;
  gap: var(--spacing-06);
  overflow: auto;
  padding: 32px 32px 0;
  width: 352px;
}

#left-side {
  background-color: var(--surfaces-bg-02);
  display: flex;
  flex-direction: row;
  height: 100%;
}

#right-side {
  background: var(--main-container-bg-color);
  display: flex;
  flex-direction: column;
  gap: var(--spacing-04);
  padding: 32px;
  width: 100%;
}

#right-header {
  align-items: baseline;
  display: flex;
  flex-direction: row;
  height: 32px;
  justify-content: space-between;
}

#page-header {
  align-items: center;
  background-color: var(--surfaces-bg-02);
  display: flex;
  flex-direction: row;
  height: 64px;
  justify-content: space-between;
  min-height: 0;
  padding: 0 32px;
  width: 100%;
}

#page-header:not(:empty) {
  border-bottom: 1px solid var(--border-subtle-alpha-01);
}

#page-components {
  overflow: auto;
  padding-top: var(--spacing-02);
}

.grid-layout {
  display: grid;
  height: 100%;
  width: 100%;
}

#nav-panel {
  margin-top: -4px;
  width: 100%;
}

#control-panel {
  align-self: stretch;
  display: flex;
  flex-direction: column;
  gap: var(--spacing-06);
  padding-bottom: var(--spacing-06);
  padding-top: var(--spacing-02);
}

#control-panel:not(:empty) {
  border-bottom: 1px solid var(--border-subtle-alpha-01);
}

.page_error_container {
  align-items: center;
  background: var(--surfaces-bg-03);
  display: flex;
  flex-direction: column;
  height: 100vh;
  padding: 64px;
  width: 100vw;
}

.error_content_container {
  align-items: center;
  display: inline-flex;
  flex-direction: column;
  gap: 24px;
  margin-top: -32px;
}

.error_text_container {
  display: flex;
  flex-direction: column;
  gap: 8px;
  text-align: center;
  width: 336px;
}

.dashboard_title {
  display: flex;
  flex-direction: column;
  width: 100%;
}

<<<<<<< HEAD
=======
#nav-bar {
  align-items: center;
  background: inherit !important;
  display: inline-flex;
  flex-direction: column;
  padding: 0;
}

.nav-bar-icon-link {
  align-items: center;
  background: transparent;
  border: none;
  box-shadow: none;
  display: flex;
  height: 80px;
  justify-content: center;
  width: 100%;
}

.nav-bar-icon-link.active .material-symbols-outlined {
  color: var(--text-active);
}

>>>>>>> 6cf6aa3d
.loading-container {
  height: 100%;
  width: 100%;
}

#left-sidebar {
  border-right: 1px solid var(--border-subtle-alpha-01);
  display: flex;
  flex-direction: column;
  gap: 40px;
  padding-top: 10px;
  width: 80px;
}

#page-container div[hidden] {
  display: none;
}

#page-main {
  display: flex;
  flex: 1 1 0;
  flex-direction: row;
  height: calc(100vh - 64px);
  overflow: auto;
}

#dashboard-title {
  margin: 0;
}

#logo {
  height: 100%;
}

#logo-and-title {
  align-items: center;
  display: flex;
  flex-direction: row;
  gap: 16px;
  height: 100%;
}

#collapse-icon.material-symbols-outlined {
  background-color: var(--tooltip-bg-color);
  border-radius: 50%;
  color: var(--text-disabled);
  cursor: pointer;
  position: absolute;
}

#collapse-icon.material-symbols-outlined:hover {
  color: var(--text-active);
}

.collapse-button-tooltip {
  height: 24px;
  left: -12px;
  position: relative;
  top: 36px;
}

.collapse-icon-div {
  display: flex;
  justify-content: center;
  padding-top: 36px;
  width: 0;
}

/* Note: This is only meant as a quick-fix to improve some of the mobile layouts. */

/* Long-term wise this should be replaced by refactoring our CSS code and components to be mobile-compatible. */

/* Applies to device size x-small and small */
@media (width <= 576px) {
  .grid-layout {
    display: flex;
    flex: 1;
    flex-direction: column;
  }

  .collapse-button-tooltip {
    top: 28px;
  }

  .collapse-icon-div {
    padding-top: 28px;
  }

  #page-header {
    zoom: 80%;
  }

  #left-side {
    zoom: 80%;
  }

  #right-side {
    zoom: 80%;
  }
}

@media (height <= 576px) {
  .collapse-button-tooltip {
    top: 28px;
  }

  .collapse-icon-div {
    padding-top: 28px;
  }

  #page-header {
    zoom: 80%;
  }

  #left-side {
    zoom: 80%;
  }

  #right-side {
    zoom: 80%;
  }
}<|MERGE_RESOLUTION|>--- conflicted
+++ resolved
@@ -117,8 +117,6 @@
   width: 100%;
 }
 
-<<<<<<< HEAD
-=======
 #nav-bar {
   align-items: center;
   background: inherit !important;
@@ -142,7 +140,6 @@
   color: var(--text-active);
 }
 
->>>>>>> 6cf6aa3d
 .loading-container {
   height: 100%;
   width: 100%;
