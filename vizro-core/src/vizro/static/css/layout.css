.page_container {
  display: flex;
  height: 100vh;
  overflow: hidden;
  width: 100vw;
}

.left_side {
  align-items: flex-start;
  background: var(--surfaces-bg-02);
  display: flex;
  flex: 0 0 auto;
  flex-direction: column;
  padding: 40px 32px 0 32px;
  width: 352px;
  overflow: auto;
  gap: var(--spacing-04);
}

.right_side {
  background: var(--main-container-bg-color);
  display: flex;
  flex-direction: column;
  gap: var(--spacing-06);
  padding: 40px 32px 32px;
  width: 100%;
}

.header {
  align-items: baseline;
  display: flex;
  flex-direction: row;
  height: 32px;
  justify-content: space-between;
}

.component_container {
  display: flex;
  height: 100%;
  overflow: auto;
  width: 100%;
}

.component_container_grid {
  display: grid;
  width: 100%;
}

.nav_panel {
  align-self: stretch;
  display: flex;
  flex-direction: column;
}

.control_panel {
  align-self: stretch;
  display: flex;
  flex-direction: column;
  gap: var(--spacing-06);
  padding: 4px 0 24px 0;
}

.page_error_container {
  align-items: center;
  background: var(--surfaces-bg-03);
  display: flex;
  flex-direction: column;
  height: 100vh;
  padding: 64px;
  width: 100vw;
}

.error_content_container {
  align-items: center;
  display: inline-flex;
  flex-direction: column;
  gap: 24px;
  margin-top: -32px;
}

.error_text_container {
  display: flex;
  flex-direction: column;
  gap: 8px;
  text-align: center;
  width: 336px;
}

.dashboard_title {
  display: flex;
  flex-direction: column;
  width: 100%;
}

.hidden {
  display: none;
}

<<<<<<< HEAD
.subpage-container {
  display: flex;
  flex-direction: column;
=======
.loading-container {
  height: 100%;
  width: 100%;
>>>>>>> 598823eb
}<|MERGE_RESOLUTION|>--- conflicted
+++ resolved
@@ -96,13 +96,12 @@
   display: none;
 }
 
-<<<<<<< HEAD
 .subpage-container {
   display: flex;
   flex-direction: column;
-=======
+}
+
 .loading-container {
   height: 100%;
   width: 100%;
->>>>>>> 598823eb
 }