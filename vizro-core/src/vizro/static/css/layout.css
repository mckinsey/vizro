.page_container {
  display: flex;
  height: 100vh;
  overflow: hidden;
  width: 100vw;
}

.left_side {
  align-items: flex-start;
  background: var(--surfaces-bg-02);
  display: flex;
  flex: 0 0 auto;
  flex-direction: column;
  padding: 40px 32px 0 32px;
  scrollbar-gutter: stable;
  width: 352px;
  overflow: auto;
  gap: var(--spacing-04);
}

.right_side {
  background: var(--main-container-bg-color);
  display: flex;
  flex-direction: column;
  gap: var(--spacing-06);
  padding: 40px 32px 32px;
  width: 100%;
}

.header {
  align-items: baseline;
  display: flex;
  flex-direction: row;
  height: 32px;
  justify-content: space-between;
}

.component_container {
  display: flex;
  height: 100%;
  overflow: auto;
  width: 100%;
}

.component_container_grid {
  display: grid;
  width: 100%;
}

.nav_panel {
  align-self: stretch;
  display: flex;
  flex-direction: column;
}

.control_panel {
  align-self: stretch;
  display: flex;
  flex-direction: column;
  gap: var(--spacing-06);
  padding: 0 0 24px 0;
}

.page_error_container {
  align-items: center;
  background: var(--surfaces-bg-03);
  display: flex;
  flex-direction: column;
  height: 100vh;
  padding: 64px;
  width: 100vw;
}

.error_content_container {
  align-items: center;
  display: inline-flex;
  flex-direction: column;
  gap: 24px;
  margin-top: -32px;
}

.error_text_container {
  display: flex;
  flex-direction: column;
  gap: 8px;
  text-align: center;
  width: 336px;
}

.keyline {
  border-bottom: 1px solid var(--border-subtle-alpha-01);
  width: 100%;
}

<<<<<<< HEAD
.nav_bar {
  display: flex;
  flex-direction: column;
  width: 56px;
  padding-top: 48px;
  align-items: center;
  gap: 24px;
  background-color: var(--surfaces-bg-02);
  border-right: 1px solid var(--border-subtle-alpha-01);
}

.icon_button {
  background-color: var(--surfaces-bg-02);
}
.icon {
  filter: var(--fill-accordion-button);
=======
.dashboard_title_outer {
  width: 100%;
  height: 32px;
>>>>>>> bcbc56a3
}<|MERGE_RESOLUTION|>--- conflicted
+++ resolved
@@ -92,7 +92,11 @@
   width: 100%;
 }
 
-<<<<<<< HEAD
+.dashboard_title_outer {
+  width: 100%;
+  height: 32px;
+}
+
 .nav_bar {
   display: flex;
   flex-direction: column;
@@ -109,9 +113,4 @@
 }
 .icon {
   filter: var(--fill-accordion-button);
-=======
-.dashboard_title_outer {
-  width: 100%;
-  height: 32px;
->>>>>>> bcbc56a3
 }