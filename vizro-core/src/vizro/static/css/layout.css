.page_container {
  display: flex;
  height: 100vh;
  overflow: hidden;
  width: 100vw;
}

.nav_control_panel {
  align-items: flex-start;
  background: var(--surfaces-bg-02);
  display: flex;
  flex: 0 0 auto;
  flex-direction: column;
  padding: 40px 32px 0 32px;
  width: 352px;
  overflow: auto;
  gap: var(--spacing-08);
}

.left_side {
  display: flex;
  flex-direction: row;
}

.right_side {
  background: var(--main-container-bg-color);
  display: flex;
  flex-direction: column;
  gap: var(--spacing-06);
  padding: 40px 32px 32px;
  width: 100%;
}

.header {
  align-items: baseline;
  display: flex;
  flex-direction: row;
  height: 32px;
  justify-content: space-between;
}

.component_container {
  display: flex;
  height: 100%;
  overflow: auto;
  width: 100%;
}

.component_container_grid {
  display: grid;
  width: 100%;
  height: 100%;
}

.nav_panel {
  align-self: stretch;
  display: flex;
  flex-direction: column;
}

.nav_panel:not(:empty) {
  border-bottom: 1px solid var(--border-subtle-alpha-01);
}

.control_panel {
  align-self: stretch;
  display: flex;
  flex-direction: column;
  gap: var(--spacing-06);
  padding: 4px 0 24px 0;
}

.control_panel:not(:empty) {
  border-bottom: 1px solid var(--border-subtle-alpha-01);
}

.page_error_container {
  align-items: center;
  background: var(--surfaces-bg-03);
  display: flex;
  flex-direction: column;
  height: 100vh;
  padding: 64px;
  width: 100vw;
}

.error_content_container {
  align-items: center;
  display: inline-flex;
  flex-direction: column;
  gap: 24px;
  margin-top: -32px;
}

.error_text_container {
  display: flex;
  flex-direction: column;
  gap: 8px;
  text-align: center;
  width: 336px;
}

.dashboard_title {
  display: flex;
  flex-direction: column;
  width: 100%;
}

<<<<<<< HEAD
.hidden {
  display: none;
}

.subpage-container {
  height: 100%;
  display: flex;
  flex-direction: column;
=======
.nav-bar {
  display: inline-flex;
  flex-direction: column;
  width: 64px;
  padding-top: 26px;
  align-items: center;
  background-color: var(--surfaces-bg-02);
  border-right: 1px solid var(--border-subtle-alpha-01);
}

.icon-button {
  background-color: var(--surfaces-bg-02);
  width: 64px;
  height: 64px;
  display: flex;
  align-items: center;
  justify-content: center;
}

div.dashboard_container .tooltip-inner {
  color: var(--text-primary);
}

div.dashboard_container .custom-tooltip {
  color: var(--text-primary);
}
.icon-text {
  font-size: var(--text-size-02);
  letter-spacing: var(--letter-spacing-body-edit-01);
  color: var(--text-secondary);
  padding: 4px;
}

.nav-icon {
  filter: var(--fill-accordion-button);
  width: 24px;
  height: 24px;
}

.nav-icon-text {
  display: flex;
  flex-direction: column;
  align-items: center;
  gap: 6px;
  justify-content: center;
}

.icon-button.btn.btn-primary.active {
  background-color: var(--state-overlays-selected);
>>>>>>> 39bbe65b
}

.loading-container {
  height: 100%;
  width: 100%;
}

.tabs_panel {
  height: 100%;
}<|MERGE_RESOLUTION|>--- conflicted
+++ resolved
@@ -106,7 +106,6 @@
   width: 100%;
 }
 
-<<<<<<< HEAD
 .hidden {
   display: none;
 }
@@ -115,7 +114,7 @@
   height: 100%;
   display: flex;
   flex-direction: column;
-=======
+
 .nav-bar {
   display: inline-flex;
   flex-direction: column;
@@ -165,7 +164,6 @@
 
 .icon-button.btn.btn-primary.active {
   background-color: var(--state-overlays-selected);
->>>>>>> 39bbe65b
 }
 
 .loading-container {
