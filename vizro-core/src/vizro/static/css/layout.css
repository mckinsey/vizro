.page_container {
  display: flex;
  height: 100vh;
  overflow: hidden;
  width: 100vw;
}

.left-main {
  align-items: flex-start;
  background: var(--surfaces-bg-02);
  display: flex;
  flex: 0 0 auto;
  flex-direction: column;
  gap: var(--spacing-08);
  overflow: auto;
  padding: 40px 32px 0 32px;
  width: 352px;
<<<<<<< HEAD
  overflow: auto;
  gap: var(--spacing-06);
=======
>>>>>>> fa7c45d9
}

.left_side {
  display: flex;
  flex-direction: row;
}

.right_side {
  background: var(--main-container-bg-color);
  display: flex;
  flex-direction: column;
  gap: var(--spacing-06);
  padding: 40px 32px 32px;
  width: 100%;
}

.right-header {
  align-items: baseline;
  display: flex;
  flex-direction: row;
  height: 32px;
  justify-content: space-between;
}

.left-header {
  display: flex;
  flex-direction: row;
  width: 100%;
  gap: 8px;
}

.left-header:not(:empty) {
  border-bottom: 1px solid var(--border-subtle-alpha-01);
}

.component_container {
  display: flex;
  height: 100%;
  overflow: auto;
  width: 100%;
}

.component_container_grid {
  display: grid;
  width: 100%;
}

.nav_panel {
  align-self: stretch;
  display: flex;
  flex-direction: column;
}

.nav_panel:not(:empty) {
  padding-bottom: 8px;
  border-bottom: 1px solid var(--border-subtle-alpha-01);
}

.control_panel {
  align-self: stretch;
  display: flex;
  flex-direction: column;
  gap: var(--spacing-06);
  padding: 4px 0 24px 0;
}

.control_panel:not(:empty) {
  border-bottom: 1px solid var(--border-subtle-alpha-01);
}

.page_error_container {
  align-items: center;
  background: var(--surfaces-bg-03);
  display: flex;
  flex-direction: column;
  height: 100vh;
  padding: 64px;
  width: 100vw;
}

.error_content_container {
  align-items: center;
  display: inline-flex;
  flex-direction: column;
  gap: 24px;
  margin-top: -32px;
}

.error_text_container {
  display: flex;
  flex-direction: column;
  gap: 8px;
  text-align: center;
  width: 336px;
}

.dashboard_title {
  display: flex;
  flex-direction: column;
  width: 100%;
}

.nav-bar {
<<<<<<< HEAD
  display: inline-flex;
  flex-direction: column;
  align-items: center;
  gap: 40px;
}

.icon-button {
  width: 100%;
=======
  align-items: center;
  background-color: var(--surfaces-bg-02);
  border-right: 1px solid var(--border-subtle-alpha-01);
  display: inline-flex;
  flex-direction: column;
  padding-top: 26px;
  width: 64px;
}

.icon-button {
  align-items: center;
  background-color: var(--surfaces-bg-02);
>>>>>>> fa7c45d9
  display: flex;
  height: 64px;
  justify-content: center;
  width: 100%;
}

div.dashboard_container .tooltip-inner {
  color: var(--text-primary);
}

div.dashboard_container .custom-tooltip {
  color: var(--text-primary);
}

.icon-button.btn.btn-primary.active .material-symbols-outlined {
  color: var(--text-active);
}
.loading-container {
  height: 100%;
  width: 100%;
}

.mantine-Tooltip-tooltip {
  background-color: var(--border-selected);
  border-radius: 0;
  box-shadow: var(--box-shadow-elevation-tooltip-hover);
  color: var(--tooltip-text-primary);
  filter: drop-shadow(0px 2px 2px #141721);
  font-size: var(--text-size-01);
  font-weight: var(--text-weight-light);
  letter-spacing: var(--letter-spacing-help-text);
  line-height: 16px;
  max-width: 180px;
  overflow-wrap: break-word;
  padding: var(--spacing-01) var(--spacing-02);
  text-wrap: wrap;
  white-space: pre-wrap;
}

.left-sidebar {
  display: flex;
  flex-direction: column;
  width: 64px;
  padding-top: 40px;
  background-color: var(--surfaces-bg-02);
  border-right: 1px solid var(--border-subtle-alpha-01);
  gap: 40px;
}

.logo {
  display: flex;
  justify-content: center;
}

.logo-img {
  width: 32px;
  height: 32px;
}<|MERGE_RESOLUTION|>--- conflicted
+++ resolved
@@ -15,11 +15,8 @@
   overflow: auto;
   padding: 40px 32px 0 32px;
   width: 352px;
-<<<<<<< HEAD
   overflow: auto;
   gap: var(--spacing-06);
-=======
->>>>>>> fa7c45d9
 }
 
 .left_side {
@@ -123,7 +120,6 @@
 }
 
 .nav-bar {
-<<<<<<< HEAD
   display: inline-flex;
   flex-direction: column;
   align-items: center;
@@ -132,20 +128,9 @@
 
 .icon-button {
   width: 100%;
-=======
+  display: flex;
   align-items: center;
   background-color: var(--surfaces-bg-02);
-  border-right: 1px solid var(--border-subtle-alpha-01);
-  display: inline-flex;
-  flex-direction: column;
-  padding-top: 26px;
-  width: 64px;
-}
-
-.icon-button {
-  align-items: center;
-  background-color: var(--surfaces-bg-02);
->>>>>>> fa7c45d9
   display: flex;
   height: 64px;
   justify-content: center;
