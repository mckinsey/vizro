--- conflicted
+++ resolved
@@ -5,15 +5,12 @@
   width: 100vw;
 }
 
-<<<<<<< HEAD
-=======
 #settings {
   align-items: center;
   display: flex;
   gap: 0.5rem;
 }
 
->>>>>>> d3b1586a
 #left-main {
   align-items: flex-start;
   border-right: 1px solid var(--bs-border-color);
