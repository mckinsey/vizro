#page-container {
  display: flex;
  flex-direction: column;
  height: 100vh;
  overflow: hidden;
  width: 100vw;
}

#left-main {
  align-items: flex-start;
  display: flex;
  flex: 0 0 auto;
  flex-direction: column;
  gap: var(--spacing-08);
  overflow: auto;
  padding: 32px 32px 0;
  width: 352px;
}

#left-side {
  background-color: var(--surfaces-bg-02);
  display: flex;
  flex-direction: row;
}

#right-side {
  background: var(--main-container-bg-color);
  display: flex;
  flex-direction: column;
  gap: var(--spacing-06);
  padding: 32px;
  width: 100%;
}

#right-header {
  align-items: baseline;
  display: flex;
  flex-direction: row;
  height: 32px;
  justify-content: space-between;
}

#page-header {
  align-items: center;
  background-color: var(--surfaces-bg-02);
  display: flex;
  flex-direction: row;
  justify-content: space-between;
  height: 64px;
  padding: 0 32px;
  width: 100%;
  min-height: 0;
}

#page-header:not(:empty) {
  border-bottom: 1px solid var(--border-subtle-alpha-01);
}

#page-components {
<<<<<<< HEAD
=======
  display: flex;
  height: 100%;
>>>>>>> 69016c8a
  overflow: auto;
}

.grid-layout {
  display: grid;
  width: 100%;
  height: 100%;
}

#nav-panel {
  align-self: stretch;
  display: flex;
  flex-direction: column;
}

#nav-panel:not(:empty) {
  border-bottom: 1px solid var(--border-subtle-alpha-01);
}

#control-panel {
  align-self: stretch;
  display: flex;
  flex-direction: column;
  gap: var(--spacing-06);
  padding: 4px 0 24px 0;
}

#control-panel:not(:empty) {
  border-bottom: 1px solid var(--border-subtle-alpha-01);
}

.page_error_container {
  align-items: center;
  background: var(--surfaces-bg-03);
  display: flex;
  flex-direction: column;
  height: 100vh;
  padding: 64px;
  width: 100vw;
}

.error_content_container {
  align-items: center;
  display: inline-flex;
  flex-direction: column;
  gap: 24px;
  margin-top: -32px;
}

.error_text_container {
  display: flex;
  flex-direction: column;
  gap: 8px;
  text-align: center;
  width: 336px;
}

.dashboard_title {
  display: flex;
  flex-direction: column;
  width: 100%;
}

#nav-bar {
  align-items: center;
  display: inline-flex;
  flex-direction: column;
}

.icon-button {
  align-items: center;
  display: flex;
  height: 80px;
  justify-content: center;
  width: 100%;
}

div.dashboard_container .tooltip-inner {
  color: var(--text-primary);
}

div.dashboard_container .custom-tooltip {
  color: var(--text-primary);
}

.icon-button.btn.btn-primary.active .material-symbols-outlined {
  color: var(--text-active);
}
.loading-container {
  height: 100%;
  width: 100%;
}

.mantine-Tooltip-tooltip {
  background-color: var(--border-selected);
  border-radius: 0;
  box-shadow: var(--box-shadow-elevation-tooltip-hover);
  color: var(--tooltip-text-primary);
  filter: drop-shadow(0px 2px 2px #141721);
  font-size: var(--text-size-01);
  font-weight: var(--text-weight-light);
  letter-spacing: var(--letter-spacing-help-text);
  line-height: 16px;
  max-width: 180px;
  overflow-wrap: break-word;
  padding: var(--spacing-01) var(--spacing-02);
  white-space: pre-wrap;
}

#left-sidebar {
  border-right: 1px solid var(--border-subtle-alpha-01);
  display: flex;
  flex-direction: column;
  gap: 40px;
  padding-top: 10px;
  width: 80px;
}

#page-container div[hidden] {
  display: none;
}

#page-main {
  display: flex;
  flex: 1 1 0;
  flex-direction: row;
  height: calc(100% - 64px);
}

#dashboard-title {
  margin: 0;
}

#logo {
  height: 100%;
}

#logo-and-title {
  align-items: center;
  display: flex;
  flex-direction: row;
  gap: 16px;
  height: 100%;
}<|MERGE_RESOLUTION|>--- conflicted
+++ resolved
@@ -57,11 +57,6 @@
 }
 
 #page-components {
-<<<<<<< HEAD
-=======
-  display: flex;
-  height: 100%;
->>>>>>> 69016c8a
   overflow: auto;
 }
 
