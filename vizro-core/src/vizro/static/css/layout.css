--- conflicted
+++ resolved
@@ -97,11 +97,6 @@
   width: 100%;
 }
 
-<<<<<<< HEAD
-.hidden {
-  display: none;
-}
-
 .nav_bar {
   display: inline-flex;
   flex-direction: column;
@@ -153,8 +148,6 @@
   background-color: var(--state-overlays-selected);
 }
 
-=======
->>>>>>> 5eabefa0
 .loading-container {
   height: 100%;
   width: 100%;
