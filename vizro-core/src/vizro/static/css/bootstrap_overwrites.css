/* This file contains overwrites, which we want to have as defaults for vizro framework
but do not want to take over to `vizro-bootstrap` as these settings might not be generic enough
for a pure Dash app.

All the HEX values starting with --text-code are taken from the Github code highlighting style. */
[data-bs-theme="dark"] {
  --dropdown-label-bg: var(--primary-800);
  --left-side-bg: var(--surfaces-bg02);
  --right-side-bg: var(--surfaces-bg03);
  --text-code-string: #95c2e7;
  --text-code-keyword: #f4766e;
  --text-code-meta: #c8ace1;
  --text-code-type: #f69d50;
  --text-code-literal: #6bb5fd;
  --slider-rail-bg: var(--primary-100);
  --collapse-icon-bg: var(--primary-500);
}

[data-bs-theme="light"] {
  --dropdown-label-bg: var(--primary-300);
  --right-side-bg: var(--surfaces-bg01);
  --left-side-bg: var(--surfaces-bg02);
  --text-code-string: #0a3069;
  --text-code-keyword: #d12d39;
  --text-code-meta: #6f42c1;
  --text-code-type: #f69d50;
  --text-code-literal: #005cc5;
  --fill-icon-image-card: invert(64%) sepia(0%) saturate(1375%);
  --slider-rail-bg: var(--primary-900);
  --collapse-icon-bg: var(--primary-300);
}

/* This is currently required as dbc.NavBar comes with the `navbar-light` class even on a dark theme */
.nav-link {
   color: var(--text-secondary) !important;
}

.nav-link:active, .nav-link.active {
    color: var(--text-primary) !important;
}


/* CARDS */
.card {
  height: 100%;
  width: 100%;
}

.card .nav-link {
  height: 100%;
}

.form-check:last-of-type {
  margin-bottom: 0;
}

/* ACCORDION */
.accordion-item .nav-link {
  padding: 0.5rem 1rem;
}

.accordion-item .nav-link.active {
  border-left: 2px solid var(--border-enabled);
}

/* TABS */
.nav-tabs {
  margin-bottom: 1.25rem;
}

.tab-content {
  height: calc(100% - 3.25rem); /* 3.25rem: nav-tabs margin + height */
}

/* The dbc component adds an additional div element to which we cannot assign a className.
To ensure the dynamic height adjustment and prevent scrolling, the height must be specified for that div as below. */
.tab-pane,
.tab-pane > div:first-child {
  height: 100%;
}

/* Hides title of the first container given the title is already reflected in the tab title */
.tab-content .container-title:first-of-type {
  display: none;
}

/* Remove label that automatically gets added when calling `dbc.Switch` to remove gap. */
label[for="theme-selector"] {
  display: none;
}

/* This is currently required as the usage of dbc.NavBar automatically adds classNames such as `navbar-light` and
`bg-light`, which come with an important tag from bootstrap. So we need below to overwrite these properties again. */
.navbar {
  background: var(--surfaces-bg02) !important;
}

.form-switch .form-check-input {
  margin-right: 0;
  padding-left: 0;
}

/* Remove bottom margin of last child as card comes with padding */
.card-text > *:last-child {
  margin-bottom: 0;
}

.container-fluid {
  display: flex;
  flex-direction: column;
  height: 100%;
  padding: 0;
}

/* Introduce vizro utility classes here */
.bg-container {
<<<<<<< HEAD
    background: var(--surfaces-bg-card);
    padding: 1rem;
=======
  background: var(--left-side-bg);
}

/* Change filled container bg inside filled container */
.bg-container .bg-container {
  background-color: var(--right-side-bg);
>>>>>>> 0d66cd74
}<|MERGE_RESOLUTION|>--- conflicted
+++ resolved
@@ -114,15 +114,10 @@
 
 /* Introduce vizro utility classes here */
 .bg-container {
-<<<<<<< HEAD
-    background: var(--surfaces-bg-card);
-    padding: 1rem;
-=======
   background: var(--left-side-bg);
 }
 
 /* Change filled container bg inside filled container */
 .bg-container .bg-container {
   background-color: var(--right-side-bg);
->>>>>>> 0d66cd74
 }