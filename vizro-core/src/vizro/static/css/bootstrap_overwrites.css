--- conflicted
+++ resolved
@@ -106,7 +106,6 @@
   margin-bottom: 0;
 }
 
-<<<<<<< HEAD
 #dashboard-title-markdown h1,
 #dashboard-title-markdown h2,
 #dashboard-title-markdown h3,
@@ -119,7 +118,8 @@
 
 .tooltip-inner {
   max-width: 500px !important;
-=======
+}
+
 .container-fluid {
   display: flex;
   flex-direction: column;
@@ -135,5 +135,4 @@
 /* Change filled container bg inside filled container */
 .bg-container .bg-container {
   background-color: var(--right-side-bg);
->>>>>>> 77c898b6
 }