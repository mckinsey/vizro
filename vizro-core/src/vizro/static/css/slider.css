.rc-slider {
  flex: auto;
  margin: 4px -12px 0;
}

.rc-slider-rail,
.rc-slider-track {
<<<<<<< HEAD
=======
  background-color: var(--hover-bg-subtle);
>>>>>>> 7db2a10d
  height: 2px;
}

.rc-slider-track {
  background-color: var(--bs-primary);
}

.rc-slider-dot {
<<<<<<< HEAD
  border: var(--field-enabled);
=======
  background-color: var(--hover-bg-subtle);
  border: none;
>>>>>>> 7db2a10d
  bottom: 0;
  height: 6px;
  width: 6px;
}

.rc-slider-dot-active {
  background-color: var(--bs-primary);
}

.rc-slider-handle,
.rc-slider-handle:hover,
.rc-slider-handle-dragging.rc-slider-handle-dragging.rc-slider-handle-dragging,
.rc-slider-handle-click-focused:focus {
  background-color: var(--bs-secondary-bg);
  border: solid 6px var(--bs-primary);
  border-color: var(--bs-primary);
  border-radius: 100%;
  height: 16px;
  margin: -8px 0 0;
  position: absolute;
  width: 16px;
}

.rc-slider-handle:hover,
.rc-slider-handle-dragging.rc-slider-handle-dragging.rc-slider-handle-dragging {
  border: solid 4px var(--bs-primary);
  box-shadow: unset;
  cursor: context-menu;
}

.rc-slider-handle-click-focused:focus {
  box-shadow: unset;
}

.rc-slider-handle:active {
  border: solid 6px var(--bs-primary);
  box-shadow: unset;
  cursor: grabbing;
  height: 16px;
  margin-top: -8px;
  width: 16px;
}

.rc-slider-mark-text {
  color: var(--bs-secondary);
  font-size: 0.75rem;
  line-height: 0.875rem;
  margin-top: 0.25rem;
  min-width: 44px;
}

.rc-slider-mark-text-active {
  color: var(--bs-primary);
}

.slider-track-with-marks,
.slider-track-without-marks {
  align-items: center;
  display: flex;
  height: 32px;
  margin: 0;
  min-width: 160px;
  width: 100%;
}

.slider-track-without-marks {
  padding: 4px 24px !important;
}

.slider-track-with-marks {
  padding: 4px 24px 24px !important;
}

input.dash-input:invalid {
  outline: none;
}

/* Slider Label + Input Container ---------------------- */
.slider-label-input {
  align-items: baseline;
  display: flex;
  flex-direction: row;
  gap: 0.5rem;
  justify-content: space-between;
}

.slider-label-input label {
  width: 100%;
}

/* Slider Text Input ---------------------- */
.slider-text-input-container {
  display: flex;
  flex-direction: row;
  gap: 0.25rem;
  line-height: 1rem;
  margin-bottom: 0.75rem;
}

.slider-text-input-field {
  background-color: transparent;
  border: 0;
  color: var(--bs-secondary);
  font-size: 0.875rem;
  max-width: 80px; /* required for Mozilla */
  padding: 0;
  text-align: center;
  text-decoration: underline;
  text-decoration-color: var(--bs-border-color);
}

.slider-text-input-range-separator {
  color: var(--bs-secondary);
  font-size: 0.875rem;
}

/* To remove number input spin box */
.slider-text-input-container input[type="number"]::-webkit-outer-spin-button,
.slider-text-input-container input[type="number"]::-webkit-inner-spin-button {
  appearance: none;
  margin: 0;
}

.slider-text-input-container input[type="number"] {
  appearance: textfield;
}<|MERGE_RESOLUTION|>--- conflicted
+++ resolved
@@ -5,10 +5,7 @@
 
 .rc-slider-rail,
 .rc-slider-track {
-<<<<<<< HEAD
-=======
   background-color: var(--hover-bg-subtle);
->>>>>>> 7db2a10d
   height: 2px;
 }
 
@@ -17,12 +14,8 @@
 }
 
 .rc-slider-dot {
-<<<<<<< HEAD
-  border: var(--field-enabled);
-=======
   background-color: var(--hover-bg-subtle);
   border: none;
->>>>>>> 7db2a10d
   bottom: 0;
   height: 6px;
   width: 6px;
