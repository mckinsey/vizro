--- conflicted
+++ resolved
@@ -46,11 +46,7 @@
   color: var(--text-primary);
 }
 
-<<<<<<< HEAD
-.dash-table-container .previous-next-container {
-=======
 #right-side .dash-table-container .previous-next-container {
->>>>>>> 76e76793
   padding: 4px 0;
   font-size: 14px;
 }
