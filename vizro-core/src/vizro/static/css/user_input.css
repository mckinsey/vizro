--- conflicted
+++ resolved
@@ -34,14 +34,11 @@
   color: var(--text-primary);
 }
 
-<<<<<<< HEAD
 textarea,
 .text-area {
   padding: var(--spacing-03) var(--spacing-03) var(--spacing-04);
 }
 
-=======
->>>>>>> 106562cb
 .user_input:hover,
 .text-area:hover,
 textarea:hover {
@@ -60,14 +57,10 @@
 
 /* Should be replaced by a custom icon at some point */
 input[type="search"]::-webkit-search-cancel-button {
-<<<<<<< HEAD
-  -webkit-appearance: none;
+  appearance: none;
 }
 
 .form-control::placeholder {
   color: var(--text-placeholder);
   font-size: var(--text-size-02);
-=======
-  appearance: none;
->>>>>>> 106562cb
 }