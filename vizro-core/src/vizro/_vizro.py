--- conflicted
+++ resolved
@@ -15,32 +15,16 @@
 class Vizro:
     """The main class of the `vizro` package."""
 
-<<<<<<< HEAD
-    _user_assets_folder = Path.cwd() / "assets"
-    _lib_assets_folder = os.path.join(os.path.dirname(os.path.abspath(__file__)), "static")
-
-    def __init__(self):
-        """Initializes Dash."""
-        _js, _css = _append_styles(self._lib_assets_folder, STATIC_URL_PREFIX)
-        _css.append("https://fonts.googleapis.com/css2?family=Material+Symbols+Outlined")
-
-        self.dash = dash.Dash(
-            use_pages=True,
-            pages_folder="",
-            external_scripts=_js,
-            external_stylesheets=_css,
-            assets_folder=self._user_assets_folder,
-        )
-=======
     def __init__(self, **kwargs):
         """Initializes Dash app, stored in `self.dash`.
->>>>>>> 4160de83
 
         Args:
             kwargs: Passed through to `Dash.__init__`, e.g. `assets_folder`, `url_base_pathname`. See
                 [Dash documentation](https://dash.plotly.com/reference#dash.dash) for possible arguments.
         """
         self.dash = dash.Dash(**kwargs, use_pages=True, pages_folder="")
+        self.dash.config.external_stylesheets.append(
+            "https://fonts.googleapis.com/css2?family=Material+Symbols+Outlined")
 
         # Include Vizro assets (in the static folder) as external scripts and stylesheets. We extend self.dash.config
         # objects so the user can specify additional external_scripts and external_stylesheets via kwargs.
